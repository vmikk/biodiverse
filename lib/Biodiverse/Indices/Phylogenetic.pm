--- conflicted
+++ resolved
@@ -1,2968 +1,2786 @@
-#  Phylogenetic indices
-#  A plugin for the biodiverse system and not to be used on its own.
-package Biodiverse::Indices::Phylogenetic;
-use 5.010;
-use strict;
-use warnings;
-
-use English qw /-no_match_vars/;
-use Carp;
-
-use Biodiverse::Progress;
-
-use List::Util 1.33 qw /any sum min max/;
-use Scalar::Util qw /blessed/;
-
-our $VERSION = '0.99_008';
-
-use Biodiverse::Statistics;
-my $stats_package = 'Biodiverse::Statistics';
-
-use Biodiverse::Matrix::LowMem;
-my $mx_class_for_trees = 'Biodiverse::Matrix::LowMem';
-
-my $metadata_class = 'Biodiverse::Metadata::Indices';
-
-sub get_metadata_calc_pd {
-
-    my %metadata = (
-        description     => 'Phylogenetic diversity (PD) based on branch '
-                           . "lengths back to the root of the tree.\n"
-                           . 'Uses labels in both neighbourhoods.',
-        name            => 'Phylogenetic Diversity',
-        type            => 'Phylogenetic Indices',
-        pre_calc        => '_calc_pd',
-        uses_nbr_lists  => 1,  #  how many lists it must have
-        indices         => {
-            PD              => {
-                cluster       => undef,
-                description   => 'Phylogenetic diversity',
-                reference     => 'Faith (1992) Biol. Cons. http://dx.doi.org/10.1016/0006-3207(92)91201-3',
-                formula       => [
-                    '= \sum_{c \in C} L_c',
-                    ' where ',
-                    'C',
-                    'is the set of branches in the minimum spanning path '
-                     . 'joining the labels in both neighbour sets to the root of the tree,',
-                     'c',
-                    ' is a branch (a single segment between two nodes) in the '
-                    . 'spanning path ',
-                    'C',
-                    ', and ',
-                    'L_c',
-                    ' is the length of branch ',
-                    'c',
-                    '.',
-                ],
-            },
-            PD_P            => {
-                cluster       => undef,
-                description   => 'Phylogenetic diversity as a proportion of total tree length',
-                formula       => [
-                    '= \frac { PD }{ \sum_{c \in C} L_c }',
-                    ' where terms are the same as for PD, but ',
-                    'c',
-                    ', ',
-                    'C',
-                    ' and ',
-                    'L_c',
-                    ' are calculated for all nodes in the tree.',
-                ],
-            },
-            PD_per_taxon    => {
-                cluster       => undef,
-                description   => 'Phylogenetic diversity per taxon',
-                formula       => [
-                    '= \frac { PD }{ RICHNESS\_ALL }',
-                ],
-            },
-            PD_P_per_taxon  => {
-                cluster       => undef,
-                description   => 'Phylogenetic diversity per taxon as a proportion of total tree length',
-                formula       => [
-                    '= \frac { PD\_P }{ RICHNESS\_ALL }',
-                ],
-            },
-        },
-    );
-
-    return $metadata_class->new(\%metadata);
-}
-
-sub calc_pd {
-    my $self = shift;
-    my %args = @_;
-    
-    my @keys = qw /PD PD_P PD_per_taxon PD_P_per_taxon/;
-    my %results;
-    @results{@keys} = @args{@keys};
-    
-    return wantarray ? %results : \%results;
-}
-
-sub get_metadata_calc_pd_node_list {
-
-    my %metadata = (
-        description     => 'Phylogenetic diversity (PD) nodes used.',
-        name            => 'Phylogenetic Diversity node list',
-        type            => 'Phylogenetic Indices',  #  keeps it clear of the other indices in the GUI
-        pre_calc        => '_calc_pd',
-        uses_nbr_lists  => 1,  #  how many lists it must have
-        #required_args   => {'tree_ref' => 1},
-        indices         => {
-            PD_INCLUDED_NODE_LIST => {
-                description   => 'List of tree nodes included in the PD calculations',
-                type          => 'list',
-            },
-        },
-    );
-
-    return $metadata_class->new(\%metadata);
-}
-
-sub calc_pd_node_list {
-    my $self = shift;
-    my %args = @_;
-    
-    my @keys = qw /PD_INCLUDED_NODE_LIST/;
-
-    my %results;
-    @results{@keys} = @args{@keys};
-
-    return wantarray ? %results : \%results;
-}
-
-sub get_metadata_calc_pd_terminal_node_list {
-
-    my %metadata = (
-        description     => 'Phylogenetic diversity (PD) terminal nodes used.',
-        name            => 'Phylogenetic Diversity terminal node list',
-        type            => 'Phylogenetic Indices',  #  keeps it clear of the other indices in the GUI
-        pre_calc        => '_calc_pd',
-        uses_nbr_lists  => 1,  #  how many lists it must have
-        required_args   => {'tree_ref' => 1},
-        indices         => {
-            PD_INCLUDED_TERMINAL_NODE_LIST => {
-                description   => 'List of tree terminal nodes included in the PD calculations',
-                type          => 'list',
-            },
-        },
-    );
-
-    return $metadata_class->new(\%metadata);
-}
-
-sub calc_pd_terminal_node_list {
-    my $self = shift;
-    my %args = @_;
-
-    my $tree_ref = $args{tree_ref};
-
-    #  loop over nodes and just keep terminals
-    my $pd_included_node_list = $args{PD_INCLUDED_NODE_LIST};
-    my @keys = keys %$pd_included_node_list;
-    my %node_hash = %{$tree_ref->get_node_hash};
-
-    my %terminals;
-    foreach my $node_name (@keys) {
-        next if ! $tree_ref->get_node_ref_aa($node_name)->is_terminal_node;
-        $terminals{$node_name} = $pd_included_node_list->{$node_name};
-    }
-
-    my %results = (
-        PD_INCLUDED_TERMINAL_NODE_LIST => \%terminals,
-    );
-
-    return wantarray ? %results : \%results;
-}
-
-sub get_metadata_calc_pd_terminal_node_count {
-
-    my %metadata = (
-        description     => 'Number of terminal nodes in neighbour sets 1 and 2.',
-        name            => 'Phylogenetic Diversity terminal node count',
-        type            => 'Phylogenetic Indices',  #  keeps it clear of the other indices in the GUI
-        pre_calc        => 'calc_pd_terminal_node_list',
-        uses_nbr_lists  => 1,  #  how many lists it must have
-        indices         => {
-            PD_INCLUDED_TERMINAL_NODE_COUNT => {
-                description   => 'Count of tree terminal nodes included in the PD calculations',
-            },
-        },
-    );
-
-    return $metadata_class->new(\%metadata);
-}
-
-sub calc_pd_terminal_node_count {
-    my $self = shift;
-    my %args = @_;
-
-
-    #  loop over nodes and just keep terminals
-    my $node_list = $args{PD_INCLUDED_TERMINAL_NODE_LIST};
-    
-    my %results = (
-        PD_INCLUDED_TERMINAL_NODE_COUNT => scalar keys %$node_list,
-    );
-
-    return wantarray ? %results : \%results;
-}
-
-sub get_metadata__calc_pd {
-    my %metadata = (
-        description     => 'Phylogenetic diversity (PD) base calcs.',
-        name            => 'Phylogenetic Diversity base calcs',
-        type            => 'Phylogenetic Indices',
-        pre_calc        => 'calc_labels_on_tree',
-        pre_calc_global => [qw /get_path_length_cache set_path_length_cache_by_group_flag/],
-        uses_nbr_lists  => 1,  #  how many lists it must have
-        required_args   => {'tree_ref' => 1},
-    );
-
-    return $metadata_class->new(\%metadata);
-}
-
-#  calculate the phylogenetic diversity of the species in the central elements only
-#  this function expects a tree reference as an argument.
-sub _calc_pd {
-    my $self = shift;
-    my %args = @_;
-
-    my $tree_ref   = $args{tree_ref};
-    my $label_list = $args{PHYLO_LABELS_ON_TREE};
-    my $richness   = scalar keys %$label_list;
-    
-    #  the el_list is used to trigger caching, and only if we have one element
-    my $el_list = [];
-    my $pass_el_list = scalar @{$args{element_list1} // []} + scalar @{$args{element_list2} // []};
-    if ($pass_el_list == 1) {
-        $el_list = [@{$args{element_list1} // []}, @{$args{element_list2} // []}];
-    }
-
-    my $nodes_in_path = $self->get_path_lengths_to_root_node (
-        @_,
-        labels  => $label_list,
-        el_list => $el_list,
-    );
-
-    my $PD_score = sum values %$nodes_in_path;
-
-    #  need to use node length instead of 1
-    #my %included_nodes;
-    #@included_nodes{keys %$nodes_in_path} = (1) x scalar keys %$nodes_in_path;
-    my %included_nodes = %$nodes_in_path;
-
-    my ($PD_P, $PD_per_taxon, $PD_P_per_taxon);
-    {
-        no warnings 'uninitialized';
-        if ($PD_score) {  # only if we have some PD
-            $PD_P = $PD_score / $tree_ref->get_total_tree_length;
-        }
-
-        $PD_per_taxon   = eval {$PD_score / $richness};
-        $PD_P_per_taxon = eval {$PD_P / $richness};
-    }
-    
-    my %results = (
-        PD                => $PD_score,
-        PD_P              => $PD_P,
-        PD_per_taxon      => $PD_per_taxon,
-        PD_P_per_taxon    => $PD_P_per_taxon,
-
-        PD_INCLUDED_NODE_LIST => \%included_nodes,
-    );
-
-    return wantarray ? %results : \%results;
-}
-
-sub get_metadata_set_path_length_cache_by_group_flag {
-    my $self = shift;
-
-    my %metadata = (
-        name            => 'Path length cache use flag',
-        description     => 'Should we use the path length cache? It does not always need to be used.',
-        uses_nbr_lists  => 1,  #  how many lists it must have
-    );
-
-    return $metadata_class->new(\%metadata);
-    
-}
-
-sub set_path_length_cache_by_group_flag {
-    my $self = shift;
-
-    my $flag;
-
-    #  do we have a combination of _calc_pe with _calc_pd or _calc_phylo_abc_lists, or are we in pairwise mode?
-    if ($self->get_pairwise_mode) {
-        $flag = 1;
-    }
-    else {
-        no autovivification;
-        my $validated_calcs = $self->get_param ('VALID_CALCULATIONS');
-        my $dep_list       = $validated_calcs->{calc_deps_by_type}{pre_calc};
-        if ($dep_list->{_calc_pe} && ($dep_list->{_calc_pd} || $dep_list->{_calc_phylo_abc_lists})) {
-            $flag = 1;
-        }
-    }
-
-    #  We set a param to avoid having to pass it around,
-    #  as some of the subs which need it are not called as dependencies
-    $self->set_param(USE_PATH_LENGTH_CACHE_BY_GROUP => $flag);
-    
-    #  no need to return any contents, but we do need to return something to keep the dep calc process happy
-    return wantarray ? () : {};
-}
-
-
-sub get_metadata_get_path_length_cache {
-    my $self = shift;
-
-    my %metadata = (
-        name            => 'get_path_length_cache',
-        description     => 'Cache for path lengths.',
-        uses_nbr_lists  => 1,  #  how many lists it must have
-        indices         => {
-            path_length_cache => {
-                description => 'Path length cache hash',
-            },
-        },
-    );
-
-    return $metadata_class->new(\%metadata);
-}
-
-sub get_path_length_cache {
-    my $self = shift;
-    my %args = @_;
-
-    my %results = (path_length_cache => {});
-
-    return wantarray ? %results : \%results;
-}
-
-sub get_metadata_get_path_lengths_to_root_node {
-
-    my %metadata = (
-        name            => 'get_path_lengths_to_root_node',
-        description     => 'Get the path lengths to the root node of a tree for a set of labels.',
-        uses_nbr_lists  => 1,  #  how many lists it must have
-        pre_calc_global => 'get_path_length_cache',
-        indices         => {
-            path_length_cache => {
-                description => 'Path length cache hash',
-            }
-        }
-    );
-
-    return $metadata_class->new(\%metadata);
-}
-
-#  get the paths to the root node of a tree for a set of labels
-#  saves duplication of code in PD and PE subs
-sub get_path_lengths_to_root_node {
-    my $self = shift;
-    my %args = (return_lengths => 1, @_);
-
-    my $cache = !$args{no_cache};
-    #$cache = 0;  #  turn it off for debug
-    my $el_list = $args{el_list} // [];
-    
-    #  have we cached it?
-    #my $use_path_cache = $cache && $self->get_pairwise_mode();
-    my $use_path_cache
-        =  $cache
-        && $self->get_param('USE_PATH_LENGTH_CACHE_BY_GROUP')
-        && scalar @$el_list == 1;  #  caching makes sense only if we have
-                                   #  only one element (group) containing labels
-
-    if ($use_path_cache) {
-<<<<<<< HEAD
-        my $cache   = $args{path_length_cache};
-        my @el_list = keys %{$args{el_list}};
-        if (scalar @el_list == 1) {  #  caching makes sense only if we have only one element (group) containing labels
-            my $path = $cache->{$el_list[0]};
-=======
-        my $cache_h   = $args{path_length_cache};
-        #if (scalar @$el_list == 1) {  #  caching makes sense only if we have only one element (group) containing labels
-            my $path = $cache_h->{$el_list->[0]};
->>>>>>> ef7f1385
-            return (wantarray ? %$path : $path) if $path;
-        #}
-        #else {
-        #    $use_path_cache = undef;  #  skip caching below
-        #}
-    }
-
-    my $label_list = $args{labels};
-    my $tree_ref   = $args{tree_ref}
-      or croak "argument tree_ref is not defined\n";
-
-<<<<<<< HEAD
-=======
-    #  Avoid millions of subroutine calls below.
-    #  We could use a global precalc, but that won't scale well with
-    #  massive trees where we only need a subset.
-    my $path_cache = $self->get_cached_value ('PATH_LENGTH_CACHE_PER_TERMINAL')
-      // do {my $c = {}; $self->set_cached_value (PATH_LENGTH_CACHE_PER_TERMINAL => $c); $c};
-
->>>>>>> ef7f1385
-    # get a hash of node refs
-    my $all_nodes = $tree_ref->get_node_hash;
-
-    #  now loop through the labels and get the path to the root node
-    my %path;
-<<<<<<< HEAD
-    foreach my $label (keys %$label_list) {
-        next if not exists $all_nodes->{$label};
-
-=======
-    foreach my $label (grep {exists $all_nodes->{$_}} keys %$label_list) {
-        #  Could assign to $current_node here, but profiling indicates it
-        #  takes meaningful chunks of time for large data sets
->>>>>>> ef7f1385
-        my $current_node = $all_nodes->{$label};
-        my $sub_path = $path_cache->{$current_node};
-
-        if (!$sub_path) {
-            $sub_path = $current_node->get_path_to_root_node (cache => $cache);
-            my @p = map {$_->get_name} @$sub_path;
-            $sub_path = \@p;
-            $path_cache->{$current_node} = $sub_path;
-        }
-
-<<<<<<< HEAD
-        my $sub_path = $current_node->get_path_lengths_to_root_node (cache => $cache);
-        @path{keys %$sub_path} = undef;  #  assign lengths later in one pass
-=======
-        #  This is a bottleneck for large data sets.
-        #  The last-if approach is faster than a straight slice,
-        #  but we should (might) be able to get even more speedup with XS code.  
-        if (!scalar keys %path) {
-            @path{@$sub_path} = ();
-        }
-        else {
-            foreach my $node_name (@$sub_path) {
-                last if exists $path{$node_name};
-                $path{$node_name} = undef;
-            }
-        }
->>>>>>> ef7f1385
-    }
-
-    #  Assign the lengths once each.
-    #  ~15% faster than repeatedly assigning in the slice above
-    my $len_hash = $tree_ref->get_node_length_hash;
-    @path{keys %path} = @$len_hash{keys %path};
-<<<<<<< HEAD
-
-    if ($use_path_cache) {
-        my $cache_h = $args{path_length_cache};
-        my @el_list = keys %{$args{el_list}};  #  can only have one item
-        $cache_h->{$el_list[0]} = \%path;
-=======
-    #@path{@path_array} = @$len_hash{@path_array};
-
-    if ($use_path_cache) {
-        my $cache_h = $args{path_length_cache};
-        #my @el_list = @$el_list;  #  can only have one item
-        $cache_h->{$el_list->[0]} = \%path;
->>>>>>> ef7f1385
-    }
-
-    return wantarray ? %path : \%path;
-}
-
-
-sub get_metadata_calc_pe {
-
-    my %metadata = (
-        description     => 'Phylogenetic endemism (PE).'
-                            . 'Uses labels in both neighbourhoods and '
-                            . 'trims the tree to exclude labels not in the '
-                            . 'BaseData object.',
-        name            => 'Phylogenetic Endemism',
-        reference       => 'Rosauer et al (2009) Mol. Ecol. http://dx.doi.org/10.1111/j.1365-294X.2009.04311.x',
-        type            => 'Phylogenetic Endemism',
-        pre_calc        => ['_calc_pe'],  
-        uses_nbr_lists  => 1,  #  how many lists it must have
-        indices         => {
-            PE_WE           => {
-                description => 'Phylogenetic endemism'
-            },
-            PE_WE_P         => {
-                description => 'Phylogenetic weighted endemism as a proportion of the total tree length'
-            },
-        },
-    );
-
-    return $metadata_class->new(\%metadata);
-}
-
-sub calc_pe {
-    my $self = shift;
-    my %args = @_;
-    
-    my @keys = qw /PE_WE PE_WE_P/;
-    my %results;
-    @results{@keys} = @args{@keys};
-    
-    return wantarray ? %results : \%results;
-}
-
-sub get_metadata_calc_pe_lists {
-
-    my %metadata = (
-        description     => 'Lists used in the Phylogenetic endemism (PE) calculations.',
-        name            => 'Phylogenetic Endemism lists',
-        reference       => 'Rosauer et al (2009) Mol. Ecol. http://dx.doi.org/10.1111/j.1365-294X.2009.04311.x',
-        type            => 'Phylogenetic Endemism', 
-        pre_calc        => ['_calc_pe'],  
-        uses_nbr_lists  => 1,
-        indices         => {
-            PE_WTLIST       => {
-                description => 'Node weights used in PE calculations',
-                type        => 'list',
-            },
-            PE_RANGELIST    => {
-                description => 'Node ranges used in PE calculations',
-                type        => 'list',
-            },
-            PE_LOCAL_RANGELIST => {
-                description => 'Local node ranges used in PE calculations (number of groups in which a node is found)',
-                type        => 'list',
-            }
-        },
-    );
-    
-    return $metadata_class->new(\%metadata);
-}
-
-sub calc_pe_lists {
-    my $self = shift;
-    my %args = @_;
-
-    my @keys = qw /PE_WTLIST PE_RANGELIST PE_LOCAL_RANGELIST/;
-    my %results;
-    @results{@keys} = @args{@keys};
-
-    return wantarray ? %results : \%results;
-}
-
-sub get_metadata_calc_pe_central {
-
-    my $desc = <<'END_PEC_DESC'
-Phylogenetic endemism (PE).
-Uses labels from neighbour set one but local ranges from across
-both neighbour sets.
-Trims the tree to exclude labels not in the BaseData object.
-END_PEC_DESC
-  ;
-
-    my %metadata = (
-        description     => $desc,
-        name            => 'Phylogenetic Endemism central',
-        reference       => 'Rosauer et al (2009) Mol. Ecol. http://dx.doi.org/10.1111/j.1365-294X.2009.04311.x',
-        type            => 'Phylogenetic Endemism',
-        pre_calc        => [qw /_calc_pe _calc_phylo_abc_lists/],
-        pre_calc_global => [qw /get_trimmed_tree/],
-        uses_nbr_lists  => 1,  #  how many lists it must have
-        indices         => {
-            PEC_WE           => {
-                description => 'Phylogenetic endemism, central variant'
-            },
-            PEC_WE_P         => {
-                description => 'Phylogenetic weighted endemism as a proportion of the total tree length, central variant'
-            },
-        },
-    );
-
-    return $metadata_class->new(\%metadata);
-}
-
-sub calc_pe_central {
-    my $self = shift;
-    my %args = @_;
-
-    my $tree_ref    = $args{trimmed_tree};
-
-    my $pe      = $args{PE_WE};
-    my $pe_p    = $args{PE_WE_P};
-    my $wt_list = $args{PE_WTLIST};
-    my $c_list  = $args{PHYLO_C_LIST};  #  those only in nbr set 2
-
-    #  remove the PE component found only in nbr set 2
-    #  (assuming c_list is shorter than a+b, so this will be the faster approach)
-    $pe -= sum (0, @$wt_list{keys %$c_list});
-
-    $pe_p = $pe ? $pe / $tree_ref->get_total_tree_length : undef;
-
-    my %results = (
-        PEC_WE     => $pe,
-        PEC_WE_P   => $pe_p,
-    );
-
-    return wantarray ? %results : \%results;
-}
-
-sub get_metadata_calc_pe_central_lists {
-
-    my $desc = <<'END_PEC_DESC'
-Lists underlying the phylogenetic endemism central indices.
-Uses labels from neighbour set one but local ranges from across
-both neighbour sets.
-END_PEC_DESC
-  ;
-
-    my %metadata = (
-        description     => $desc,
-        name            => 'Phylogenetic Endemism central lists',
-        reference       => 'Rosauer et al (2009) Mol. Ecol. http://dx.doi.org/10.1111/j.1365-294X.2009.04311.x',
-        type            => 'Phylogenetic Endemism',
-        pre_calc        => [qw /_calc_pe _calc_phylo_abc_lists/],
-        uses_nbr_lists  => 1,  #  how many lists it must have
-        indices         => {
-            PEC_WTLIST           => {
-                description => 'Phylogenetic endemism weights, central variant',
-                type => 'list',
-            },
-            PEC_LOCAL_RANGELIST  => {
-                description => 'Phylogenetic endemism local range lists, central variant',
-                type => 'list',
-            },
-            PEC_RANGELIST => {
-                description => 'Phylogenetic endemism global range lists, central variant',
-                type => 'list',
-            },
-        },
-    );
-
-    return $metadata_class->new(\%metadata);
-}
-
-sub calc_pe_central_lists {
-    my $self = shift;
-    my %args = @_;
-
-    my %wt_list = %{$args{PE_WTLIST}};    #  need a copy since we will delete from it
-    my $c_list  =   $args{PHYLO_C_LIST};  #  those only in nbr set 2
-    my $a_list  =   $args{PHYLO_A_LIST};
-    my $b_list  =   $args{PHYLO_B_LIST};
-    my (%local_range_list_c, %global_range_list_c);
-
-    my $local_range_list  = $args{PE_LOCAL_RANGELIST};
-    my $global_range_list = $args{PE_RANGELIST};
-
-    #  avoid copies and slices if there are no nodes found only in nbr set 2
-    if (scalar keys %$c_list) {
-        #  remove the PE component found only in nbr set 2
-        #  (assuming c_list is shorter than a+b, so this will be the faster approach)
-        delete @wt_list{keys %$c_list};
-
-        #  Keep any node found in nbr set 1
-        my @keepers = keys %wt_list;
-        @local_range_list_c{@keepers}  = @{$local_range_list}{@keepers};
-        @global_range_list_c{@keepers} = @{$global_range_list}{@keepers};
-    }
-    else {
-        %local_range_list_c  = %$local_range_list;
-        %global_range_list_c = %$global_range_list;
-    }
-
-    my %results = (
-        PEC_WTLIST => \%wt_list,
-        PEC_LOCAL_RANGELIST  => \%local_range_list_c,
-        PEC_RANGELIST        => \%global_range_list_c,
-    );
-
-    return wantarray ? %results : \%results;
-}
-
-sub get_metadata_calc_pe_central_cwe {
-
-    my %metadata = (
-        name            => 'Corrected weighted phylogenetic endemism, central variant',
-        description     => 'What proportion of the PD in neighbour set 1 is '
-                         . 'range-restricted to neighbour sets 1 and 2?',
-        reference       => '',
-        type            => 'Phylogenetic Endemism', 
-        pre_calc        => [qw /calc_pe_central calc_pe_central_lists calc_pd_node_list/],
-        uses_nbr_lists  => 1,
-        indices         => {
-            PEC_CWE => {
-                description => 'Corrected weighted phylogenetic endemism, central variant',
-            },
-            PEC_CWE_PD => {
-                description => 'PD used in the PEC_CWE index.',
-            },
-        },
-    );
-
-    return $metadata_class->new(\%metadata);
-}
-
-sub calc_pe_central_cwe {
-    my $self = shift;
-    my %args = @_;
-
-    my $pe      = $args{PEC_WE};
-    my $wt_list = $args{PEC_WTLIST};
-
-    my $pd_included_node_list = $args{PD_INCLUDED_NODE_LIST};
-
-    my $pd = sum @$pd_included_node_list{keys %$wt_list};
-
-    my $cwe = $pd ? $pe / $pd : undef;
-
-    my %results = (
-        PEC_CWE    => $cwe,
-        PEC_CWE_PD => $pd,
-    );
-
-    return wantarray ? %results : \%results;
-}
-
-sub get_metadata_calc_pd_clade_contributions {
-
-    my %metadata = (
-        description     => 'Contribution of each node and its descendents to the Phylogenetic diversity (PD) calculation.',
-        name            => 'PD clade contributions',
-        reference       => '',
-        type            => 'Phylogenetic Indices', 
-        pre_calc        => [qw /calc_pd calc_pd_node_list get_sub_tree/],
-        #pre_calc_global => ['get_trimmed_tree'],
-        uses_nbr_lists  => 1,
-        indices         => {
-            PD_CLADE_SCORE  => {
-                description => 'List of PD scores for each node (clade), being the sum of all descendent branch lengths',
-                type        => 'list',
-            },
-            PD_CLADE_CONTR  => {
-                description => 'List of node (clade) contributions to the PD calculation',
-                type        => 'list',
-            },
-            PD_CLADE_CONTR_P => {
-                description => 'List of node (clade) contributions to the PD calculation, proportional to the entire tree',
-                type        => 'list',
-            },
-        },
-    );
-
-    return $metadata_class->new(\%metadata);
-}
-
-sub calc_pd_clade_contributions {
-    my $self = shift;
-    my %args = @_;
-    
-    return $self->_calc_pd_pe_clade_contributions(
-        %args,
-        node_list => $args{PD_INCLUDED_NODE_LIST},
-        p_score   => $args{PD},
-        res_pfx   => 'PD_',
-    );
-}
-
-
-sub _calc_pd_pe_clade_contributions {
-    my $self = shift;
-    my %args = @_;
-
-    my $main_tree = $args{tree_ref};
-    my $sub_tree  = $args{SUBTREE};
-    my $wt_list   = $args{node_list};
-    my $p_score   = $args{p_score};
-    my $res_pfx   = $args{res_pfx};
-    my $sum_of_branches = $main_tree->get_total_tree_length;
-
-    my $contr   = {};
-    my $contr_p = {};
-    my $clade_score = {};
-
-  NODE_NAME:
-    foreach my $node_name (keys %$wt_list) {
-        next if defined $contr->{$node_name};
-
-        my $node_ref = $sub_tree->get_node_ref (node => $node_name);
-
-        #  Possibly inefficient as we are not caching by node
-        #  but at least the descendants are cached and perhaps that
-        #  is where any slowness would come from as List::Util::sum is pretty quick
-        my $node_hash = $node_ref->get_all_descendants_and_self;
-        my $wt_sum = sum @$wt_list{keys %$node_hash};
-
-        #  round off to avoid spurious spatial variation.
-        $contr->{$node_name}    = 0 + sprintf '%.11f', $wt_sum / $p_score;
-        $contr_p->{$node_name}  = 0 + sprintf '%.11f', $wt_sum / $sum_of_branches;
-        $clade_score->{$node_name} = $wt_sum;
-    }
-
-    my %results = (
-        "${res_pfx}CLADE_SCORE"   => $clade_score,
-        "${res_pfx}CLADE_CONTR"   => $contr,
-        "${res_pfx}CLADE_CONTR_P" => $contr_p,
-    );
-
-    return wantarray ? %results : \%results;
-}
-
-sub get_metadata_calc_pe_clade_contributions {
-
-    my %metadata = (
-        description     => 'Contribution of each node and its descendents to the Phylogenetic endemism (PE) calculation.',
-        name            => 'PE clade contributions',
-        reference       => '',
-        type            => 'Phylogenetic Endemism', 
-        pre_calc        => ['_calc_pe', 'get_sub_tree'],
-        pre_calc_global => ['get_trimmed_tree'],
-        uses_nbr_lists  => 1,
-        indices         => {
-            PE_CLADE_SCORE  => {
-                description => 'List of PE scores for each node (clade), being the sum of all descendent PE weights',
-                type        => 'list',
-            },
-            PE_CLADE_CONTR  => {
-                description => 'List of node (clade) contributions to the PE calculation',
-                type        => 'list',
-            },
-            PE_CLADE_CONTR_P => {
-                description => 'List of node (clade) contributions to the PE calculation, proportional to the entire tree',
-                type        => 'list',
-            },
-        },
-    );
-    
-    return $metadata_class->new(\%metadata);
-}
-
-sub calc_pe_clade_contributions {
-    my $self = shift;
-    my %args = @_;
-    
-    return $self->_calc_pd_pe_clade_contributions(
-        %args,
-        node_list => $args{PE_WTLIST},
-        p_score   => $args{PE_WE},
-        res_pfx   => 'PE_',
-        tree_ref  => $args{trimmed_tree},
-    );
-}
-
-
-sub get_metadata_calc_pd_clade_loss {
-
-    my %metadata = (
-        description     => 'How much of the PD would be lost if a clade were to be removed? '
-                         . 'Calculates the clade PD below the last ancestral node in the '
-                         . 'neighbour set which would still be in the neighbour set.',
-        name            => 'PD clade loss',
-        reference       => '',
-        type            => 'Phylogenetic Indices', 
-        pre_calc        => [qw /calc_pd_clade_contributions get_sub_tree/],
-        #pre_calc_global => ['get_trimmed_tree'],
-        uses_nbr_lists  => 1,
-        indices         => {
-            PD_CLADE_LOSS_SCORE  => {
-                description => 'List of how much PD would be lost if each clade were removed.',
-                type        => 'list',
-            },
-            PD_CLADE_LOSS_CONTR  => {
-                description => 'List of the proportion of the PD score which would be lost '
-                             . 'if each clade were removed.',
-                type        => 'list',
-            },
-            PD_CLADE_LOSS_CONTR_P => {
-                description => 'As per PD_CLADE_LOSS but proportional to the entire tree',
-                type        => 'list',
-            },
-        },
-    );
-
-    return $metadata_class->new(\%metadata);
-}
-
-sub calc_pd_clade_loss {
-    my $self = shift;
-    my %args = @_;
-    
-    return $self->_calc_pd_pe_clade_loss (
-        %args,
-        res_pfx => 'PD_',
-    );
-}
-
-sub get_metadata_calc_pe_clade_loss {
-
-    my %metadata = (
-        description     => 'How much of the PE would be lost if a clade were to be removed? '
-                         . 'Calculates the clade PE below the last ancestral node in the '
-                         . 'neighbour set which would still be in the neighbour set.',
-        name            => 'PE clade loss',
-        reference       => '',
-        type            => 'Phylogenetic Endemism', 
-        pre_calc        => [qw /calc_pe_clade_contributions get_sub_tree/],
-        #pre_calc_global => ['get_trimmed_tree'],
-        uses_nbr_lists  => 1,
-        indices         => {
-            PE_CLADE_LOSS_SCORE  => {
-                description => 'List of how much PE would be lost if each clade were removed.',
-                type        => 'list',
-            },
-            PE_CLADE_LOSS_CONTR  => {
-                description => 'List of the proportion of the PE score which would be lost '
-                             . 'if each clade were removed.',
-                type        => 'list',
-            },
-            PE_CLADE_LOSS_CONTR_P => {
-                description => 'As per PE_CLADE_LOSS but proportional to the entire tree',
-                type        => 'list',
-            },
-        },
-    );
-
-    return $metadata_class->new(\%metadata);
-}
-
-sub calc_pe_clade_loss {
-    my $self = shift;
-    my %args = @_;
-    
-    return $self->_calc_pd_pe_clade_loss (
-        %args,
-        res_pfx => 'PE_',
-    );
-}
-
-
-sub _calc_pd_pe_clade_loss {
-    my $self = shift;
-    my %args = @_;
-
-    my $main_tree = $args{trimmed_tree};
-    my $sub_tree  = $args{SUBTREE};
-
-    my $pfx = $args{res_pfx};
-    my @score_names = map {$pfx . $_} qw /CLADE_SCORE CLADE_CONTR CLADE_CONTR_P/;
-
-    my ($p_clade_score, $p_clade_contr, $p_clade_contr_p) =
-      @args{@score_names};
-
-    my (%loss_contr, %loss_contr_p, %loss_score, %loss_ancestral);
-
-  NODE:
-    foreach my $node_ref ($sub_tree->get_node_refs) {
-        #  skip if we have already done this one
-        next NODE if defined $loss_score{$node_ref->get_name};
-
-        my $terminal_count = $node_ref->get_terminal_element_count;
-        my @ancestors = ($node_ref->get_name);
-
-        #  find the ancestors with no children outside this clade
-      PARENT:
-        while (my $parent = $node_ref->get_parent) {
-            last PARENT
-              if $parent->get_terminal_element_count > $terminal_count;
-
-            push @ancestors, $parent->get_name;
-            $node_ref = $parent;
-        }
-
-        my $last_ancestor = $ancestors[-1];
-
-        foreach my $node_name (@ancestors) {
-            #  these all have the same loss
-            $loss_contr{$node_name}   = $p_clade_contr->{$last_ancestor};
-            $loss_score{$node_name}   = $p_clade_score->{$last_ancestor};
-            $loss_contr_p{$node_name} = $p_clade_contr_p->{$last_ancestor};
-        }
-    }
-
-    my %results = (
-        "${pfx}CLADE_LOSS_SCORE"   => \%loss_score,
-        "${pfx}CLADE_LOSS_CONTR"   => \%loss_contr,
-        "${pfx}CLADE_LOSS_CONTR_P" => \%loss_contr_p,
-    );
-
-    return wantarray ? %results : \%results;
-}
-
-sub get_metadata_calc_pd_clade_loss_ancestral {
-
-    my %metadata = (
-        description     => 'How much of the PD clade loss is due to the ancestral branches? '
-                         . 'The score is zero when there is no ancestral loss.',
-        name            => 'PD clade loss (ancestral component)',
-        reference       => '',
-        type            => 'Phylogenetic Indices', 
-        pre_calc        => [qw /calc_pd_clade_contributions calc_pd_clade_loss/],
-        uses_nbr_lists  => 1,
-        indices         => {
-            PD_CLADE_LOSS_ANC => {
-                description => 'List of how much ancestral PE would be lost '
-                             . 'if each clade were removed.  '
-                             . 'The value is 0 when no ancestral PD is lost.',
-                type        => 'list',
-            },
-            PD_CLADE_LOSS_ANC_P  => {
-                description => 'List of the proportion of the clade\'s PD loss '
-                             . 'that is due to the ancestral branches.',
-                type        => 'list',
-            },
-        },
-    );
-
-    return $metadata_class->new(\%metadata);
-}
-
-
-sub calc_pd_clade_loss_ancestral {
-    my $self = shift;
-    my %args = @_;
-    
-    return $self->_calc_pd_pe_clade_loss_ancestral (
-        %args,
-        res_pfx => 'PD_',
-    );
-}
-
-
-sub get_metadata_calc_pe_clade_loss_ancestral {
-
-    my %metadata = (
-        description     => 'How much of the PE clade loss is due to the ancestral branches? '
-                         . 'The score is zero when there is no ancestral loss.',
-        name            => 'PE clade loss (ancestral component)',
-        reference       => '',
-        type            => 'Phylogenetic Endemism', 
-        pre_calc        => [qw /calc_pe_clade_contributions calc_pe_clade_loss/],
-        uses_nbr_lists  => 1,
-        indices         => {
-            PE_CLADE_LOSS_ANC => {
-                description => 'List of how much ancestral PE would be lost '
-                             . 'if each clade were removed.  '
-                             . 'The value is 0 when no ancestral PE is lost.',
-                type        => 'list',
-            },
-            PE_CLADE_LOSS_ANC_P  => {
-                description => 'List of the proportion of the clade\'s PE loss '
-                             . 'that is due to the ancestral branches.',
-                type        => 'list',
-            },
-        },
-    );
-
-    return $metadata_class->new(\%metadata);
-}
-
-
-sub calc_pe_clade_loss_ancestral {
-    my $self = shift;
-    my %args = @_;
-    
-    return $self->_calc_pd_pe_clade_loss_ancestral (
-        %args,
-        res_pfx => 'PE_',
-    );
-}
-
-sub _calc_pd_pe_clade_loss_ancestral {
-    my $self = shift;
-    my %args = @_;
-
-    my $pfx = $args{res_pfx};
-    my @score_names = map {$pfx . $_} qw /CLADE_SCORE CLADE_LOSS_SCORE/;
-
-    my ($p_clade_score, $p_clade_loss) =
-      @args{@score_names};
-
-    my (%loss_ancestral, %loss_ancestral_p);
-
-    while (my ($node_name, $score) = each %$p_clade_score) {
-        my $score = $p_clade_loss->{$node_name}
-                  - $p_clade_score->{$node_name};
-        $loss_ancestral{$node_name}   = $score;
-        my $loss = $p_clade_loss->{$node_name};
-        $loss_ancestral_p{$node_name} = $loss ? $score / $loss : 0;
-    }
-
-    my %results = (
-        "${pfx}CLADE_LOSS_ANC"   => \%loss_ancestral,
-        "${pfx}CLADE_LOSS_ANC_P" => \%loss_ancestral_p,
-    );
-
-    return wantarray ? %results : \%results;
-}
-
-
-sub get_metadata_calc_pe_single {
-
-    my %metadata = (
-        description     => 'PE scores, but not weighted by local ranges.',
-        name            => 'Phylogenetic Endemism single',
-        reference       => 'Rosauer et al (2009) Mol. Ecol. http://dx.doi.org/10.1111/j.1365-294X.2009.04311.x',
-        type            => 'Phylogenetic Endemism',
-        pre_calc        => ['_calc_pe'],
-        pre_calc_global => ['get_trimmed_tree'],
-        uses_nbr_lists  => 1,
-        indices         => {
-            PE_WE_SINGLE    => {
-                description => "Phylogenetic endemism unweighted by the number of neighbours.\n"
-                               . "Counts each label only once, regardless of how many groups in the neighbourhood it is found in.\n"
-                               . 'Useful if your data have sampling biases. '
-                               . 'Better with small sample windows.'
-            },
-            PE_WE_SINGLE_P  => {
-                description => "Phylogenetic endemism unweighted by the number of neighbours as a proportion of the total tree length.\n"
-                               . "Counts each label only once, regardless of how many groups in the neighbourhood it is found.\n"
-                               . "Useful if your data have sampling biases."
-            },
-        },
-    );
-    
-    return $metadata_class->new(\%metadata);
-}
-
-sub calc_pe_single {
-    my $self = shift;
-    my %args = @_;
-    
-    my $node_ranges = $args{PE_RANGELIST};
-    #my %wts;
-    my $tree = $args{trimmed_tree};
-    my $pe_single;
-
-    foreach my $node_name (keys %$node_ranges) {
-        my $range    = $node_ranges->{$node_name};
-        my $node_ref = $tree->get_node_ref (node => $node_name);
-        #$wts{$node_name} = $node_ref->get_length;
-        $pe_single += $node_ref->get_length / $range;
-    }
-    
-    my $tree_length = $tree->get_total_tree_length;
-    my $pe_single_p = defined $pe_single ? ($pe_single / $tree_length) : undef;
-    
-    my %results = (
-        PE_WE_SINGLE   => $pe_single,
-        PE_WE_SINGLE_P => $pe_single_p,
-    );
-
-    return wantarray ? %results : \%results;
-}
-
-
-sub get_metadata_calc_pd_endemism {
-
-    my %metadata = (
-        description     => 'Absolute endemism analogue of PE.  '
-                        .  'It is the sum of the branch lengths restricted '
-                        .  'to the neighbour sets.',
-        name            => 'PD-Endemism',
-        reference       => 'See Faith (2004) Cons Biol.  http://dx.doi.org/10.1111/j.1523-1739.2004.00330.x',
-        type            => 'Phylogenetic Endemism',
-        pre_calc        => ['calc_pe_lists'],
-        pre_calc_global => [qw /get_trimmed_tree/],
-        uses_nbr_lists  => 1,  #  how many lists it must have
-        indices         => {
-            PD_ENDEMISM => {
-                description => 'Phylogenetic Diversity Endemism',
-            },
-            PD_ENDEMISM_WTS => {
-                description => 'Phylogenetic Diversity Endemism weights per node found only in the neighbour set',
-                type        => 'list',
-            },
-            PD_ENDEMISM_P => {
-                description => 'Phylogenetic Diversity Endemism, as a proportion of the whole tree',
-            },
-            #PD_ENDEMISM_R => {  #  should put in its own calc as it needs an extra dependency
-            #    description => 'Phylogenetic Diversity Endemism, as a proportion of the local PD',
-            #},
-        },
-    );
-
-    return $metadata_class->new(\%metadata);
-}
-
-sub calc_pd_endemism {
-    my $self = shift;
-    my %args = @_;
-
-    my $weights   = $args{PE_WTLIST};
-    my $tree_ref  = $args{trimmed_tree};
-    my $total_len = $tree_ref->get_total_tree_length;
-    my $global_range_hash = $args{PE_RANGELIST};
-    my $local_range_hash  = $args{PE_LOCAL_RANGELIST};
-
-    my $pd_e;
-    my %pd_e_wts;
-
-  LABEL:
-    foreach my $label (keys %$weights) {
-        next LABEL if $global_range_hash->{$label} != $local_range_hash->{$label};
-
-        my $wt = $weights->{$label};
-        $pd_e += $wt;
-        $pd_e_wts{$label} = $wt;
-    }
-
-    my $pd_e_p = (defined $pd_e && $total_len) ? ($pd_e / $total_len) : undef;
-
-    my %results = (
-        PD_ENDEMISM     => $pd_e,
-        PD_ENDEMISM_P   => $pd_e_p,
-        PD_ENDEMISM_WTS => \%pd_e_wts,
-    );
-
-    return wantarray ? %results : \%results;
-}
-
-sub get_metadata__calc_pe {
-
-    my %metadata = (
-        description     => 'Phylogenetic endemism (PE) base calcs.',
-        name            => 'Phylogenetic Endemism base calcs',
-        reference       => 'Rosauer et al (2009) Mol. Ecol. http://dx.doi.org/10.1111/j.1365-294X.2009.04311.x',
-        type            => 'Phylogenetic Endemism',  #  keeps it clear of the other indices in the GUI
-<<<<<<< HEAD
-        pre_calc_global => [qw /get_node_range_hash get_trimmed_tree get_pe_element_cache/],
-=======
-        pre_calc_global => [ qw /
-            get_node_range_hash
-            get_trimmed_tree
-            get_pe_element_cache
-            get_path_length_cache
-            set_path_length_cache_by_group_flag
-        /],
->>>>>>> ef7f1385
-        pre_calc        => ['calc_abc'],  #  don't need calc_abc2 as we don't use its counts
-        uses_nbr_lists  => 1,  #  how many lists it must have
-        required_args   => {'tree_ref' => 1},
-    );
-    
-    return $metadata_class->new(\%metadata);
-}
-
-sub _calc_pe {
-    my $self = shift;
-    my %args = @_;    
-
-    my $tree_ref         = $args{trimmed_tree};
-    my $node_ranges      = $args{node_range};
-    my $results_cache    = $args{PE_RESULTS_CACHE};
-    my $element_list_all = $args{element_list_all};
-
-    my $bd = $args{basedata_ref} || $self->get_basedata_ref;
-
-    #create a hash of terminal nodes for the taxa present
-    my $all_nodes = $tree_ref->get_node_hash;
-
-    my $root_node = $tree_ref->get_tree_ref;
-
-    #  default these to undef - more meaningful than zero
-    my ($PE_WE, $PE_WE_P);
-
-    my (%ranges, %wts, %local_ranges, %results);
-
-    foreach my $group (@$element_list_all) {
-        my $results_this_gp;
-        #  use the cached results for a group if present
-        if (exists $results_cache->{$group}) {
-            $results_this_gp = $results_cache->{$group};
-        }
-        #  else build them and cache them
-        else {
-            my $labels = $bd->get_labels_in_group_as_hash (group => $group);
-            my $nodes_in_path = $self->get_path_lengths_to_root_node (
-                @_,
-                labels  => $labels,
-                el_list => [$group],
-            );
-
-            my ($gp_score, %gp_wts, %gp_ranges);
-
-            #  slice assignment wasn't faster according to nytprof and benchmarking
-            #@gp_ranges{keys %$nodes_in_path} = @$node_ranges{keys %$nodes_in_path};
-
-            #  loop over the nodes and run the calcs
-          NODE:
-            while (my ($name, $length) = each %$nodes_in_path) {
-                # Not sure we even need to test for zero ranges.
-                # We should never suffer this given the pre_calcs.
-                my $range = $node_ranges->{$name}
-                  || next NODE;
-                my $wt     = $length / $range;
-                $gp_score += $wt;
-                $gp_wts{$name}    = $wt;
-                $gp_ranges{$name} = $range;
-            }
-
-            $results_this_gp = {
-                PE_WE           => $gp_score,
-                PE_WTLIST       => \%gp_wts,
-                PE_RANGELIST    => \%gp_ranges,
-            };
-
-            $results_cache->{$group} = $results_this_gp;
-        }
-
-        if (defined $results_this_gp->{PE_WE}) {
-            $PE_WE += $results_this_gp->{PE_WE};
-        }
-
-        #  Avoid some redundant slicing and dicing when we have only one group
-        #  Pays off when processing large data sets
-        if (scalar @$element_list_all == 1) {
-            #  no need to collate anything so make a shallow copy
-            @results{keys %$results_this_gp} = values %$results_this_gp;
-            #  but we do need to add to the local range hash
-            my $hashref = $results_this_gp->{PE_WTLIST};
-            @local_ranges{keys %$hashref} = (1) x scalar keys %$hashref;
-        }
-        else {
-            my $hash_ref;
-
-            # ranges are invariant, so can be crashed together
-            $hash_ref = $results_this_gp->{PE_RANGELIST};
-            @ranges{keys %$hash_ref} = values %$hash_ref;
-
-            # weights need to be summed
-            $hash_ref = $results_this_gp->{PE_WTLIST};
-            foreach my $node (keys %$hash_ref) {
-                $wts{$node} += $hash_ref->{$node};
-                $local_ranges{$node}++;
-            }
-        }
-    }
-
-    {
-        no warnings 'uninitialized';
-        my $total_tree_length = $tree_ref->get_total_tree_length;
-
-        #Phylogenetic endemism = sum for all nodes of: (branch length/total tree length) / node range
-        $PE_WE_P = eval {$PE_WE / $total_tree_length};
-    }
-
-    #  need the collated versions
-    if (scalar @$element_list_all > 1) {
-        $results{PE_WE}     = $PE_WE;
-        $results{PE_WTLIST} = \%wts;
-        $results{PE_RANGELIST} = \%ranges;
-    }
-
-    #  need to set these
-    $results{PE_WE_P} = $PE_WE_P;
-    $results{PE_LOCAL_RANGELIST} = \%local_ranges;
-
-    return wantarray ? %results : \%results;
-}
-
-sub get_metadata_calc_count_labels_on_tree {
-    my $self = shift;
-
-    my %metadata = (
-        description     => 'Count the number of labels that are on the tree',
-        name            => 'Count labels on tree',
-        indices         => {
-            PHYLO_LABELS_ON_TREE_COUNT => {
-                description => 'The number of labels that are found on the tree, across both neighbour sets',
-            },
-        },
-        type            => 'Phylogenetic Indices',  #  keeps it clear of the other indices in the GUI
-        pre_calc        => ['calc_labels_on_tree'],
-        uses_nbr_lists  => 1,  #  how many lists it must have
-    );
-
-    return $metadata_class->new(\%metadata);
-}
-
-sub calc_count_labels_on_tree {
-    my $self = shift;
-    my %args = @_;
-    
-    my $labels_on_tree = $args{PHYLO_LABELS_ON_TREE};
-    
-    my %results = (PHYLO_LABELS_ON_TREE_COUNT => scalar keys %$labels_on_tree);
-
-    return wantarray ? %results : \%results;
-}
-
-sub get_metadata_calc_labels_on_tree {
-    my $self = shift;
-
-    my %metadata = (
-        description     => 'Create a hash of the labels that are on the tree',
-        name            => 'Labels on tree',
-        indices         => {
-            PHYLO_LABELS_ON_TREE => {
-                description => 'A hash of labels that are found on the tree, across both neighbour sets',
-                type        => 'list',
-            },  #  should poss also do nbr sets 1 and 2
-        },
-        type            => 'Phylogenetic Indices',  #  keeps it clear of the other indices in the GUI
-        pre_calc_global => [qw /get_labels_not_on_tree/],
-        pre_calc        => ['calc_abc'],
-        uses_nbr_lists  => 1,  #  how many lists it must have
-        required_args   => ['tree_ref'],
-    );
-
-    return $metadata_class->new(\%metadata);
-}
-
-sub calc_labels_on_tree {
-    my $self = shift;
-    my %args = @_;
-    
-    my %labels = %{$args{label_hash_all}};
-    my $not_on_tree = $args{labels_not_on_tree};
-    delete @labels{keys %$not_on_tree};
-    
-    my %results = (PHYLO_LABELS_ON_TREE => \%labels);
-    
-    return wantarray ? %results : \%results;
-}
-
-sub get_metadata_calc_labels_not_on_tree {
-    my $self = shift;
-
-    my %metadata = (
-        description     => 'Create a hash of the labels that are not on the tree',
-        name            => 'Labels not on tree',
-        indices         => {
-            PHYLO_LABELS_NOT_ON_TREE => {
-                description => 'A hash of labels that are not found on the tree, across both neighbour sets',
-                type        => 'list',
-            },  #  should poss also do nbr sets 1 and 2
-            PHYLO_LABELS_NOT_ON_TREE_N => {
-                description => 'Number of labels not on the tree',
-                
-            },
-            PHYLO_LABELS_NOT_ON_TREE_P => {
-                description => 'Proportion of labels not on the tree',
-                
-            },
-        },
-        type            => 'Phylogenetic Indices',  #  keeps it clear of the other indices in the GUI
-        pre_calc_global => [qw /get_labels_not_on_tree/],
-        pre_calc        => ['calc_abc'],
-        uses_nbr_lists  => 1,  #  how many lists it must have
-        required_args   => ['tree_ref'],
-    );
-
-    return $metadata_class->new(\%metadata);
-}
-
-sub calc_labels_not_on_tree {
-    my $self = shift;
-    my %args = @_;
-
-    my $not_on_tree = $args{labels_not_on_tree};
-
-    my %labels1 = %{$args{label_hash_all}};
-    my $richness = scalar keys %labels1;
-    delete @labels1{keys %$not_on_tree};
-
-    my %labels2 = %{$args{label_hash_all}};
-    delete @labels2{keys %labels1};
-
-    my $count_not_on_tree = scalar keys %labels2;
-    my $p_not_on_tree;
-    {
-        no warnings 'numeric';
-        $p_not_on_tree = eval { $count_not_on_tree / $richness } || 0;
-    }
-
-    my %results = (
-        PHYLO_LABELS_NOT_ON_TREE   => \%labels2,
-        PHYLO_LABELS_NOT_ON_TREE_N => $count_not_on_tree,
-        PHYLO_LABELS_NOT_ON_TREE_P => $p_not_on_tree,
-    );
-
-    return wantarray ? %results : \%results;
-}
-
-sub get_metadata_get_pe_element_cache {
-    
-    my %metadata = (
-        name        => 'get_pe_element_cache',
-        description => 'Create a hash in which to cache the PE scores for each element',
-        indices     => {
-            PE_RESULTS_CACHE => {
-                description => 'The hash in which to cache the PE scores for each element'
-            },
-        },
-    );
-
-    return $metadata_class->new(\%metadata);
-}
-
-#  create a hash in which to cache the PE scores for each element
-#  this is called as a global precalc and then used or modified by each element as needed
-sub get_pe_element_cache {
-    my $self = shift;
-    my %args = @_;
-
-    my %results = (PE_RESULTS_CACHE => {});
-    return wantarray ? %results : \%results;
-}
-
-
-#  get the node ranges as lists
-sub get_metadata_get_node_range_hash_as_lists {
-    my %metadata = (
-        name            => 'get_node_range_hash_as_lists',
-        description     => 'Get a hash of the node range lists across the basedata',
-        pre_calc_global => ['get_trimmed_tree'],
-        indices => {
-            node_range_hash => {
-                description => 'Hash of node range lists',
-            },
-        },
-    );
-
-    return $metadata_class->new(\%metadata);
-}
-
-sub get_node_range_hash_as_lists {
-    my $self = shift;
-    my %args = @_;
-
-    my $res = $self->get_node_range_hash (@_, return_lists => 1);
-    my %results = (
-        node_range_hash => $res->{node_range},
-    );
-
-    return wantarray ? %results : \%results;
-}
-
-sub get_metadata_get_node_range_hash {
-    my %metadata = (
-        name            => 'get_node_range_hash',
-        description     => 'Get a hash of the node ranges across the basedata',
-        pre_calc_global => ['get_trimmed_tree'],
-        indices => {
-            node_range => {
-                description => 'Hash of node ranges',
-            },
-        },
-    );
-    return $metadata_class->new(\%metadata);
-}
-
-#  needs a cleanup - see get_global_node_abundance_hash
-# calculate the range occupied by each node/clade in a tree
-# this function expects a tree reference as an argument
-sub get_node_range_hash { 
-    my $self = shift;
-    my %args = @_;
-
-    my $return_lists = $args{return_lists};
-
-    my $progress_bar = Biodiverse::Progress->new();    
-
-    say "[PD INDICES] Calculating range for each node in the tree";
-
-    my $tree  = $args{trimmed_tree} || croak "Argument trimmed_tree missing\n";  
-    my $nodes = $tree->get_node_hash;
-    my %node_range;
-
-    my $to_do = scalar keys %$nodes;
-    my $count = 0;
-    print "[PD INDICES] Progress (% of $to_do nodes): ";
-
-    my $progress      = $count / $to_do;
-    my $progress_text = int (100 * $progress);
-    $progress_bar->update(
-        "Calculating node ranges\n($progress_text %)",
-        $progress,
-    );
-
-<<<<<<< HEAD
-    foreach my $node_name (keys %$nodes) {
-        my $node = $nodes->{$node_name};
-=======
-    #  sort by depth so we start from the terminals and avoid recursion in get_node_range
-    foreach my $node (sort {$b->get_depth <=> $a->get_depth} values %$nodes) {
-        my $node_name = $node->get_name;
->>>>>>> ef7f1385
-        if ($return_lists) {
-            my %range = $self->get_node_range (
-                %args,
-                node_ref => $node,
-            );
-            my %range_hash;
-            @range_hash{keys %range} = ();  #  looks like double handling here...
-            $node_range{$node_name} = \%range_hash;
-        }
-        else {
-            my $range = $self->get_node_range (
-                %args,
-                node_ref => $node,
-            );
-            if (defined $range) {
-                $node_range{$node_name} = $range;
-            }
-        }
-        $count ++;
-<<<<<<< HEAD
-        $progress     = $count / $to_do;
-=======
-        $progress      = $count / $to_do;
->>>>>>> ef7f1385
-        $progress_text = int (100 * $progress);
-        $progress_bar->update(
-            "Calculating node ranges\n($progress_text)",
-            $progress,
-        );
-    }
-
-    my %results = (node_range => \%node_range);
-
-    return wantarray ? %results : \%results;
-}
-
-
-sub get_node_range {
-    my $self = shift;
-    my %args = @_;
-
-    my $node_ref = $args{node_ref} || croak "node_ref arg not specified\n";
-    my $bd = $args{basedata_ref} || $self->get_basedata_ref;
-
-<<<<<<< HEAD
-    my @labels   = ($node_ref->get_name);
-    my $children =  $node_ref->get_all_named_descendants;
-
-    #  collect the set of non-internal (named) nodes
-    #  Possibly should only work with terminals
-    #  which would simplify things.
-    #foreach my $node_ref (values %$children) {
-    #    next if $node_ref->is_internal_node;
-    #    push @labels, $node_ref->get_name;
-    #}
-    push @labels, (keys %$children);
-=======
-    my $return_count = !wantarray && !$args{return_list};
-
-    my $cache_name = 'NODE_RANGE_LISTS';
-    my $cache      = $self->get_cached_value($cache_name)
-                   // do {my $c = {}; $self->set_cached_value ($cache_name => $c); $c};
-
-    my $node_name = $node_ref->get_name;
-    my %groups;
-
-    my $children = $node_ref->get_children // [];
-    if (scalar @$children) {
-        foreach my $child (@$children) {
-            #my $child_name = $child->get_name;
-            my $cached_list = $cache->{$child};
-            if (!defined $cached_list) {
-                #  bodge to work around inconsistent returns
-                #  (can be a key count, a hash, or an array ref of keys)
-                my $c = $self->get_node_range (node_ref => $child, return_list => 1);
-                @groups{@$c} = ();
-            }
-            else {
-                @groups{keys %$cached_list} = ();
-            }
-        }
-    }
-    if (!$node_ref->is_internal_node && $bd->exists_label(label => $node_name)) {
-        my $gp_list = $bd->get_groups_with_label_as_hash (label => $node_name);
-        @groups{keys %$gp_list} = undef;
-    }
->>>>>>> ef7f1385
-
-    #  Cache by ref because future cases might use the cache
-    #  for multiple trees with overlapping name sets.
-    $cache->{$node_ref} = \%groups;
-
-    return scalar keys %groups if $return_count;
-    return wantarray ? %groups : [keys %groups];
-}
-
-
-sub get_metadata_get_global_node_abundance_hash {
-    my %metadata = (
-        name            => 'get_global_node_abundance_hash',
-        description     => 'Get a hash of all nodes and their corresponding abundances in the basedata',
-        pre_calc_global => ['get_trimmed_tree'],
-        indices         => {
-            global_node_abundance_hash => {
-                description => 'Global node abundance hash',
-            }
-        }
-    );
-
-    return $metadata_class->new(\%metadata);
-}
-
-
-sub get_global_node_abundance_hash {
-    my $self = shift;
-    my %args = @_;
-
-    my $progress_bar = Biodiverse::Progress->new();    
-
-    say '[PD INDICES] Calculating abundance for each node in the tree';
-
-    my $tree  = $args{trimmed_tree} || croak "Argument trimmed_tree missing\n";  
-    my $nodes = $tree->get_node_hash;
-    my %node_hash;
-
-    my $to_do = scalar keys %$nodes;
-    my $count = 0;
-
-    my $progress = int (100 * $count / $to_do);
-    $progress_bar->update(
-        "Calculating node abundances\n($progress)",
-        $progress,
-    );
-
-    #  should get terminals and then climb up the tree, adding as we go
-    foreach my $node (values %$nodes) {
-        #my $node  = $tree->get_node_ref (node => $node_name);
-        my $abundance = $self->get_node_abundance_global (
-            %args,
-            node_ref => $node,
-        );
-        if (defined $abundance) {
-            $node_hash{$node->get_name} = $abundance;
-        }
-
-        $count ++;
-        my $progress = $count / $to_do;
-        $progress_bar->update(
-            "Calculating node abundances\n($progress)",
-            $progress,
-        );
-    }
-
-    my %results = (global_node_abundance_hash => \%node_hash);
-
-    return wantarray ? %results : \%results;
-}
-
-sub get_node_abundance_global {
-    my $self = shift;
-    my %args = @_;
-
-    my $node_ref = $args{node_ref} || croak "node_ref arg not specified\n";
-
-    my $bd = $args{basedata_ref} || $self->get_basedata_ref;
-    
-    my $abundance = 0;
-    if ($node_ref->is_terminal_node) {
-        $abundance += $bd->get_label_sample_count (element => $node_ref->get_name);
-    }
-    else {
-        my $children =  $node_ref->get_terminal_elements;
-        foreach my $name (keys %$children) {
-            $abundance += $bd->get_label_sample_count (element => $name);
-        }
-    }
-
-    return $abundance;
-}
-
-
-sub get_metadata_get_trimmed_tree {
-    my %metadata = (
-        name            => 'get_trimmed_tree',
-        description     => 'Get a version of the tree trimmed to contain only labels in the basedata',
-        required_args   => 'tree_ref',
-        indices         => {
-            trimmed_tree => {
-                description => 'Trimmed tree',
-            },
-        },
-    );
-    return $metadata_class->new(\%metadata);
-<<<<<<< HEAD
-}
-
-#  Create a copy of the current tree, including only those branches
-#  which have records in the basedata.
-#  This function expects a tree reference as an argument.
-#  Returns the original tree ref if all its branches occur in the basedata.
-sub get_trimmed_tree {
-    my $self = shift;
-    my %args = @_;                          
-
-    my $tree = $args{tree_ref};
-
-    my $bd = $self->get_basedata_ref;
-    my $lb = $bd->get_labels_ref;
-    
-    my $terminals  = $tree->get_root_node->get_terminal_elements;  #  should use named nodes?
-    my $label_hash = $lb->get_element_hash;
-
-    my (%tmp_combo, %tmp1, %tmp2);
-    my $b_score;
-    @tmp1{keys %$terminals}  = (1) x scalar keys %$terminals;
-    @tmp2{keys %$label_hash} = (1) x scalar keys %$label_hash;
-    %tmp_combo = %tmp1;
-    @tmp_combo{keys %tmp2} = (1) x scalar keys %tmp2;
-
-    #  a is common to tree and basedata
-    #  b is unique to tree
-    #  c is unique to basedata
-    #  but we only need b here
-    $b_score = scalar (keys %tmp_combo)
-       - scalar (keys %tmp2);
-
-    if (!$b_score) {
-        say '[PD INDICES] Tree terminals are all basedata labels, no need to trim';
-        my %results = (trimmed_tree => $tree);
-        return wantarray ? %results : \%results;
-    }
-
-    #  keep only those that match the basedata object
-    say '[PD INDICES] Creating a trimmed tree by removing clades not present in the basedata';
-    my $trimmed_tree = $tree->clone;
-    $trimmed_tree->trim (keep => scalar $bd->get_labels);
-    my $name = $trimmed_tree->get_param('NAME') // 'noname';
-    $trimmed_tree->rename(new_name => $name . ' trimmed');
-
-    my %results = (trimmed_tree => $trimmed_tree);
-
-    return wantarray ? %results : \%results;
-}
-
-
-sub get_metadata_get_sub_tree {
-    my $self = shift;
-
-    my %metadata = (
-        name          => 'get_sub_tree',
-        description   => 'get a tree that is a subset of the main tree, e.g. for the set of nodes in a neighbour set',
-        required_args => 'tree_ref',
-        pre_calc      => ['calc_labels_on_tree'],
-    );
-
-    return $metadata_class->new(\%metadata);
-}
-
-
-#  get a tree that is a subset of the main tree,
-#  e.g. for the set of nodes in a neighbour set
-sub get_sub_tree {
-=======
-}
-
-#  Create a copy of the current tree, including only those branches
-#  which have records in the basedata.
-#  This function expects a tree reference as an argument.
-#  Returns the original tree ref if all its branches occur in the basedata.
-sub get_trimmed_tree {
->>>>>>> ef7f1385
-    my $self = shift;
-    my %args = @_;
-
-<<<<<<< HEAD
-    my $tree       = $args{tree_ref};
-    my $label_list = $args{labels} // $args{PHYLO_LABELS_ON_TREE};
-
-=======
-    my $tree = $args{tree_ref};
-
-    my $bd = $self->get_basedata_ref;
-    my $lb = $bd->get_labels_ref;
-    
-    my $terminals  = $tree->get_root_node->get_terminal_elements;  #  should use named nodes?
-    my $label_hash = $lb->get_element_hash;
-
-    my (%tmp_combo, %tmp1, %tmp2);
-    my $b_score;
-    @tmp1{keys %$terminals}  = (1) x scalar keys %$terminals;
-    @tmp2{keys %$label_hash} = (1) x scalar keys %$label_hash;
-    %tmp_combo = %tmp1;
-    @tmp_combo{keys %tmp2} = (1) x scalar keys %tmp2;
-
-    #  a is common to tree and basedata
-    #  b is unique to tree
-    #  c is unique to basedata
-    #  but we only need b here
-    $b_score = scalar (keys %tmp_combo)
-       - scalar (keys %tmp2);
-
-    if (!$b_score) {
-        say '[PD INDICES] Tree terminals are all basedata labels, no need to trim';
-        my %results = (trimmed_tree => $tree);
-        return wantarray ? %results : \%results;
-    }
-
-    #  keep only those that match the basedata object
-    say '[PD INDICES] Creating a trimmed tree by removing clades not present in the basedata';
-    my $trimmed_tree = $tree->clone;
-    $trimmed_tree->trim (keep => scalar $bd->get_labels);
-    my $name = $trimmed_tree->get_param('NAME') // 'noname';
-    $trimmed_tree->rename(new_name => $name . ' trimmed');
-
-    my %results = (trimmed_tree => $trimmed_tree);
-
-    return wantarray ? %results : \%results;
-}
-
-
-sub get_metadata_get_sub_tree {
-    my $self = shift;
-
-    my %metadata = (
-        name          => 'get_sub_tree',
-        description   => 'get a tree that is a subset of the main tree, e.g. for the set of nodes in a neighbour set',
-        required_args => 'tree_ref',
-        pre_calc      => ['calc_labels_on_tree'],
-    );
-
-    return $metadata_class->new(\%metadata);
-}
-
-
-#  get a tree that is a subset of the main tree,
-#  e.g. for the set of nodes in a neighbour set
-sub get_sub_tree {
-    my $self = shift;
-    my %args = @_;
-
-    my $tree       = $args{tree_ref};
-    my $label_list = $args{labels} // $args{PHYLO_LABELS_ON_TREE};
-
->>>>>>> ef7f1385
-    #  Could devise a better naming scheme,
-    #  but element lists can be too long to be workable
-    #  and abbreviations will be ambiguous in many cases
-    my $subtree = blessed ($tree)->new (NAME => 'subtree');
-<<<<<<< HEAD
-
-  LABEL:
-    foreach my $label (keys %$label_list) {
-        my $node_ref = eval {$tree->get_node_ref (node => $label)};
-        next LABEL if !defined $node_ref;  # not a tree node name
-
-        my $child_name = $label;
-        my $st_node_ref = $subtree->add_node (
-            name   => $label,
-            length => $node_ref->get_length,
-        );
-
-      NODE_IN_PATH:
-        while (my $parent = $node_ref->get_parent()) {
-
-            my $parent_name = $parent->get_name;
-            my $st_parent = eval {$subtree->get_node_ref (node => $parent_name)};
-            my $last = defined $st_parent;  #  we have the rest of the path in this case
-
-            if (!$last) {
-                $st_parent = $subtree->add_node (
-                    name   => $parent_name,
-                    length => $parent->get_length,
-                );
-            }
-            $st_parent->add_children (children => [$st_node_ref]);
-
-            last NODE_IN_PATH if $last;
-
-            $node_ref    = $parent;
-            $st_node_ref = $st_parent;
-        }
-    }
-
-    #  make sure the topology is correct - needed?
-    $subtree->set_parents_below;
-
-=======
-
-  LABEL:
-    foreach my $label (keys %$label_list) {
-        my $node_ref = eval {$tree->get_node_ref (node => $label)};
-        next LABEL if !defined $node_ref;  # not a tree node name
-
-        my $child_name = $label;
-        my $st_node_ref = $subtree->add_node (
-            name   => $label,
-            length => $node_ref->get_length,
-        );
-
-      NODE_IN_PATH:
-        while (my $parent = $node_ref->get_parent()) {
-
-            my $parent_name = $parent->get_name;
-            my $st_parent = eval {$subtree->get_node_ref (node => $parent_name)};
-            my $last = defined $st_parent;  #  we have the rest of the path in this case
-
-            if (!$last) {
-                $st_parent = $subtree->add_node (
-                    name   => $parent_name,
-                    length => $parent->get_length,
-                );
-            }
-            $st_parent->add_children (children => [$st_node_ref]);
-
-            last NODE_IN_PATH if $last;
-
-            $node_ref    = $parent;
-            $st_node_ref = $st_parent;
-        }
-    }
-
-    #  make sure the topology is correct - needed?
-    $subtree->set_parents_below;
-
->>>>>>> ef7f1385
-    my %results = (SUBTREE => $subtree);
-
-    return wantarray ? %results : \%results;
-}
-
-sub get_metadata_get_labels_not_on_tree {
-    my $self = shift;
-
-    my %metadata = (
-        name          => 'get_labels_not_on_tree',
-        description   => 'Hash of the basedata labels that are not on the tree',
-        required_args => 'tree_ref',
-        indices       => {
-            labels_not_on_tree => {
-                description => 'Hash of the basedata labels that are not on the tree',
-            },
-        },
-    );
-
-    return $metadata_class->new(\%metadata);
-}
-
-sub get_labels_not_on_tree {
-    my $self = shift;
-    my %args = @_;                          
-
-    my $bd   = $self->get_basedata_ref;
-    my $tree = $args{tree_ref};
-    
-    my $labels = $bd->get_labels;
-    
-    my @not_in_tree = grep { !$tree->exists_node (name => $_) } @$labels;
-
-    my %hash;
-    @hash{@not_in_tree} = (1) x scalar @not_in_tree;
-
-    my %results = (labels_not_on_tree => \%hash);
-
-    return wantarray ? %results : \%results;
-}
-
-sub get_metadata_calc_taxonomic_distinctness {
-    my $self = shift;
-
-    my $indices = {
-        TD_DISTINCTNESS => {
-            description    => 'Taxonomic distinctness',
-            #formula        => [],
-        },
-        TD_DENOMINATOR  => {
-            description    => 'Denominator from TD_DISTINCTNESS calcs',
-        },
-        TD_NUMERATOR    => {
-            description    => 'Numerator from TD_DISTINCTNESS calcs',
-        },
-        TD_VARIATION    => {
-            description    => 'Variation of the taxonomic distinctness',
-            #formula        => [],
-        },
-    };
-    
-    my $ref = 'Warwick & Clarke (1995) Mar Ecol Progr Ser. '
-            . 'http://dx.doi.org/10.3354/meps129301 ; '
-            . 'Clarke & Warwick (2001) Mar Ecol Progr Ser. '
-            . 'http://dx.doi.org/10.3354/meps216265';
-    
-    my %metadata = (
-        description     => 'Taxonomic/phylogenetic distinctness and variation. '
-                         . 'THIS IS A BETA LEVEL IMPLEMENTATION.',
-        name            => 'Taxonomic/phylogenetic distinctness',
-        type            => 'Phylogenetic Indices',
-        reference       => $ref,
-        pre_calc        => ['calc_abc3'],
-        pre_calc_global => ['get_trimmed_tree'],
-        uses_nbr_lists  => 1,
-        indices         => $indices,
-    );
-
-    return $metadata_class->new(\%metadata);
-}
-
-#  sample count weighted version
-sub calc_taxonomic_distinctness {
-    my $self = shift;
-    
-    return $self->_calc_taxonomic_distinctness (@_);
-}
-
-
-sub get_metadata_calc_taxonomic_distinctness_binary {
-    my $self = shift;
-
-    my $indices = {
-        TDB_DISTINCTNESS => {
-            description    => 'Taxonomic distinctness, binary weighted',
-            formula        => [
-                '= \frac{\sum \sum_{i \neq j} \omega_{ij}}{s(s-1))}',
-                'where ',
-                '\omega_{ij}',
-                'is the path length from label ',
-                'i',
-                'to the ancestor node shared with ',
-                'j',
-            ],
-        },
-        TDB_DENOMINATOR  => {
-            description    => 'Denominator from TDB_DISTINCTNESS',
-        },
-        TDB_NUMERATOR    => {
-            description    => 'Numerator from TDB_DISTINCTNESS',
-        },
-        TDB_VARIATION    => {
-            description    => 'Variation of the binary taxonomic distinctness',
-            formula        => [
-                '= \frac{\sum \sum_{i \neq j} \omega_{ij}^2}{s(s-1))} - \bar{\omega}^2',
-                'where ',
-                '\bar{\omega} = \frac{\sum \sum_{i \neq j} \omega_{ij}}{s(s-1))} \equiv TDB\_DISTINCTNESS',
-            ],
-        },
-    };
-
-    my $ref = 'Warwick & Clarke (1995) Mar Ecol Progr Ser. '
-            . 'http://dx.doi.org/10.3354/meps129301 ; '
-            . 'Clarke & Warwick (2001) Mar Ecol Progr Ser. '
-            . 'http://dx.doi.org/10.3354/meps216265';
-
-    my %metadata = (
-        description     => 'Taxonomic/phylogenetic distinctness and variation '
-                         . 'using presence/absence weights.  '
-                         . 'THIS IS A BETA LEVEL IMPLEMENTATION.',
-        name            => 'Taxonomic/phylogenetic distinctness, binary weighted',
-        type            => 'Phylogenetic Indices',
-        reference       => $ref,
-        pre_calc        => ['calc_abc'],
-        pre_calc_global => ['get_trimmed_tree'],
-        uses_nbr_lists  => 1,
-        indices         => $indices,
-    );
-
-    return $metadata_class->new(\%metadata);
-}
-
-#  sample count weighted version
-sub calc_taxonomic_distinctness_binary {
-    my $self = shift;
-    
-    my %results = $self->_calc_taxonomic_distinctness (@_);
-    my %results2;
-    foreach my $key (keys %results) {
-        my $key2 = $key;
-        $key2 =~ s/^TD_/TDB_/;
-        $results2{$key2} = $results{$key};
-    }
-    
-    return wantarray ? %results2 : \%results2;
-}
-
-sub _calc_taxonomic_distinctness {
-    my $self = shift;
-    my %args = @_;
-
-    my $label_hash = $args{label_hash_all};
-    my $tree = $args{trimmed_tree};
-
-    my $numerator;
-    my $denominator = 0;
-    my $ssq_wtd_value;
-    my @labels = sort keys %$label_hash;
-    
-    #  Need to loop over each label and get the weighted contribution
-    #  for each level of the tree.
-    #  The weight for each comparison is the distance along the tree to
-    #  the shared ancestor.
-
-    #  We should use the distance from node a to b to avoid doubled comparisons
-    #  and use get_path_to_node for the full path length.
-    #  We can pop from @labels as we go to achieve this
-    #  (this is the i<j constraint from Warwick & Clarke, but used in reverse)
-    
-    #  Actually, it's simpler to loop over the list twice and get the lengths to shared ancestor
-
-
-    BY_LABEL:
-    foreach my $label (@labels) {
-        my $label_count1 = $label_hash->{$label};
-
-        #  save some calcs (if ever this happens)
-        next BY_LABEL if $label_count1 == 0;
-
-        my $node = $tree->get_node_ref (node => $label);
-
-        LABEL2:
-        foreach my $label2 (@labels) {
-
-            #  skip same labels
-            next LABEL2 if $label eq $label2;
-
-            my $label_count2 = $label_hash->{$label2};
-            next LABEL2 if $label_count2 == 0;
-
-            my $node2 = $tree->get_node_ref (node => $label2);
-
-            my $ancestor = $node->get_shared_ancestor (node => $node2);
-
-            my $path_length = $ancestor->get_total_length
-                            - $node2->get_total_length;
-
-            my $weight = $label_count1 * $label_count2;
-
-            my $wtd_value = $path_length * $weight;
-
-            $numerator     += $wtd_value;
-            $ssq_wtd_value += $wtd_value ** 2;
-            $denominator   += $weight;
-        }
-    }
-
-    my $distinctness;
-    my $variance;
-
-    {
-        no warnings 'uninitialized';
-        $distinctness  = eval {$numerator / $denominator};
-        $variance = eval {$ssq_wtd_value / $denominator - $distinctness ** 2}
-    }
-
-    my %results = (
-        TD_DISTINCTNESS => $distinctness,
-        TD_DENOMINATOR  => $denominator,
-        TD_NUMERATOR    => $numerator,
-        TD_VARIATION    => $variance,
-    );
-
-
-    return wantarray ? %results : \%results;
-}
-
-sub get_metadata_get_trimmed_tree_as_matrix {
-    my $self = shift;
-
-    my %metadata = (
-        name            => 'get_trimmed_tree_as_matrix',
-        description     => 'Get the trimmed tree as a matrix',
-        pre_calc_global => ['get_trimmed_tree'],
-    );
-
-    return $metadata_class->new(\%metadata);
-}
-
-sub get_trimmed_tree_as_matrix {
-    my $self = shift;
-    my %args = @_;
-
-    my $mx = $args{trimmed_tree}->to_matrix (class => $mx_class_for_trees);
-
-    my %results = (TRIMMED_TREE_AS_MATRIX => $mx);
-
-    return wantarray ? %results : \%results;
-}
-
-
-sub get_metadata_calc_phylo_sorenson {
-    
-    my %metadata = (
-        name           =>  'Phylo Sorenson',
-        type           =>  'Phylogenetic Turnover',  #  keeps it clear of the other indices in the GUI
-        description    =>  "Sorenson phylogenetic dissimilarity between two sets of taxa, represented by spanning sets of branches\n",
-        pre_calc       =>  'calc_phylo_abc',
-        uses_nbr_lists =>  2,  #  how many sets of lists it must have
-        indices        => {
-            PHYLO_SORENSON => {
-                cluster     =>  'NO_CACHE_ABC',
-                formula     =>  [
-                    '1 - (2A / (2A + B + C))',
-                    ' where A is the length of shared branches, '
-                    . 'and B and C are the length of branches found only in neighbour sets 1 and 2'
-                ],
-                description => 'Phylo Sorenson score',
-            }
-        },
-        required_args => {'tree_ref' => 1}
-    );
-
-    return $metadata_class->new(\%metadata); 
-}
-
-# calculate the phylogenetic Sorenson dissimilarity index between two label lists.
-sub calc_phylo_sorenson {
-
-    my $self = shift;
-    my %args = @_;
-
-    my ($A, $B, $C, $ABC) = @args{qw /PHYLO_A PHYLO_B PHYLO_C PHYLO_ABC/};
-
-    my $val;
-    if ($A || ($B && $C)) {  #  sum of each side must be non-zero
-        $val = eval {1 - (2 * $A / ($A + $ABC))};
-    }
-
-    my %results = (PHYLO_SORENSON => $val);
-
-    return wantarray ? %results : \%results;
-}
-
-sub get_metadata_calc_phylo_jaccard {
-
-    my %metadata = (
-        name           =>  'Phylo Jaccard',
-        type           =>  'Phylogenetic Turnover',
-        description    =>  "Jaccard phylogenetic dissimilarity between two sets of taxa, represented by spanning sets of branches\n",
-        pre_calc       =>  'calc_phylo_abc',
-        uses_nbr_lists =>  2,  #  how many sets of lists it must have
-        indices        => {
-            PHYLO_JACCARD => {
-                cluster     =>  'NO_CACHE_ABC',
-                formula     =>  [
-                    '= 1 - (A / (A + B + C))',
-                    ' where A is the length of shared branches, '
-                    . 'and B and C are the length of branches found only in neighbour sets 1 and 2',
-                ],
-                description => 'Phylo Jaccard score',
-            }
-        },
-        required_args => {'tree_ref' => 1}
-    );
-
-    return $metadata_class->new(\%metadata);
-}
-
-# calculate the phylogenetic Sorenson dissimilarity index between two label lists.
-sub calc_phylo_jaccard {
-    my $self = shift;
-    my %args = @_;
-
-    my ($A, $B, $C, $ABC) = @args{qw /PHYLO_A PHYLO_B PHYLO_C PHYLO_ABC/};  
-
-    my $val;
-    if ($A || ($B && $C)) {  #  sum of each side must be non-zero
-        $val = eval {1 - ($A / $ABC)};
-    }    
-
-    my %results = (PHYLO_JACCARD => $val);
-
-    return wantarray ? %results : \%results;
-}
-
-sub get_metadata_calc_phylo_s2 {
-
-    my %metadata = (
-        name           =>  'Phylo S2',
-        type           =>  'Phylogenetic Turnover',
-        description    =>  "S2 phylogenetic dissimilarity between two sets of taxa, represented by spanning sets of branches\n",
-        pre_calc       =>  'calc_phylo_abc',
-        uses_nbr_lists =>  2,  #  how many sets of lists it must have
-        indices        => {
-            PHYLO_S2 => {
-                cluster     =>  'NO_CACHE_ABC',
-                formula     =>  [
-                    '= 1 - (A / (A + min (B, C)))',
-                    ' where A is the length of shared branches, '
-                    . 'and B and C are the length of branches found only in neighbour sets 1 and 2',
-                ],
-                description => 'Phylo S2 score',
-            }
-        },
-        required_args => {'tree_ref' => 1}
-    );
-
-    return $metadata_class->new(\%metadata);
-}
-
-# calculate the phylogenetic S2 dissimilarity index between two label lists.
-sub calc_phylo_s2 {
-    my $self = shift;
-    my %args = @_;
-
-    my ($A, $B, $C) = @args{qw /PHYLO_A PHYLO_B PHYLO_C/};  
-
-    my $val;
-    if ($A || ($B && $C)) {  #  sum of each side must be non-zero
-        $val = eval {1 - ($A / ($A + min ($B, $C)))};
-    }
-
-    my %results = (PHYLO_S2 => $val);
-
-    return wantarray ? %results : \%results;
-}
-
-sub get_metadata_calc_phylo_abc {
-    
-    my %metadata = (
-        name            =>  'Phylogenetic ABC',
-        description     =>  'Calculate the shared and not shared branch lengths between two sets of labels',
-        type            =>  'Phylogenetic Turnover',
-        pre_calc        =>  '_calc_phylo_abc_lists',
-        #pre_calc_global =>  [qw /get_trimmed_tree get_path_length_cache/],
-        uses_nbr_lists  =>  2,  #  how many sets of lists it must have
-        indices         => {
-            PHYLO_A => {
-                description  =>  'Length of branches shared by labels in nbr sets 1 and 2',
-                lumper       => 1,
-            },
-            PHYLO_B => {
-                description  =>  'Length of branches unique to labels in nbr set 1',
-                lumper       => 0,
-            },
-            PHYLO_C => {
-                description  =>  'Length of branches unique to labels in nbr set 2',
-                lumper       => 0,
-            },
-            PHYLO_ABC => {
-                description  =>  'Length of all branches associated with labels in nbr sets 1 and 2',
-                lumper       => 1,
-            },
-        },
-    );
-
-    return $metadata_class->new(\%metadata);
-}
-
-my $_calc_phylo_abc_precision = '%.10f';
-
-sub calc_phylo_abc {
-    my $self = shift;
-    my %args = @_;
-
-    my $A = $args{PHYLO_A_LIST};
-    my $B = $args{PHYLO_B_LIST};
-    my $C = $args{PHYLO_C_LIST};
-
-    my $phylo_A = sum (0, values %$A);
-    my $phylo_B = sum (0, values %$B);
-    my $phylo_C = sum (0, values %$C);
-
-    my $phylo_ABC = $phylo_A + $phylo_B + $phylo_C;
-    
-    #  return the values but reduce the precision to avoid
-    #  floating point problems later on
-
-    $phylo_A   = 0 + $self->set_precision_aa ($phylo_A, $_calc_phylo_abc_precision);
-    $phylo_B   = 0 + $self->set_precision_aa ($phylo_B, $_calc_phylo_abc_precision);
-    $phylo_C   = 0 + $self->set_precision_aa ($phylo_C, $_calc_phylo_abc_precision);
-    $phylo_ABC = 0 + $self->set_precision_aa ($phylo_ABC, $_calc_phylo_abc_precision);
-
-    my %results = (
-        PHYLO_A   => $phylo_A,
-        PHYLO_B   => $phylo_B,
-        PHYLO_C   => $phylo_C,
-        PHYLO_ABC => $phylo_ABC,
-    );
-
-    return wantarray ? %results : \%results;
-}
-
-
-
-sub get_metadata__calc_phylo_abc_lists {
-
-    my %metadata = (
-        name            =>  'Phylogenetic ABC lists',
-        description     =>  'Calculate the sets of shared and not shared branches between two sets of labels',
-        type            =>  'Phylogenetic Indices',
-        pre_calc        =>  'calc_abc',
-<<<<<<< HEAD
-        pre_calc_global =>  [qw /get_trimmed_tree get_path_length_cache/],
-=======
-        pre_calc_global =>  [qw /get_trimmed_tree get_path_length_cache set_path_length_cache_by_group_flag/],
->>>>>>> ef7f1385
-        uses_nbr_lists  =>  1,  #  how many sets of lists it must have
-        required_args   => {tree_ref => 1},
-    );
-
-    return $metadata_class->new(\%metadata);
-}
-
-sub _calc_phylo_abc_lists {
-    my $self = shift;
-    my %args = @_;
-
-    my $label_hash1 = $args{label_hash1};
-    my $label_hash2 = $args{label_hash2};
-
-    my $tree = $args{trimmed_tree};
-
-    my $nodes_in_path1 = $self->get_path_lengths_to_root_node (
-        %args,
-        labels   => $label_hash1,
-        tree_ref => $tree,
-        el_list  => [keys %{$args{element_list1}}],
-    );
-
-    my $nodes_in_path2 = $self->get_path_lengths_to_root_node (
-        %args,
-        labels   => $label_hash2,
-        tree_ref => $tree,
-        el_list  => [keys %{$args{element_list2}}],
-    );
-
-    my %A = (%$nodes_in_path1, %$nodes_in_path2); 
-
-    # create a new hash %B for nodes in label hash 1 but not 2
-    # then get length of B
-    my %B = %A;
-    delete @B{keys %$nodes_in_path2};
-
-    # create a new hash %C for nodes in label hash 2 but not 1
-    # then get length of C
-    my %C = %A;
-    delete @C{keys %$nodes_in_path1};
-
-    # get length of %A = branches not in %B or %C
-    delete @A{keys %B, keys %C};
-
-    my %results = (
-        PHYLO_A_LIST => \%A,
-        PHYLO_B_LIST => \%B,
-        PHYLO_C_LIST => \%C,
-    );
-
-    return wantarray ? %results : \%results;
-}
-
-sub get_metadata_calc_phylo_corrected_weighted_endemism{
-    
-    my $descr = 'Corrected weighted endemism.  '
-              . 'This is the phylogenetic analogue of corrected '
-              . 'weighted endemism.';
-
-    my %metadata = (
-        name            => 'Corrected weighted phylogenetic endemism',
-        description     => q{What proportion of the PD is range-restricted to this neighbour set?},
-        type            => 'Phylogenetic Endemism',
-        pre_calc        => [qw /calc_pe calc_pd/],
-        uses_nbr_lists  =>  1,
-        reference       => '',
-        indices         => {
-            PE_CWE => {
-                description  => $descr,
-                reference    => '',
-                formula      => ['PE_WE / PD'],
-            },
-        },
-    );
-
-    return $metadata_class->new(\%metadata);
-}
-
-sub calc_phylo_corrected_weighted_endemism {
-    my $self = shift;
-    my %args = @_;
-
-    my $pe = $args{PE_WE};
-    my $pd = $args{PD};
-    no warnings 'uninitialized';
-
-    my %results = (
-        PE_CWE => eval {$pe / $pd},
-    );
-
-    return wantarray ? %results : \%results;
-}
-
-sub get_metadata_calc_phylo_corrected_weighted_rarity {
-    
-    my $descr = 'Corrected weighted phylogenetic rarity.  '
-              . 'This is the phylogenetic rarity analogue of corrected '
-              . 'weighted endemism.';
-
-    my %metadata = (
-        name            =>  'Corrected weighted phylogenetic rarity',
-        description     =>  q{What proportion of the PD is abundance-restricted to this neighbour set?},
-        type            =>  'Phylogenetic Endemism',
-        pre_calc        => [qw /_calc_phylo_aed_t calc_pd/],
-        uses_nbr_lists  =>  1,
-        reference       => '',
-        indices         => {
-            PHYLO_RARITY_CWR => {
-                description  => $descr,
-                reference    => '',
-                formula      => ['AED_T / PD'],
-            },
-        },
-    );
-
-    return $metadata_class->new(\%metadata);
-}
-
-sub calc_phylo_corrected_weighted_rarity {
-    my $self = shift;
-    my %args = @_;
-
-    my $aed_t = $args{PHYLO_AED_T};
-    my $pd    = $args{PD};
-    no warnings 'uninitialized';
-
-    my %results = (
-        PHYLO_RARITY_CWR => eval {$aed_t / $pd},
-    );
-
-    return wantarray ? %results : \%results;
-}
-
-sub get_metadata_calc_phylo_aed_t {
-    
-    my $descr = 'Abundance weighted ED_t '
-              . '(sum of values in PHYLO_AED_LIST times their abundances).'
-              . ' This is equivalent to a phylogenetic rarity score '
-              . '(see phylogenetic endemism)';
-
-    my %metadata = (
-        name            =>  'Evolutionary distinctiveness per site',
-        description     =>  'Site level evolutionary distinctiveness',
-        type            =>  'Phylogenetic Indices',
-        pre_calc        => [qw /_calc_phylo_aed_t/],
-        uses_nbr_lists  =>  1,
-        reference    => 'Cadotte & Davies (2010) http://dx.doi.org/10.1111/j.1472-4642.2010.00650.x',
-        indices         => {
-            PHYLO_AED_T => {
-                description  => $descr,
-                reference    => 'Cadotte & Davies (2010) http://dx.doi.org/10.1111/j.1472-4642.2010.00650.x',
-            },
-        },
-    );
-
-    return $metadata_class->new(\%metadata);
-}
-
-sub calc_phylo_aed_t {
-    my $self = shift;
-    my %args = @_;
-
-    my %results = (PHYLO_AED_T => $args{PHYLO_AED_T});
-
-    return wantarray ? %results : \%results;
-}
-
-sub get_metadata_calc_phylo_aed_t_wtlists {
-    my %metadata = (
-        name            =>  'Evolutionary distinctiveness per terminal taxon per site',
-        description     =>  'Site level evolutionary distinctiveness per terminal taxon',
-        type            =>  'Phylogenetic Indices',
-        pre_calc        => [qw /_calc_phylo_aed_t/],
-        uses_nbr_lists  =>  1,
-        reference    => 'Cadotte & Davies (2010) http://dx.doi.org/10.1111/j.1472-4642.2010.00650.x',
-        indices         => {
-            PHYLO_AED_T_WTLIST => {
-                description  => 'Abundance weighted ED per terminal taxon '
-                              . '(the AED score of each taxon multiplied by its '
-                              . 'abundance in the sample)',
-                reference    => 'Cadotte & Davies (2010) http://dx.doi.org/10.1111/j.1472-4642.2010.00650.x',
-                type         => 'list',
-            },
-            PHYLO_AED_T_WTLIST_P => {
-                description  => 'Proportional contribution of each terminal taxon to the AED_T score',
-                reference    => 'Cadotte & Davies (2010) http://dx.doi.org/10.1111/j.1472-4642.2010.00650.x',
-                type         => 'list',
-            },
-        },
-    );
-
-    return $metadata_class->new(\%metadata);
-}
-
-sub calc_phylo_aed_t_wtlists {
-    my $self = shift;
-    my %args = @_;
-
-    my $wt_list   = $args{PHYLO_AED_T_WTLIST};
-    my $aed_t     = $args{PHYLO_AED_T};
-    my $p_wt_list = {};
-
-    foreach my $label (keys %$wt_list) {
-        $p_wt_list->{$label} = $wt_list->{$label} / $aed_t;
-    }
-
-    my %results = (
-        PHYLO_AED_T_WTLIST   => $wt_list,
-        PHYLO_AED_T_WTLIST_P => $p_wt_list,
-    );
-
-    return wantarray ? %results : \%results;
-}
-
-sub get_metadata__calc_phylo_aed_t {
-    my %metadata = (
-        name            => '_calc_phylo_aed_t',
-        description     => 'Inner sub for AED_T calcs',
-        pre_calc        => [qw /calc_abc3 calc_phylo_aed/],
-        uses_nbr_lists  =>  1,
-    );
-
-    return $metadata_class->new(\%metadata);
-}
-
-sub _calc_phylo_aed_t {
-    my $self = shift;
-    my %args = @_;
-
-    my $aed_hash   = $args{PHYLO_AED_LIST};
-    my $label_hash = $args{label_hash_all};
-    my $aed_t;
-    my %scores;
-
-  LABEL:
-    foreach my $label (keys %$label_hash) {
-        my $abundance = $label_hash->{$label};
-
-        next LABEL if !exists $aed_hash->{$label};
-
-        my $aed_score = $aed_hash->{$label};
-        my $weight    = $abundance * $aed_score;
-
-        $scores{$label} = $weight;
-        $aed_t += $weight;
-    }
-
-    my %results = (
-        PHYLO_AED_T        => $aed_t,
-        PHYLO_AED_T_WTLIST => \%scores,
-    );
-
-    return wantarray ? %results : \%results;
-}
-
-
-sub get_metadata_calc_phylo_aed {
-    my $descr = "Evolutionary distinctiveness metrics (AED, ED, ES)\n"
-                . 'Label values are constant for all '
-                . 'neighbourhoods in which each label is found. ';
-
-    my %metadata = (
-        name            =>  'Evolutionary distinctiveness',
-        description     =>  $descr,
-        type            =>  'Phylogenetic Indices',
-        pre_calc        => [qw /calc_abc/],
-        pre_calc_global => [qw /get_aed_scores/],
-        uses_nbr_lists  =>  1,
-        reference    => 'Cadotte & Davies (2010) http://dx.doi.org/10.1111/j.1472-4642.2010.00650.x',
-        indices         => {
-            PHYLO_AED_LIST => {
-                description  =>  'Abundance weighted ED per terminal label',
-                type         => 'list',
-                reference    => 'Cadotte & Davies (2010) http://dx.doi.org/10.1111/j.1472-4642.2010.00650.x',
-            },
-            PHYLO_ES_LIST => {
-                description  =>  'Equal splits partitioning of PD per terminal label',
-                type         => 'list',
-                reference    => 'Redding & Mooers (2006) http://dx.doi.org/10.1111%2Fj.1523-1739.2006.00555.x',
-            },
-            PHYLO_ED_LIST => {
-                description  =>  q{"Fair proportion" partitioning of PD per terminal label},
-                type         => 'list',
-                reference    => 'Isaac et al. (2007) http://dx.doi.org/10.1371/journal.pone.0000296',
-            },
-        },
-    );
-
-    return $metadata_class->new(\%metadata);
-}
-
-
-sub calc_phylo_aed {
-    my $self = shift;
-    my %args = @_;
-
-    my $label_hash = $args{label_hash_all};
-    my $es_wts     = $args{ES_SCORES};
-    my $ed_wts     = $args{ED_SCORES};
-    my $aed_wts    = $args{AED_SCORES};
-
-    my (%es, %ed, %aed);
-    # now loop over the terminals and extract the weights (would slices be faster?)
-    # Do we want the proportional values?  Divide by PD to get them.
-  LABEL:
-    foreach my $label (keys %$label_hash) {
-        next LABEL if !exists $aed_wts->{$label};
-        $aed{$label} = $aed_wts->{$label};
-        $ed{$label}  = $ed_wts->{$label};
-        $es{$label}  = $es_wts->{$label};
-    }
-
-    my %results = (
-        PHYLO_ES_LIST  => \%es,
-        PHYLO_ED_LIST  => \%ed,
-        PHYLO_AED_LIST => \%aed,
-    );
-
-    return wantarray ? %results : \%results;
-}
-
-sub get_metadata_get_aed_scores {
-
-    my %metadata = (
-        name            => 'get_aed_scores',
-        description     => 'A hash of the ES, ED and BED scores for each label',
-        pre_calc        => [qw /calc_abc/],
-        pre_calc_global => [qw /get_trimmed_tree get_global_node_abundance_hash/],
-        indices         => {
-            ES_SCORES => {
-                description => 'Hash of ES scores for each label'
-            },
-            ED_SCORES => {
-                description => 'Hash of ED scores for each label'
-            },
-            AED_SCORES => {
-                description => 'Hash of AED scores for each label'
-            },
-        },
-    );
-
-    return $metadata_class->new(\%metadata);
-}
-
-sub get_aed_scores {
-    my $self = shift;
-    my %args = @_;
-
-    my $tree = $args{trimmed_tree};
-    my $node_abundances = $args{global_node_abundance_hash};
-    my (%es_wts, %ed_wts, %aed_wts);
-    my $terminal_elements = $tree->get_root_node->get_terminal_elements;
-
-    LABEL:
-    foreach my $label (keys %$terminal_elements) {
-
-        #  check if node exists - should use a pre_calc
-        my $node_ref = eval {
-            $tree->get_node_ref (node => $label);
-        };
-        if (my $e = $EVAL_ERROR) {  #  still needed? 
-            next LABEL if Biodiverse::Tree::NotExistsNode->caught;
-            croak $e;
-        }
-
-        my $length  = $node_ref->get_length;
-        my $es_sum  = $length;
-        my $ed_sum  = $length;
-        my $aed_sum = eval {$length / $node_abundances->{$label}};
-        my $es_wt  = 1;
-        my ($ed_wt, $aed_wt);
-        #my $aed_label_count = $node_abundances->{$label};
-
-      TRAVERSE_TO_ROOT:
-        while ($node_ref = $node_ref->get_parent) {
-            my $node_len = $node_ref->get_length;
-
-            $es_wt  /= $node_ref->get_child_count;  #  es uses a cumulative scheme
-            $ed_wt  =  1 / $node_ref->get_terminal_element_count;
-            $aed_wt =  1 / $node_abundances->{$node_ref->get_name};
-
-            $es_sum  += $node_len * $es_wt;
-            $ed_sum  += $node_len * $ed_wt;
-            $aed_sum += $node_len * $aed_wt;
-        }
-
-        $es_wts{$label}  = $es_sum;
-        $ed_wts{$label}  = $ed_sum;
-        $aed_wts{$label} = $aed_sum;
-    }
-
-    my %results = (
-        ES_SCORES  => \%es_wts,
-        ED_SCORES  => \%ed_wts,
-        AED_SCORES => \%aed_wts,
-    );
-
-    return wantarray ? %results : \%results;
-}
-
-sub get_metadata_get_tree_node_length_hash {
-    my %metadata = (
-        name            => 'get_tree_node_length_hash',
-        description     => 'A hash of the node lengths, indexed by node name',
-        required_args   => qw /tree_ref/,
-        indices         => {
-            TREE_NODE_LENGTH_HASH => {
-                description => 'Hash of node lengths, indexed by node name',
-                type        => 'list',
-            },
-        },
-    );
-
-    return $metadata_class->new(\%metadata);
-}
-
-
-sub get_tree_node_length_hash {
-    my $self = shift;
-    my %args = @_;
-    
-    my $tree_ref = $args{tree_ref} // croak 'Missing tree_ref arg';
-    my $node_hash = $tree_ref->get_node_hash;
-    
-    my %len_hash;
-    foreach my $node_name (keys %$node_hash) {
-        my $node_ref = $node_hash->{$node_name};
-        my $length   = $node_ref->get_length;
-        $len_hash{$node_name} = $length;
-    }
-    
-    my %results = (TREE_NODE_LENGTH_HASH => \%len_hash);
-
-    return wantarray ? %results : \%results;
-}
-
-
-1;
-
-
-__END__
-
-=head1 NAME
-
-Biodiverse::Indices::Phylogenetic
-
-=head1 SYNOPSIS
-
-  use Biodiverse::Indices;
-
-=head1 DESCRIPTION
-
-Phylogenetic indices for the Biodiverse system.
-It is inherited by Biodiverse::Indices and not to be used on it own.
-
-See L<http://purl.org/biodiverse/wiki/Indices> for more details.
-
-=head1 METHODS
-
-=over
-
-=item INSERT METHODS
-
-=back
-
-=head1 REPORTING ERRORS
-
-Use the issue tracker at http://www.purl.org/biodiverse
-
-=head1 COPYRIGHT
-
-Copyright (c) 2010 Shawn Laffan. All rights reserved.  
-
-=head1 LICENSE
-
-This program is free software: you can redistribute it and/or modify
-it under the terms of the GNU General Public License as published by
-the Free Software Foundation, either version 3 of the License, or
-(at your option) any later version.
-
-This program is distributed in the hope that it will be useful,
-but WITHOUT ANY WARRANTY; without even the implied warranty of
-MERCHANTABILITY or FITNESS FOR A PARTICULAR PURPOSE.  See the
-GNU General Public License for more details.
-
-For a full copy of the license see <http://www.gnu.org/licenses/>.
-
-=cut
+#  Phylogenetic indices
+#  A plugin for the biodiverse system and not to be used on its own.
+package Biodiverse::Indices::Phylogenetic;
+use 5.010;
+use strict;
+use warnings;
+
+use English qw /-no_match_vars/;
+use Carp;
+
+use Biodiverse::Progress;
+
+use List::Util 1.33 qw /any sum min max/;
+use Scalar::Util qw /blessed/;
+
+our $VERSION = '0.99_008';
+
+use Biodiverse::Statistics;
+my $stats_package = 'Biodiverse::Statistics';
+
+use Biodiverse::Matrix::LowMem;
+my $mx_class_for_trees = 'Biodiverse::Matrix::LowMem';
+
+my $metadata_class = 'Biodiverse::Metadata::Indices';
+
+sub get_metadata_calc_pd {
+
+    my %metadata = (
+        description     => 'Phylogenetic diversity (PD) based on branch '
+                           . "lengths back to the root of the tree.\n"
+                           . 'Uses labels in both neighbourhoods.',
+        name            => 'Phylogenetic Diversity',
+        type            => 'Phylogenetic Indices',
+        pre_calc        => '_calc_pd',
+        uses_nbr_lists  => 1,  #  how many lists it must have
+        indices         => {
+            PD              => {
+                cluster       => undef,
+                description   => 'Phylogenetic diversity',
+                reference     => 'Faith (1992) Biol. Cons. http://dx.doi.org/10.1016/0006-3207(92)91201-3',
+                formula       => [
+                    '= \sum_{c \in C} L_c',
+                    ' where ',
+                    'C',
+                    'is the set of branches in the minimum spanning path '
+                     . 'joining the labels in both neighbour sets to the root of the tree,',
+                     'c',
+                    ' is a branch (a single segment between two nodes) in the '
+                    . 'spanning path ',
+                    'C',
+                    ', and ',
+                    'L_c',
+                    ' is the length of branch ',
+                    'c',
+                    '.',
+                ],
+            },
+            PD_P            => {
+                cluster       => undef,
+                description   => 'Phylogenetic diversity as a proportion of total tree length',
+                formula       => [
+                    '= \frac { PD }{ \sum_{c \in C} L_c }',
+                    ' where terms are the same as for PD, but ',
+                    'c',
+                    ', ',
+                    'C',
+                    ' and ',
+                    'L_c',
+                    ' are calculated for all nodes in the tree.',
+                ],
+            },
+            PD_per_taxon    => {
+                cluster       => undef,
+                description   => 'Phylogenetic diversity per taxon',
+                formula       => [
+                    '= \frac { PD }{ RICHNESS\_ALL }',
+                ],
+            },
+            PD_P_per_taxon  => {
+                cluster       => undef,
+                description   => 'Phylogenetic diversity per taxon as a proportion of total tree length',
+                formula       => [
+                    '= \frac { PD\_P }{ RICHNESS\_ALL }',
+                ],
+            },
+        },
+    );
+
+    return $metadata_class->new(\%metadata);
+}
+
+sub calc_pd {
+    my $self = shift;
+    my %args = @_;
+    
+    my @keys = qw /PD PD_P PD_per_taxon PD_P_per_taxon/;
+    my %results;
+    @results{@keys} = @args{@keys};
+    
+    return wantarray ? %results : \%results;
+}
+
+sub get_metadata_calc_pd_node_list {
+
+    my %metadata = (
+        description     => 'Phylogenetic diversity (PD) nodes used.',
+        name            => 'Phylogenetic Diversity node list',
+        type            => 'Phylogenetic Indices',  #  keeps it clear of the other indices in the GUI
+        pre_calc        => '_calc_pd',
+        uses_nbr_lists  => 1,  #  how many lists it must have
+        #required_args   => {'tree_ref' => 1},
+        indices         => {
+            PD_INCLUDED_NODE_LIST => {
+                description   => 'List of tree nodes included in the PD calculations',
+                type          => 'list',
+            },
+        },
+    );
+
+    return $metadata_class->new(\%metadata);
+}
+
+sub calc_pd_node_list {
+    my $self = shift;
+    my %args = @_;
+    
+    my @keys = qw /PD_INCLUDED_NODE_LIST/;
+
+    my %results;
+    @results{@keys} = @args{@keys};
+
+    return wantarray ? %results : \%results;
+}
+
+sub get_metadata_calc_pd_terminal_node_list {
+
+    my %metadata = (
+        description     => 'Phylogenetic diversity (PD) terminal nodes used.',
+        name            => 'Phylogenetic Diversity terminal node list',
+        type            => 'Phylogenetic Indices',  #  keeps it clear of the other indices in the GUI
+        pre_calc        => '_calc_pd',
+        uses_nbr_lists  => 1,  #  how many lists it must have
+        required_args   => {'tree_ref' => 1},
+        indices         => {
+            PD_INCLUDED_TERMINAL_NODE_LIST => {
+                description   => 'List of tree terminal nodes included in the PD calculations',
+                type          => 'list',
+            },
+        },
+    );
+
+    return $metadata_class->new(\%metadata);
+}
+
+sub calc_pd_terminal_node_list {
+    my $self = shift;
+    my %args = @_;
+
+    my $tree_ref = $args{tree_ref};
+
+    #  loop over nodes and just keep terminals
+    my $pd_included_node_list = $args{PD_INCLUDED_NODE_LIST};
+    my @keys = keys %$pd_included_node_list;
+    my %node_hash = %{$tree_ref->get_node_hash};
+
+    my %terminals;
+    foreach my $node_name (@keys) {
+        next if ! $tree_ref->get_node_ref_aa($node_name)->is_terminal_node;
+        $terminals{$node_name} = $pd_included_node_list->{$node_name};
+    }
+
+    my %results = (
+        PD_INCLUDED_TERMINAL_NODE_LIST => \%terminals,
+    );
+
+    return wantarray ? %results : \%results;
+}
+
+sub get_metadata_calc_pd_terminal_node_count {
+
+    my %metadata = (
+        description     => 'Number of terminal nodes in neighbour sets 1 and 2.',
+        name            => 'Phylogenetic Diversity terminal node count',
+        type            => 'Phylogenetic Indices',  #  keeps it clear of the other indices in the GUI
+        pre_calc        => 'calc_pd_terminal_node_list',
+        uses_nbr_lists  => 1,  #  how many lists it must have
+        indices         => {
+            PD_INCLUDED_TERMINAL_NODE_COUNT => {
+                description   => 'Count of tree terminal nodes included in the PD calculations',
+            },
+        },
+    );
+
+    return $metadata_class->new(\%metadata);
+}
+
+sub calc_pd_terminal_node_count {
+    my $self = shift;
+    my %args = @_;
+
+
+    #  loop over nodes and just keep terminals
+    my $node_list = $args{PD_INCLUDED_TERMINAL_NODE_LIST};
+    
+    my %results = (
+        PD_INCLUDED_TERMINAL_NODE_COUNT => scalar keys %$node_list,
+    );
+
+    return wantarray ? %results : \%results;
+}
+
+sub get_metadata__calc_pd {
+    my %metadata = (
+        description     => 'Phylogenetic diversity (PD) base calcs.',
+        name            => 'Phylogenetic Diversity base calcs',
+        type            => 'Phylogenetic Indices',
+        pre_calc        => 'calc_labels_on_tree',
+        pre_calc_global => [qw /get_path_length_cache set_path_length_cache_by_group_flag/],
+        uses_nbr_lists  => 1,  #  how many lists it must have
+        required_args   => {'tree_ref' => 1},
+    );
+
+    return $metadata_class->new(\%metadata);
+}
+
+#  calculate the phylogenetic diversity of the species in the central elements only
+#  this function expects a tree reference as an argument.
+sub _calc_pd {
+    my $self = shift;
+    my %args = @_;
+
+    my $tree_ref   = $args{tree_ref};
+    my $label_list = $args{PHYLO_LABELS_ON_TREE};
+    my $richness   = scalar keys %$label_list;
+    
+    #  the el_list is used to trigger caching, and only if we have one element
+    my $el_list = [];
+    my $pass_el_list = scalar @{$args{element_list1} // []} + scalar @{$args{element_list2} // []};
+    if ($pass_el_list == 1) {
+        $el_list = [@{$args{element_list1} // []}, @{$args{element_list2} // []}];
+    }
+
+    my $nodes_in_path = $self->get_path_lengths_to_root_node (
+        @_,
+        labels  => $label_list,
+        el_list => $el_list,
+    );
+
+    my $PD_score = sum values %$nodes_in_path;
+
+    #  need to use node length instead of 1
+    #my %included_nodes;
+    #@included_nodes{keys %$nodes_in_path} = (1) x scalar keys %$nodes_in_path;
+    my %included_nodes = %$nodes_in_path;
+
+    my ($PD_P, $PD_per_taxon, $PD_P_per_taxon);
+    {
+        no warnings 'uninitialized';
+        if ($PD_score) {  # only if we have some PD
+            $PD_P = $PD_score / $tree_ref->get_total_tree_length;
+        }
+
+        $PD_per_taxon   = eval {$PD_score / $richness};
+        $PD_P_per_taxon = eval {$PD_P / $richness};
+    }
+    
+    my %results = (
+        PD                => $PD_score,
+        PD_P              => $PD_P,
+        PD_per_taxon      => $PD_per_taxon,
+        PD_P_per_taxon    => $PD_P_per_taxon,
+
+        PD_INCLUDED_NODE_LIST => \%included_nodes,
+    );
+
+    return wantarray ? %results : \%results;
+}
+
+sub get_metadata_set_path_length_cache_by_group_flag {
+    my $self = shift;
+
+    my %metadata = (
+        name            => 'Path length cache use flag',
+        description     => 'Should we use the path length cache? It does not always need to be used.',
+        uses_nbr_lists  => 1,  #  how many lists it must have
+    );
+
+    return $metadata_class->new(\%metadata);
+    
+}
+
+sub set_path_length_cache_by_group_flag {
+    my $self = shift;
+
+    my $flag;
+
+    #  do we have a combination of _calc_pe with _calc_pd or _calc_phylo_abc_lists, or are we in pairwise mode?
+    if ($self->get_pairwise_mode) {
+        $flag = 1;
+    }
+    else {
+        no autovivification;
+        my $validated_calcs = $self->get_param ('VALID_CALCULATIONS');
+        my $dep_list       = $validated_calcs->{calc_deps_by_type}{pre_calc};
+        if ($dep_list->{_calc_pe} && ($dep_list->{_calc_pd} || $dep_list->{_calc_phylo_abc_lists})) {
+            $flag = 1;
+        }
+    }
+
+    #  We set a param to avoid having to pass it around,
+    #  as some of the subs which need it are not called as dependencies
+    $self->set_param(USE_PATH_LENGTH_CACHE_BY_GROUP => $flag);
+    
+    #  no need to return any contents, but we do need to return something to keep the dep calc process happy
+    return wantarray ? () : {};
+}
+
+
+sub get_metadata_get_path_length_cache {
+    my $self = shift;
+
+    my %metadata = (
+        name            => 'get_path_length_cache',
+        description     => 'Cache for path lengths.',
+        uses_nbr_lists  => 1,  #  how many lists it must have
+        indices         => {
+            path_length_cache => {
+                description => 'Path length cache hash',
+            },
+        },
+    );
+
+    return $metadata_class->new(\%metadata);
+}
+
+sub get_path_length_cache {
+    my $self = shift;
+    my %args = @_;
+
+    my %results = (path_length_cache => {});
+
+    return wantarray ? %results : \%results;
+}
+
+sub get_metadata_get_path_lengths_to_root_node {
+
+    my %metadata = (
+        name            => 'get_path_lengths_to_root_node',
+        description     => 'Get the path lengths to the root node of a tree for a set of labels.',
+        uses_nbr_lists  => 1,  #  how many lists it must have
+        pre_calc_global => 'get_path_length_cache',
+    );
+
+    return $metadata_class->new(\%metadata);
+}
+
+#  get the paths to the root node of a tree for a set of labels
+#  saves duplication of code in PD and PE subs
+sub get_path_lengths_to_root_node {
+    my $self = shift;
+    my %args = (return_lengths => 1, @_);
+
+    my $cache = !$args{no_cache};
+    #$cache = 0;  #  turn it off for debug
+    my $el_list = $args{el_list} // [];
+    
+    #  have we cached it?
+    #my $use_path_cache = $cache && $self->get_pairwise_mode();
+    my $use_path_cache
+        =  $cache
+        && $self->get_param('USE_PATH_LENGTH_CACHE_BY_GROUP')
+        && scalar @$el_list == 1;  #  caching makes sense only if we have
+                                   #  only one element (group) containing labels
+
+    if ($use_path_cache) {
+        my $cache_h   = $args{path_length_cache};
+        #if (scalar @$el_list == 1) {  #  caching makes sense only if we have only one element (group) containing labels
+            my $path = $cache_h->{$el_list->[0]};
+            return (wantarray ? %$path : $path) if $path;
+        #}
+        #else {
+        #    $use_path_cache = undef;  #  skip caching below
+        #}
+    }
+
+    my $label_list = $args{labels};
+    my $tree_ref   = $args{tree_ref}
+      or croak "argument tree_ref is not defined\n";
+
+    #  Avoid millions of subroutine calls below.
+    #  We could use a global precalc, but that won't scale well with
+    #  massive trees where we only need a subset.
+    my $path_cache = $self->get_cached_value ('PATH_LENGTH_CACHE_PER_TERMINAL')
+      // do {my $c = {}; $self->set_cached_value (PATH_LENGTH_CACHE_PER_TERMINAL => $c); $c};
+
+    # get a hash of node refs
+    my $all_nodes = $tree_ref->get_node_hash;
+
+    #  now loop through the labels and get the path to the root node
+    my %path;
+    foreach my $label (grep {exists $all_nodes->{$_}} keys %$label_list) {
+        #  Could assign to $current_node here, but profiling indicates it
+        #  takes meaningful chunks of time for large data sets
+        my $current_node = $all_nodes->{$label};
+        my $sub_path = $path_cache->{$current_node};
+
+        if (!$sub_path) {
+            $sub_path = $current_node->get_path_to_root_node (cache => $cache);
+            my @p = map {$_->get_name} @$sub_path;
+            $sub_path = \@p;
+            $path_cache->{$current_node} = $sub_path;
+        }
+
+        #  This is a bottleneck for large data sets.
+        #  The last-if approach is faster than a straight slice,
+        #  but we should (might) be able to get even more speedup with XS code.  
+        if (!scalar keys %path) {
+            @path{@$sub_path} = ();
+        }
+        else {
+            foreach my $node_name (@$sub_path) {
+                last if exists $path{$node_name};
+                $path{$node_name} = undef;
+            }
+        }
+    }
+
+    #  Assign the lengths once each.
+    #  ~15% faster than repeatedly assigning in the slice above
+    my $len_hash = $tree_ref->get_node_length_hash;
+    @path{keys %path} = @$len_hash{keys %path};
+    #@path{@path_array} = @$len_hash{@path_array};
+
+    if ($use_path_cache) {
+        my $cache_h = $args{path_length_cache};
+        #my @el_list = @$el_list;  #  can only have one item
+        $cache_h->{$el_list->[0]} = \%path;
+    }
+
+    return wantarray ? %path : \%path;
+}
+
+
+sub get_metadata_calc_pe {
+
+    my %metadata = (
+        description     => 'Phylogenetic endemism (PE).'
+                            . 'Uses labels in both neighbourhoods and '
+                            . 'trims the tree to exclude labels not in the '
+                            . 'BaseData object.',
+        name            => 'Phylogenetic Endemism',
+        reference       => 'Rosauer et al (2009) Mol. Ecol. http://dx.doi.org/10.1111/j.1365-294X.2009.04311.x',
+        type            => 'Phylogenetic Endemism',
+        pre_calc        => ['_calc_pe'],  
+        uses_nbr_lists  => 1,  #  how many lists it must have
+        indices         => {
+            PE_WE           => {
+                description => 'Phylogenetic endemism'
+            },
+            PE_WE_P         => {
+                description => 'Phylogenetic weighted endemism as a proportion of the total tree length'
+            },
+        },
+    );
+
+    return $metadata_class->new(\%metadata);
+}
+
+sub calc_pe {
+    my $self = shift;
+    my %args = @_;
+    
+    my @keys = qw /PE_WE PE_WE_P/;
+    my %results;
+    @results{@keys} = @args{@keys};
+    
+    return wantarray ? %results : \%results;
+}
+
+sub get_metadata_calc_pe_lists {
+
+    my %metadata = (
+        description     => 'Lists used in the Phylogenetic endemism (PE) calculations.',
+        name            => 'Phylogenetic Endemism lists',
+        reference       => 'Rosauer et al (2009) Mol. Ecol. http://dx.doi.org/10.1111/j.1365-294X.2009.04311.x',
+        type            => 'Phylogenetic Endemism', 
+        pre_calc        => ['_calc_pe'],  
+        uses_nbr_lists  => 1,
+        indices         => {
+            PE_WTLIST       => {
+                description => 'Node weights used in PE calculations',
+                type        => 'list',
+            },
+            PE_RANGELIST    => {
+                description => 'Node ranges used in PE calculations',
+                type        => 'list',
+            },
+            PE_LOCAL_RANGELIST => {
+                description => 'Local node ranges used in PE calculations (number of groups in which a node is found)',
+                type        => 'list',
+            }
+        },
+    );
+    
+    return $metadata_class->new(\%metadata);
+}
+
+sub calc_pe_lists {
+    my $self = shift;
+    my %args = @_;
+
+    my @keys = qw /PE_WTLIST PE_RANGELIST PE_LOCAL_RANGELIST/;
+    my %results;
+    @results{@keys} = @args{@keys};
+
+    return wantarray ? %results : \%results;
+}
+
+sub get_metadata_calc_pe_central {
+
+    my $desc = <<'END_PEC_DESC'
+Phylogenetic endemism (PE).
+Uses labels from neighbour set one but local ranges from across
+both neighbour sets.
+Trims the tree to exclude labels not in the BaseData object.
+END_PEC_DESC
+  ;
+
+    my %metadata = (
+        description     => $desc,
+        name            => 'Phylogenetic Endemism central',
+        reference       => 'Rosauer et al (2009) Mol. Ecol. http://dx.doi.org/10.1111/j.1365-294X.2009.04311.x',
+        type            => 'Phylogenetic Endemism',
+        pre_calc        => [qw /_calc_pe _calc_phylo_abc_lists/],
+        pre_calc_global => [qw /get_trimmed_tree/],
+        uses_nbr_lists  => 1,  #  how many lists it must have
+        indices         => {
+            PEC_WE           => {
+                description => 'Phylogenetic endemism, central variant'
+            },
+            PEC_WE_P         => {
+                description => 'Phylogenetic weighted endemism as a proportion of the total tree length, central variant'
+            },
+        },
+    );
+
+    return $metadata_class->new(\%metadata);
+}
+
+sub calc_pe_central {
+    my $self = shift;
+    my %args = @_;
+
+    my $tree_ref    = $args{trimmed_tree};
+
+    my $pe      = $args{PE_WE};
+    my $pe_p    = $args{PE_WE_P};
+    my $wt_list = $args{PE_WTLIST};
+    my $c_list  = $args{PHYLO_C_LIST};  #  those only in nbr set 2
+
+    #  remove the PE component found only in nbr set 2
+    #  (assuming c_list is shorter than a+b, so this will be the faster approach)
+    $pe -= sum (0, @$wt_list{keys %$c_list});
+
+    $pe_p = $pe ? $pe / $tree_ref->get_total_tree_length : undef;
+
+    my %results = (
+        PEC_WE     => $pe,
+        PEC_WE_P   => $pe_p,
+    );
+
+    return wantarray ? %results : \%results;
+}
+
+sub get_metadata_calc_pe_central_lists {
+
+    my $desc = <<'END_PEC_DESC'
+Lists underlying the phylogenetic endemism central indices.
+Uses labels from neighbour set one but local ranges from across
+both neighbour sets.
+END_PEC_DESC
+  ;
+
+    my %metadata = (
+        description     => $desc,
+        name            => 'Phylogenetic Endemism central lists',
+        reference       => 'Rosauer et al (2009) Mol. Ecol. http://dx.doi.org/10.1111/j.1365-294X.2009.04311.x',
+        type            => 'Phylogenetic Endemism',
+        pre_calc        => [qw /_calc_pe _calc_phylo_abc_lists/],
+        uses_nbr_lists  => 1,  #  how many lists it must have
+        indices         => {
+            PEC_WTLIST           => {
+                description => 'Phylogenetic endemism weights, central variant',
+                type => 'list',
+            },
+            PEC_LOCAL_RANGELIST  => {
+                description => 'Phylogenetic endemism local range lists, central variant',
+                type => 'list',
+            },
+            PEC_RANGELIST => {
+                description => 'Phylogenetic endemism global range lists, central variant',
+                type => 'list',
+            },
+        },
+    );
+
+    return $metadata_class->new(\%metadata);
+}
+
+sub calc_pe_central_lists {
+    my $self = shift;
+    my %args = @_;
+
+    my %wt_list = %{$args{PE_WTLIST}};    #  need a copy since we will delete from it
+    my $c_list  =   $args{PHYLO_C_LIST};  #  those only in nbr set 2
+    my $a_list  =   $args{PHYLO_A_LIST};
+    my $b_list  =   $args{PHYLO_B_LIST};
+    my (%local_range_list_c, %global_range_list_c);
+
+    my $local_range_list  = $args{PE_LOCAL_RANGELIST};
+    my $global_range_list = $args{PE_RANGELIST};
+
+    #  avoid copies and slices if there are no nodes found only in nbr set 2
+    if (scalar keys %$c_list) {
+        #  remove the PE component found only in nbr set 2
+        #  (assuming c_list is shorter than a+b, so this will be the faster approach)
+        delete @wt_list{keys %$c_list};
+
+        #  Keep any node found in nbr set 1
+        my @keepers = keys %wt_list;
+        @local_range_list_c{@keepers}  = @{$local_range_list}{@keepers};
+        @global_range_list_c{@keepers} = @{$global_range_list}{@keepers};
+    }
+    else {
+        %local_range_list_c  = %$local_range_list;
+        %global_range_list_c = %$global_range_list;
+    }
+
+    my %results = (
+        PEC_WTLIST => \%wt_list,
+        PEC_LOCAL_RANGELIST  => \%local_range_list_c,
+        PEC_RANGELIST        => \%global_range_list_c,
+    );
+
+    return wantarray ? %results : \%results;
+}
+
+sub get_metadata_calc_pe_central_cwe {
+
+    my %metadata = (
+        name            => 'Corrected weighted phylogenetic endemism, central variant',
+        description     => 'What proportion of the PD in neighbour set 1 is '
+                         . 'range-restricted to neighbour sets 1 and 2?',
+        reference       => '',
+        type            => 'Phylogenetic Endemism', 
+        pre_calc        => [qw /calc_pe_central calc_pe_central_lists calc_pd_node_list/],
+        uses_nbr_lists  => 1,
+        indices         => {
+            PEC_CWE => {
+                description => 'Corrected weighted phylogenetic endemism, central variant',
+            },
+            PEC_CWE_PD => {
+                description => 'PD used in the PEC_CWE index.',
+            },
+        },
+    );
+
+    return $metadata_class->new(\%metadata);
+}
+
+sub calc_pe_central_cwe {
+    my $self = shift;
+    my %args = @_;
+
+    my $pe      = $args{PEC_WE};
+    my $wt_list = $args{PEC_WTLIST};
+
+    my $pd_included_node_list = $args{PD_INCLUDED_NODE_LIST};
+
+    my $pd = sum @$pd_included_node_list{keys %$wt_list};
+
+    my $cwe = $pd ? $pe / $pd : undef;
+
+    my %results = (
+        PEC_CWE    => $cwe,
+        PEC_CWE_PD => $pd,
+    );
+
+    return wantarray ? %results : \%results;
+}
+
+sub get_metadata_calc_pd_clade_contributions {
+
+    my %metadata = (
+        description     => 'Contribution of each node and its descendents to the Phylogenetic diversity (PD) calculation.',
+        name            => 'PD clade contributions',
+        reference       => '',
+        type            => 'Phylogenetic Indices', 
+        pre_calc        => [qw /calc_pd calc_pd_node_list get_sub_tree/],
+        #pre_calc_global => ['get_trimmed_tree'],
+        uses_nbr_lists  => 1,
+        indices         => {
+            PD_CLADE_SCORE  => {
+                description => 'List of PD scores for each node (clade), being the sum of all descendent branch lengths',
+                type        => 'list',
+            },
+            PD_CLADE_CONTR  => {
+                description => 'List of node (clade) contributions to the PD calculation',
+                type        => 'list',
+            },
+            PD_CLADE_CONTR_P => {
+                description => 'List of node (clade) contributions to the PD calculation, proportional to the entire tree',
+                type        => 'list',
+            },
+        },
+    );
+
+    return $metadata_class->new(\%metadata);
+}
+
+sub calc_pd_clade_contributions {
+    my $self = shift;
+    my %args = @_;
+    
+    return $self->_calc_pd_pe_clade_contributions(
+        %args,
+        node_list => $args{PD_INCLUDED_NODE_LIST},
+        p_score   => $args{PD},
+        res_pfx   => 'PD_',
+    );
+}
+
+
+sub _calc_pd_pe_clade_contributions {
+    my $self = shift;
+    my %args = @_;
+
+    my $main_tree = $args{tree_ref};
+    my $sub_tree  = $args{SUBTREE};
+    my $wt_list   = $args{node_list};
+    my $p_score   = $args{p_score};
+    my $res_pfx   = $args{res_pfx};
+    my $sum_of_branches = $main_tree->get_total_tree_length;
+
+    my $contr   = {};
+    my $contr_p = {};
+    my $clade_score = {};
+
+  NODE_NAME:
+    foreach my $node_name (keys %$wt_list) {
+        next if defined $contr->{$node_name};
+
+        my $node_ref = $sub_tree->get_node_ref (node => $node_name);
+
+        #  Possibly inefficient as we are not caching by node
+        #  but at least the descendants are cached and perhaps that
+        #  is where any slowness would come from as List::Util::sum is pretty quick
+        my $node_hash = $node_ref->get_all_descendants_and_self;
+        my $wt_sum = sum @$wt_list{keys %$node_hash};
+
+        #  round off to avoid spurious spatial variation.
+        $contr->{$node_name}    = 0 + sprintf '%.11f', $wt_sum / $p_score;
+        $contr_p->{$node_name}  = 0 + sprintf '%.11f', $wt_sum / $sum_of_branches;
+        $clade_score->{$node_name} = $wt_sum;
+    }
+
+    my %results = (
+        "${res_pfx}CLADE_SCORE"   => $clade_score,
+        "${res_pfx}CLADE_CONTR"   => $contr,
+        "${res_pfx}CLADE_CONTR_P" => $contr_p,
+    );
+
+    return wantarray ? %results : \%results;
+}
+
+sub get_metadata_calc_pe_clade_contributions {
+
+    my %metadata = (
+        description     => 'Contribution of each node and its descendents to the Phylogenetic endemism (PE) calculation.',
+        name            => 'PE clade contributions',
+        reference       => '',
+        type            => 'Phylogenetic Endemism', 
+        pre_calc        => ['_calc_pe', 'get_sub_tree'],
+        pre_calc_global => ['get_trimmed_tree'],
+        uses_nbr_lists  => 1,
+        indices         => {
+            PE_CLADE_SCORE  => {
+                description => 'List of PE scores for each node (clade), being the sum of all descendent PE weights',
+                type        => 'list',
+            },
+            PE_CLADE_CONTR  => {
+                description => 'List of node (clade) contributions to the PE calculation',
+                type        => 'list',
+            },
+            PE_CLADE_CONTR_P => {
+                description => 'List of node (clade) contributions to the PE calculation, proportional to the entire tree',
+                type        => 'list',
+            },
+        },
+    );
+    
+    return $metadata_class->new(\%metadata);
+}
+
+sub calc_pe_clade_contributions {
+    my $self = shift;
+    my %args = @_;
+    
+    return $self->_calc_pd_pe_clade_contributions(
+        %args,
+        node_list => $args{PE_WTLIST},
+        p_score   => $args{PE_WE},
+        res_pfx   => 'PE_',
+        tree_ref  => $args{trimmed_tree},
+    );
+}
+
+
+sub get_metadata_calc_pd_clade_loss {
+
+    my %metadata = (
+        description     => 'How much of the PD would be lost if a clade were to be removed? '
+                         . 'Calculates the clade PD below the last ancestral node in the '
+                         . 'neighbour set which would still be in the neighbour set.',
+        name            => 'PD clade loss',
+        reference       => '',
+        type            => 'Phylogenetic Indices', 
+        pre_calc        => [qw /calc_pd_clade_contributions get_sub_tree/],
+        #pre_calc_global => ['get_trimmed_tree'],
+        uses_nbr_lists  => 1,
+        indices         => {
+            PD_CLADE_LOSS_SCORE  => {
+                description => 'List of how much PD would be lost if each clade were removed.',
+                type        => 'list',
+            },
+            PD_CLADE_LOSS_CONTR  => {
+                description => 'List of the proportion of the PD score which would be lost '
+                             . 'if each clade were removed.',
+                type        => 'list',
+            },
+            PD_CLADE_LOSS_CONTR_P => {
+                description => 'As per PD_CLADE_LOSS but proportional to the entire tree',
+                type        => 'list',
+            },
+        },
+    );
+
+    return $metadata_class->new(\%metadata);
+}
+
+sub calc_pd_clade_loss {
+    my $self = shift;
+    my %args = @_;
+    
+    return $self->_calc_pd_pe_clade_loss (
+        %args,
+        res_pfx => 'PD_',
+    );
+}
+
+sub get_metadata_calc_pe_clade_loss {
+
+    my %metadata = (
+        description     => 'How much of the PE would be lost if a clade were to be removed? '
+                         . 'Calculates the clade PE below the last ancestral node in the '
+                         . 'neighbour set which would still be in the neighbour set.',
+        name            => 'PE clade loss',
+        reference       => '',
+        type            => 'Phylogenetic Endemism', 
+        pre_calc        => [qw /calc_pe_clade_contributions get_sub_tree/],
+        #pre_calc_global => ['get_trimmed_tree'],
+        uses_nbr_lists  => 1,
+        indices         => {
+            PE_CLADE_LOSS_SCORE  => {
+                description => 'List of how much PE would be lost if each clade were removed.',
+                type        => 'list',
+            },
+            PE_CLADE_LOSS_CONTR  => {
+                description => 'List of the proportion of the PE score which would be lost '
+                             . 'if each clade were removed.',
+                type        => 'list',
+            },
+            PE_CLADE_LOSS_CONTR_P => {
+                description => 'As per PE_CLADE_LOSS but proportional to the entire tree',
+                type        => 'list',
+            },
+        },
+    );
+
+    return $metadata_class->new(\%metadata);
+}
+
+sub calc_pe_clade_loss {
+    my $self = shift;
+    my %args = @_;
+    
+    return $self->_calc_pd_pe_clade_loss (
+        %args,
+        res_pfx => 'PE_',
+    );
+}
+
+
+sub _calc_pd_pe_clade_loss {
+    my $self = shift;
+    my %args = @_;
+
+    my $main_tree = $args{trimmed_tree};
+    my $sub_tree  = $args{SUBTREE};
+
+    my $pfx = $args{res_pfx};
+    my @score_names = map {$pfx . $_} qw /CLADE_SCORE CLADE_CONTR CLADE_CONTR_P/;
+
+    my ($p_clade_score, $p_clade_contr, $p_clade_contr_p) =
+      @args{@score_names};
+
+    my (%loss_contr, %loss_contr_p, %loss_score, %loss_ancestral);
+
+  NODE:
+    foreach my $node_ref ($sub_tree->get_node_refs) {
+        #  skip if we have already done this one
+        next NODE if defined $loss_score{$node_ref->get_name};
+
+        my $terminal_count = $node_ref->get_terminal_element_count;
+        my @ancestors = ($node_ref->get_name);
+
+        #  find the ancestors with no children outside this clade
+      PARENT:
+        while (my $parent = $node_ref->get_parent) {
+            last PARENT
+              if $parent->get_terminal_element_count > $terminal_count;
+
+            push @ancestors, $parent->get_name;
+            $node_ref = $parent;
+        }
+
+        my $last_ancestor = $ancestors[-1];
+
+        foreach my $node_name (@ancestors) {
+            #  these all have the same loss
+            $loss_contr{$node_name}   = $p_clade_contr->{$last_ancestor};
+            $loss_score{$node_name}   = $p_clade_score->{$last_ancestor};
+            $loss_contr_p{$node_name} = $p_clade_contr_p->{$last_ancestor};
+        }
+    }
+
+    my %results = (
+        "${pfx}CLADE_LOSS_SCORE"   => \%loss_score,
+        "${pfx}CLADE_LOSS_CONTR"   => \%loss_contr,
+        "${pfx}CLADE_LOSS_CONTR_P" => \%loss_contr_p,
+    );
+
+    return wantarray ? %results : \%results;
+}
+
+sub get_metadata_calc_pd_clade_loss_ancestral {
+
+    my %metadata = (
+        description     => 'How much of the PD clade loss is due to the ancestral branches? '
+                         . 'The score is zero when there is no ancestral loss.',
+        name            => 'PD clade loss (ancestral component)',
+        reference       => '',
+        type            => 'Phylogenetic Indices', 
+        pre_calc        => [qw /calc_pd_clade_contributions calc_pd_clade_loss/],
+        uses_nbr_lists  => 1,
+        indices         => {
+            PD_CLADE_LOSS_ANC => {
+                description => 'List of how much ancestral PE would be lost '
+                             . 'if each clade were removed.  '
+                             . 'The value is 0 when no ancestral PD is lost.',
+                type        => 'list',
+            },
+            PD_CLADE_LOSS_ANC_P  => {
+                description => 'List of the proportion of the clade\'s PD loss '
+                             . 'that is due to the ancestral branches.',
+                type        => 'list',
+            },
+        },
+    );
+
+    return $metadata_class->new(\%metadata);
+}
+
+
+sub calc_pd_clade_loss_ancestral {
+    my $self = shift;
+    my %args = @_;
+    
+    return $self->_calc_pd_pe_clade_loss_ancestral (
+        %args,
+        res_pfx => 'PD_',
+    );
+}
+
+
+sub get_metadata_calc_pe_clade_loss_ancestral {
+
+    my %metadata = (
+        description     => 'How much of the PE clade loss is due to the ancestral branches? '
+                         . 'The score is zero when there is no ancestral loss.',
+        name            => 'PE clade loss (ancestral component)',
+        reference       => '',
+        type            => 'Phylogenetic Endemism', 
+        pre_calc        => [qw /calc_pe_clade_contributions calc_pe_clade_loss/],
+        uses_nbr_lists  => 1,
+        indices         => {
+            PE_CLADE_LOSS_ANC => {
+                description => 'List of how much ancestral PE would be lost '
+                             . 'if each clade were removed.  '
+                             . 'The value is 0 when no ancestral PE is lost.',
+                type        => 'list',
+            },
+            PE_CLADE_LOSS_ANC_P  => {
+                description => 'List of the proportion of the clade\'s PE loss '
+                             . 'that is due to the ancestral branches.',
+                type        => 'list',
+            },
+        },
+    );
+
+    return $metadata_class->new(\%metadata);
+}
+
+
+sub calc_pe_clade_loss_ancestral {
+    my $self = shift;
+    my %args = @_;
+    
+    return $self->_calc_pd_pe_clade_loss_ancestral (
+        %args,
+        res_pfx => 'PE_',
+    );
+}
+
+sub _calc_pd_pe_clade_loss_ancestral {
+    my $self = shift;
+    my %args = @_;
+
+    my $pfx = $args{res_pfx};
+    my @score_names = map {$pfx . $_} qw /CLADE_SCORE CLADE_LOSS_SCORE/;
+
+    my ($p_clade_score, $p_clade_loss) =
+      @args{@score_names};
+
+    my (%loss_ancestral, %loss_ancestral_p);
+
+    while (my ($node_name, $score) = each %$p_clade_score) {
+        my $score = $p_clade_loss->{$node_name}
+                  - $p_clade_score->{$node_name};
+        $loss_ancestral{$node_name}   = $score;
+        my $loss = $p_clade_loss->{$node_name};
+        $loss_ancestral_p{$node_name} = $loss ? $score / $loss : 0;
+    }
+
+    my %results = (
+        "${pfx}CLADE_LOSS_ANC"   => \%loss_ancestral,
+        "${pfx}CLADE_LOSS_ANC_P" => \%loss_ancestral_p,
+    );
+
+    return wantarray ? %results : \%results;
+}
+
+
+sub get_metadata_calc_pe_single {
+
+    my %metadata = (
+        description     => 'PE scores, but not weighted by local ranges.',
+        name            => 'Phylogenetic Endemism single',
+        reference       => 'Rosauer et al (2009) Mol. Ecol. http://dx.doi.org/10.1111/j.1365-294X.2009.04311.x',
+        type            => 'Phylogenetic Endemism',
+        pre_calc        => ['_calc_pe'],
+        pre_calc_global => ['get_trimmed_tree'],
+        uses_nbr_lists  => 1,
+        indices         => {
+            PE_WE_SINGLE    => {
+                description => "Phylogenetic endemism unweighted by the number of neighbours.\n"
+                               . "Counts each label only once, regardless of how many groups in the neighbourhood it is found in.\n"
+                               . 'Useful if your data have sampling biases. '
+                               . 'Better with small sample windows.'
+            },
+            PE_WE_SINGLE_P  => {
+                description => "Phylogenetic endemism unweighted by the number of neighbours as a proportion of the total tree length.\n"
+                               . "Counts each label only once, regardless of how many groups in the neighbourhood it is found.\n"
+                               . "Useful if your data have sampling biases."
+            },
+        },
+    );
+    
+    return $metadata_class->new(\%metadata);
+}
+
+sub calc_pe_single {
+    my $self = shift;
+    my %args = @_;
+    
+    my $node_ranges = $args{PE_RANGELIST};
+    #my %wts;
+    my $tree = $args{trimmed_tree};
+    my $pe_single;
+
+    foreach my $node_name (keys %$node_ranges) {
+        my $range    = $node_ranges->{$node_name};
+        my $node_ref = $tree->get_node_ref (node => $node_name);
+        #$wts{$node_name} = $node_ref->get_length;
+        $pe_single += $node_ref->get_length / $range;
+    }
+    
+    my $tree_length = $tree->get_total_tree_length;
+    my $pe_single_p = defined $pe_single ? ($pe_single / $tree_length) : undef;
+    
+    my %results = (
+        PE_WE_SINGLE   => $pe_single,
+        PE_WE_SINGLE_P => $pe_single_p,
+    );
+
+    return wantarray ? %results : \%results;
+}
+
+
+sub get_metadata_calc_pd_endemism {
+
+    my %metadata = (
+        description     => 'Absolute endemism analogue of PE.  '
+                        .  'It is the sum of the branch lengths restricted '
+                        .  'to the neighbour sets.',
+        name            => 'PD-Endemism',
+        reference       => 'See Faith (2004) Cons Biol.  http://dx.doi.org/10.1111/j.1523-1739.2004.00330.x',
+        type            => 'Phylogenetic Endemism',
+        pre_calc        => ['calc_pe_lists'],
+        pre_calc_global => [qw /get_trimmed_tree/],
+        uses_nbr_lists  => 1,  #  how many lists it must have
+        indices         => {
+            PD_ENDEMISM => {
+                description => 'Phylogenetic Diversity Endemism',
+            },
+            PD_ENDEMISM_WTS => {
+                description => 'Phylogenetic Diversity Endemism weights per node found only in the neighbour set',
+                type        => 'list',
+            },
+            PD_ENDEMISM_P => {
+                description => 'Phylogenetic Diversity Endemism, as a proportion of the whole tree',
+            },
+            #PD_ENDEMISM_R => {  #  should put in its own calc as it needs an extra dependency
+            #    description => 'Phylogenetic Diversity Endemism, as a proportion of the local PD',
+            #},
+        },
+    );
+
+    return $metadata_class->new(\%metadata);
+}
+
+sub calc_pd_endemism {
+    my $self = shift;
+    my %args = @_;
+
+    my $weights   = $args{PE_WTLIST};
+    my $tree_ref  = $args{trimmed_tree};
+    my $total_len = $tree_ref->get_total_tree_length;
+    my $global_range_hash = $args{PE_RANGELIST};
+    my $local_range_hash  = $args{PE_LOCAL_RANGELIST};
+
+    my $pd_e;
+    my %pd_e_wts;
+
+  LABEL:
+    foreach my $label (keys %$weights) {
+        next LABEL if $global_range_hash->{$label} != $local_range_hash->{$label};
+
+        my $wt = $weights->{$label};
+        $pd_e += $wt;
+        $pd_e_wts{$label} = $wt;
+    }
+
+    my $pd_e_p = (defined $pd_e && $total_len) ? ($pd_e / $total_len) : undef;
+
+    my %results = (
+        PD_ENDEMISM     => $pd_e,
+        PD_ENDEMISM_P   => $pd_e_p,
+        PD_ENDEMISM_WTS => \%pd_e_wts,
+    );
+
+    return wantarray ? %results : \%results;
+}
+
+sub get_metadata__calc_pe {
+
+    my %metadata = (
+        description     => 'Phylogenetic endemism (PE) base calcs.',
+        name            => 'Phylogenetic Endemism base calcs',
+        reference       => 'Rosauer et al (2009) Mol. Ecol. http://dx.doi.org/10.1111/j.1365-294X.2009.04311.x',
+        type            => 'Phylogenetic Endemism',  #  keeps it clear of the other indices in the GUI
+        pre_calc_global => [ qw /
+            get_node_range_hash
+            get_trimmed_tree
+            get_pe_element_cache
+            get_path_length_cache
+            set_path_length_cache_by_group_flag
+        /],
+        pre_calc        => ['calc_abc'],  #  don't need calc_abc2 as we don't use its counts
+        uses_nbr_lists  => 1,  #  how many lists it must have
+        required_args   => {'tree_ref' => 1},
+    );
+    
+    return $metadata_class->new(\%metadata);
+}
+
+sub _calc_pe {
+    my $self = shift;
+    my %args = @_;    
+
+    my $tree_ref         = $args{trimmed_tree};
+    my $node_ranges      = $args{node_range};
+    my $results_cache    = $args{PE_RESULTS_CACHE};
+    my $element_list_all = $args{element_list_all};
+
+    my $bd = $args{basedata_ref} || $self->get_basedata_ref;
+
+    #create a hash of terminal nodes for the taxa present
+    my $all_nodes = $tree_ref->get_node_hash;
+
+    my $root_node = $tree_ref->get_tree_ref;
+
+    #  default these to undef - more meaningful than zero
+    my ($PE_WE, $PE_WE_P);
+
+    my (%ranges, %wts, %local_ranges, %results);
+
+    foreach my $group (@$element_list_all) {
+        my $results_this_gp;
+        #  use the cached results for a group if present
+        if (exists $results_cache->{$group}) {
+            $results_this_gp = $results_cache->{$group};
+        }
+        #  else build them and cache them
+        else {
+            my $labels = $bd->get_labels_in_group_as_hash (group => $group);
+            my $nodes_in_path = $self->get_path_lengths_to_root_node (
+                @_,
+                labels  => $labels,
+                el_list => [$group],
+            );
+
+            my ($gp_score, %gp_wts, %gp_ranges);
+
+            #  slice assignment wasn't faster according to nytprof and benchmarking
+            #@gp_ranges{keys %$nodes_in_path} = @$node_ranges{keys %$nodes_in_path};
+
+            #  loop over the nodes and run the calcs
+          NODE:
+            while (my ($name, $length) = each %$nodes_in_path) {
+                # Not sure we even need to test for zero ranges.
+                # We should never suffer this given the pre_calcs.
+                my $range = $node_ranges->{$name}
+                  || next NODE;
+                my $wt     = $length / $range;
+                $gp_score += $wt;
+                $gp_wts{$name}    = $wt;
+                $gp_ranges{$name} = $range;
+            }
+
+            $results_this_gp = {
+                PE_WE           => $gp_score,
+                PE_WTLIST       => \%gp_wts,
+                PE_RANGELIST    => \%gp_ranges,
+            };
+
+            $results_cache->{$group} = $results_this_gp;
+        }
+
+        if (defined $results_this_gp->{PE_WE}) {
+            $PE_WE += $results_this_gp->{PE_WE};
+        }
+
+        #  Avoid some redundant slicing and dicing when we have only one group
+        #  Pays off when processing large data sets
+        if (scalar @$element_list_all == 1) {
+            #  no need to collate anything so make a shallow copy
+            @results{keys %$results_this_gp} = values %$results_this_gp;
+            #  but we do need to add to the local range hash
+            my $hashref = $results_this_gp->{PE_WTLIST};
+            @local_ranges{keys %$hashref} = (1) x scalar keys %$hashref;
+        }
+        else {
+            my $hash_ref;
+
+            # ranges are invariant, so can be crashed together
+            $hash_ref = $results_this_gp->{PE_RANGELIST};
+            @ranges{keys %$hash_ref} = values %$hash_ref;
+
+            # weights need to be summed
+            $hash_ref = $results_this_gp->{PE_WTLIST};
+            foreach my $node (keys %$hash_ref) {
+                $wts{$node} += $hash_ref->{$node};
+                $local_ranges{$node}++;
+            }
+        }
+    }
+
+    {
+        no warnings 'uninitialized';
+        my $total_tree_length = $tree_ref->get_total_tree_length;
+
+        #Phylogenetic endemism = sum for all nodes of: (branch length/total tree length) / node range
+        $PE_WE_P = eval {$PE_WE / $total_tree_length};
+    }
+
+    #  need the collated versions
+    if (scalar @$element_list_all > 1) {
+        $results{PE_WE}     = $PE_WE;
+        $results{PE_WTLIST} = \%wts;
+        $results{PE_RANGELIST} = \%ranges;
+    }
+
+    #  need to set these
+    $results{PE_WE_P} = $PE_WE_P;
+    $results{PE_LOCAL_RANGELIST} = \%local_ranges;
+
+    return wantarray ? %results : \%results;
+}
+
+sub get_metadata_calc_count_labels_on_tree {
+    my $self = shift;
+
+    my %metadata = (
+        description     => 'Count the number of labels that are on the tree',
+        name            => 'Count labels on tree',
+        indices         => {
+            PHYLO_LABELS_ON_TREE_COUNT => {
+                description => 'The number of labels that are found on the tree, across both neighbour sets',
+            },
+        },
+        type            => 'Phylogenetic Indices',  #  keeps it clear of the other indices in the GUI
+        pre_calc        => ['calc_labels_on_tree'],
+        uses_nbr_lists  => 1,  #  how many lists it must have
+    );
+
+    return $metadata_class->new(\%metadata);
+}
+
+sub calc_count_labels_on_tree {
+    my $self = shift;
+    my %args = @_;
+    
+    my $labels_on_tree = $args{PHYLO_LABELS_ON_TREE};
+    
+    my %results = (PHYLO_LABELS_ON_TREE_COUNT => scalar keys %$labels_on_tree);
+
+    return wantarray ? %results : \%results;
+}
+
+sub get_metadata_calc_labels_on_tree {
+    my $self = shift;
+
+    my %metadata = (
+        description     => 'Create a hash of the labels that are on the tree',
+        name            => 'Labels on tree',
+        indices         => {
+            PHYLO_LABELS_ON_TREE => {
+                description => 'A hash of labels that are found on the tree, across both neighbour sets',
+                type        => 'list',
+            },  #  should poss also do nbr sets 1 and 2
+        },
+        type            => 'Phylogenetic Indices',  #  keeps it clear of the other indices in the GUI
+        pre_calc_global => [qw /get_labels_not_on_tree/],
+        pre_calc        => ['calc_abc'],
+        uses_nbr_lists  => 1,  #  how many lists it must have
+        required_args   => ['tree_ref'],
+    );
+
+    return $metadata_class->new(\%metadata);
+}
+
+sub calc_labels_on_tree {
+    my $self = shift;
+    my %args = @_;
+    
+    my %labels = %{$args{label_hash_all}};
+    my $not_on_tree = $args{labels_not_on_tree};
+    delete @labels{keys %$not_on_tree};
+    
+    my %results = (PHYLO_LABELS_ON_TREE => \%labels);
+    
+    return wantarray ? %results : \%results;
+}
+
+sub get_metadata_calc_labels_not_on_tree {
+    my $self = shift;
+
+    my %metadata = (
+        description     => 'Create a hash of the labels that are not on the tree',
+        name            => 'Labels not on tree',
+        indices         => {
+            PHYLO_LABELS_NOT_ON_TREE => {
+                description => 'A hash of labels that are not found on the tree, across both neighbour sets',
+                type        => 'list',
+            },  #  should poss also do nbr sets 1 and 2
+            PHYLO_LABELS_NOT_ON_TREE_N => {
+                description => 'Number of labels not on the tree',
+                
+            },
+            PHYLO_LABELS_NOT_ON_TREE_P => {
+                description => 'Proportion of labels not on the tree',
+                
+            },
+        },
+        type            => 'Phylogenetic Indices',  #  keeps it clear of the other indices in the GUI
+        pre_calc_global => [qw /get_labels_not_on_tree/],
+        pre_calc        => ['calc_abc'],
+        uses_nbr_lists  => 1,  #  how many lists it must have
+        required_args   => ['tree_ref'],
+    );
+
+    return $metadata_class->new(\%metadata);
+}
+
+sub calc_labels_not_on_tree {
+    my $self = shift;
+    my %args = @_;
+
+    my $not_on_tree = $args{labels_not_on_tree};
+
+    my %labels1 = %{$args{label_hash_all}};
+    my $richness = scalar keys %labels1;
+    delete @labels1{keys %$not_on_tree};
+
+    my %labels2 = %{$args{label_hash_all}};
+    delete @labels2{keys %labels1};
+
+    my $count_not_on_tree = scalar keys %labels2;
+    my $p_not_on_tree;
+    {
+        no warnings 'numeric';
+        $p_not_on_tree = eval { $count_not_on_tree / $richness } || 0;
+    }
+
+    my %results = (
+        PHYLO_LABELS_NOT_ON_TREE   => \%labels2,
+        PHYLO_LABELS_NOT_ON_TREE_N => $count_not_on_tree,
+        PHYLO_LABELS_NOT_ON_TREE_P => $p_not_on_tree,
+    );
+
+    return wantarray ? %results : \%results;
+}
+
+sub get_metadata_get_pe_element_cache {
+    
+    my %metadata = (
+        name        => 'get_pe_element_cache',
+        description => 'Create a hash in which to cache the PE scores for each element',
+        indices     => {
+            PE_RESULTS_CACHE => {
+                description => 'The hash in which to cache the PE scores for each element'
+            },
+        },
+    );
+
+    return $metadata_class->new(\%metadata);
+}
+
+#  create a hash in which to cache the PE scores for each element
+#  this is called as a global precalc and then used or modified by each element as needed
+sub get_pe_element_cache {
+    my $self = shift;
+    my %args = @_;
+
+    my %results = (PE_RESULTS_CACHE => {});
+    return wantarray ? %results : \%results;
+}
+
+
+#  get the node ranges as lists
+sub get_metadata_get_node_range_hash_as_lists {
+    my %metadata = (
+        name            => 'get_node_range_hash_as_lists',
+        description     => 'Get a hash of the node range lists across the basedata',
+        pre_calc_global => ['get_trimmed_tree'],
+        indices => {
+            node_range_hash => {
+                description => 'Hash of node range lists',
+            },
+        },
+    );
+
+    return $metadata_class->new(\%metadata);
+}
+
+sub get_node_range_hash_as_lists {
+    my $self = shift;
+    my %args = @_;
+
+    my $res = $self->get_node_range_hash (@_, return_lists => 1);
+    my %results = (
+        node_range_hash => $res->{node_range},
+    );
+
+    return wantarray ? %results : \%results;
+}
+
+sub get_metadata_get_node_range_hash {
+    my %metadata = (
+        name            => 'get_node_range_hash',
+        description     => 'Get a hash of the node ranges across the basedata',
+        pre_calc_global => ['get_trimmed_tree'],
+        indices => {
+            node_range => {
+                description => 'Hash of node ranges',
+            },
+        },
+    );
+    return $metadata_class->new(\%metadata);
+}
+
+#  needs a cleanup - see get_global_node_abundance_hash
+# calculate the range occupied by each node/clade in a tree
+# this function expects a tree reference as an argument
+sub get_node_range_hash { 
+    my $self = shift;
+    my %args = @_;
+
+    my $return_lists = $args{return_lists};
+
+    my $progress_bar = Biodiverse::Progress->new();    
+
+    say "[PD INDICES] Calculating range for each node in the tree";
+
+    my $tree  = $args{trimmed_tree} || croak "Argument trimmed_tree missing\n";  
+    my $nodes = $tree->get_node_hash;
+    my %node_range;
+
+    my $to_do = scalar keys %$nodes;
+    my $count = 0;
+    print "[PD INDICES] Progress (% of $to_do nodes): ";
+
+    my $progress      = $count / $to_do;
+    my $progress_text = int (100 * $progress);
+    $progress_bar->update(
+        "Calculating node ranges\n($progress_text %)",
+        $progress,
+    );
+
+    #  sort by depth so we start from the terminals and avoid recursion in get_node_range
+    foreach my $node (sort {$b->get_depth <=> $a->get_depth} values %$nodes) {
+        my $node_name = $node->get_name;
+        if ($return_lists) {
+            my %range = $self->get_node_range (
+                %args,
+                node_ref => $node,
+            );
+            my %range_hash;
+            @range_hash{keys %range} = ();  #  looks like double handling here...
+            $node_range{$node_name} = \%range_hash;
+        }
+        else {
+            my $range = $self->get_node_range (
+                %args,
+                node_ref => $node,
+            );
+            if (defined $range) {
+                $node_range{$node_name} = $range;
+            }
+        }
+        $count ++;
+        $progress      = $count / $to_do;
+        $progress_text = int (100 * $progress);
+        $progress_bar->update(
+            "Calculating node ranges\n($progress_text)",
+            $progress,
+        );
+    }
+
+    my %results = (node_range => \%node_range);
+
+    return wantarray ? %results : \%results;
+}
+
+
+sub get_node_range {
+    my $self = shift;
+    my %args = @_;
+
+    my $node_ref = $args{node_ref} || croak "node_ref arg not specified\n";
+    my $bd = $args{basedata_ref} || $self->get_basedata_ref;
+
+    my $return_count = !wantarray && !$args{return_list};
+
+    my $cache_name = 'NODE_RANGE_LISTS';
+    my $cache      = $self->get_cached_value($cache_name)
+                   // do {my $c = {}; $self->set_cached_value ($cache_name => $c); $c};
+
+    my $node_name = $node_ref->get_name;
+    my %groups;
+
+    my $children = $node_ref->get_children // [];
+    if (scalar @$children) {
+        foreach my $child (@$children) {
+            #my $child_name = $child->get_name;
+            my $cached_list = $cache->{$child};
+            if (!defined $cached_list) {
+                #  bodge to work around inconsistent returns
+                #  (can be a key count, a hash, or an array ref of keys)
+                my $c = $self->get_node_range (node_ref => $child, return_list => 1);
+                @groups{@$c} = ();
+            }
+            else {
+                @groups{keys %$cached_list} = ();
+            }
+        }
+    }
+    if (!$node_ref->is_internal_node && $bd->exists_label(label => $node_name)) {
+        my $gp_list = $bd->get_groups_with_label_as_hash (label => $node_name);
+        @groups{keys %$gp_list} = undef;
+    }
+
+    #  Cache by ref because future cases might use the cache
+    #  for multiple trees with overlapping name sets.
+    $cache->{$node_ref} = \%groups;
+
+    return scalar keys %groups if $return_count;
+    return wantarray ? %groups : [keys %groups];
+}
+
+
+sub get_metadata_get_global_node_abundance_hash {
+    my %metadata = (
+        name            => 'get_global_node_abundance_hash',
+        description     => 'Get a hash of all nodes and their corresponding abundances in the basedata',
+        pre_calc_global => ['get_trimmed_tree'],
+        indices         => {
+            global_node_abundance_hash => {
+                description => 'Global node abundance hash',
+            }
+        }
+    );
+
+    return $metadata_class->new(\%metadata);
+}
+
+
+sub get_global_node_abundance_hash {
+    my $self = shift;
+    my %args = @_;
+
+    my $progress_bar = Biodiverse::Progress->new();    
+
+    say '[PD INDICES] Calculating abundance for each node in the tree';
+
+    my $tree  = $args{trimmed_tree} || croak "Argument trimmed_tree missing\n";  
+    my $nodes = $tree->get_node_hash;
+    my %node_hash;
+
+    my $to_do = scalar keys %$nodes;
+    my $count = 0;
+
+    my $progress = int (100 * $count / $to_do);
+    $progress_bar->update(
+        "Calculating node abundances\n($progress)",
+        $progress,
+    );
+
+    #  should get terminals and then climb up the tree, adding as we go
+    foreach my $node (values %$nodes) {
+        #my $node  = $tree->get_node_ref (node => $node_name);
+        my $abundance = $self->get_node_abundance_global (
+            %args,
+            node_ref => $node,
+        );
+        if (defined $abundance) {
+            $node_hash{$node->get_name} = $abundance;
+        }
+
+        $count ++;
+        my $progress = $count / $to_do;
+        $progress_bar->update(
+            "Calculating node abundances\n($progress)",
+            $progress,
+        );
+    }
+
+    my %results = (global_node_abundance_hash => \%node_hash);
+
+    return wantarray ? %results : \%results;
+}
+
+sub get_node_abundance_global {
+    my $self = shift;
+    my %args = @_;
+
+    my $node_ref = $args{node_ref} || croak "node_ref arg not specified\n";
+
+    my $bd = $args{basedata_ref} || $self->get_basedata_ref;
+    
+    my $abundance = 0;
+    if ($node_ref->is_terminal_node) {
+        $abundance += $bd->get_label_sample_count (element => $node_ref->get_name);
+    }
+    else {
+        my $children =  $node_ref->get_terminal_elements;
+        foreach my $name (keys %$children) {
+            $abundance += $bd->get_label_sample_count (element => $name);
+        }
+    }
+
+    return $abundance;
+}
+
+
+sub get_metadata_get_trimmed_tree {
+    my %metadata = (
+        name            => 'get_trimmed_tree',
+        description     => 'Get a version of the tree trimmed to contain only labels in the basedata',
+        required_args   => 'tree_ref',
+        indices         => {
+            trimmed_tree => {
+                description => 'Trimmed tree',
+            },
+        },
+    );
+    return $metadata_class->new(\%metadata);
+}
+
+#  Create a copy of the current tree, including only those branches
+#  which have records in the basedata.
+#  This function expects a tree reference as an argument.
+#  Returns the original tree ref if all its branches occur in the basedata.
+sub get_trimmed_tree {
+    my $self = shift;
+    my %args = @_;                          
+
+    my $tree = $args{tree_ref};
+
+    my $bd = $self->get_basedata_ref;
+    my $lb = $bd->get_labels_ref;
+    
+    my $terminals  = $tree->get_root_node->get_terminal_elements;  #  should use named nodes?
+    my $label_hash = $lb->get_element_hash;
+
+    my (%tmp_combo, %tmp1, %tmp2);
+    my $b_score;
+    @tmp1{keys %$terminals}  = (1) x scalar keys %$terminals;
+    @tmp2{keys %$label_hash} = (1) x scalar keys %$label_hash;
+    %tmp_combo = %tmp1;
+    @tmp_combo{keys %tmp2} = (1) x scalar keys %tmp2;
+
+    #  a is common to tree and basedata
+    #  b is unique to tree
+    #  c is unique to basedata
+    #  but we only need b here
+    $b_score = scalar (keys %tmp_combo)
+       - scalar (keys %tmp2);
+
+    if (!$b_score) {
+        say '[PD INDICES] Tree terminals are all basedata labels, no need to trim';
+        my %results = (trimmed_tree => $tree);
+        return wantarray ? %results : \%results;
+    }
+
+    #  keep only those that match the basedata object
+    say '[PD INDICES] Creating a trimmed tree by removing clades not present in the basedata';
+    my $trimmed_tree = $tree->clone;
+    $trimmed_tree->trim (keep => scalar $bd->get_labels);
+    my $name = $trimmed_tree->get_param('NAME') // 'noname';
+    $trimmed_tree->rename(new_name => $name . ' trimmed');
+
+    my %results = (trimmed_tree => $trimmed_tree);
+
+    return wantarray ? %results : \%results;
+}
+
+
+sub get_metadata_get_sub_tree {
+    my $self = shift;
+
+    my %metadata = (
+        name          => 'get_sub_tree',
+        description   => 'get a tree that is a subset of the main tree, e.g. for the set of nodes in a neighbour set',
+        required_args => 'tree_ref',
+        pre_calc      => ['calc_labels_on_tree'],
+    );
+
+    return $metadata_class->new(\%metadata);
+}
+
+
+#  get a tree that is a subset of the main tree,
+#  e.g. for the set of nodes in a neighbour set
+sub get_sub_tree {
+    my $self = shift;
+    my %args = @_;
+
+    my $tree       = $args{tree_ref};
+    my $label_list = $args{labels} // $args{PHYLO_LABELS_ON_TREE};
+
+    #  Could devise a better naming scheme,
+    #  but element lists can be too long to be workable
+    #  and abbreviations will be ambiguous in many cases
+    my $subtree = blessed ($tree)->new (NAME => 'subtree');
+
+  LABEL:
+    foreach my $label (keys %$label_list) {
+        my $node_ref = eval {$tree->get_node_ref (node => $label)};
+        next LABEL if !defined $node_ref;  # not a tree node name
+
+        my $child_name = $label;
+        my $st_node_ref = $subtree->add_node (
+            name   => $label,
+            length => $node_ref->get_length,
+        );
+
+      NODE_IN_PATH:
+        while (my $parent = $node_ref->get_parent()) {
+
+            my $parent_name = $parent->get_name;
+            my $st_parent = eval {$subtree->get_node_ref (node => $parent_name)};
+            my $last = defined $st_parent;  #  we have the rest of the path in this case
+
+            if (!$last) {
+                $st_parent = $subtree->add_node (
+                    name   => $parent_name,
+                    length => $parent->get_length,
+                );
+            }
+            $st_parent->add_children (children => [$st_node_ref]);
+
+            last NODE_IN_PATH if $last;
+
+            $node_ref    = $parent;
+            $st_node_ref = $st_parent;
+        }
+    }
+
+    #  make sure the topology is correct - needed?
+    $subtree->set_parents_below;
+
+    my %results = (SUBTREE => $subtree);
+
+    return wantarray ? %results : \%results;
+}
+
+sub get_metadata_get_labels_not_on_tree {
+    my $self = shift;
+
+    my %metadata = (
+        name          => 'get_labels_not_on_tree',
+        description   => 'Hash of the basedata labels that are not on the tree',
+        required_args => 'tree_ref',
+        indices       => {
+            labels_not_on_tree => {
+                description => 'Hash of the basedata labels that are not on the tree',
+            },
+        },
+    );
+
+    return $metadata_class->new(\%metadata);
+}
+
+sub get_labels_not_on_tree {
+    my $self = shift;
+    my %args = @_;                          
+
+    my $bd   = $self->get_basedata_ref;
+    my $tree = $args{tree_ref};
+    
+    my $labels = $bd->get_labels;
+    
+    my @not_in_tree = grep { !$tree->exists_node (name => $_) } @$labels;
+
+    my %hash;
+    @hash{@not_in_tree} = (1) x scalar @not_in_tree;
+
+    my %results = (labels_not_on_tree => \%hash);
+
+    return wantarray ? %results : \%results;
+}
+
+sub get_metadata_calc_taxonomic_distinctness {
+    my $self = shift;
+
+    my $indices = {
+        TD_DISTINCTNESS => {
+            description    => 'Taxonomic distinctness',
+            #formula        => [],
+        },
+        TD_DENOMINATOR  => {
+            description    => 'Denominator from TD_DISTINCTNESS calcs',
+        },
+        TD_NUMERATOR    => {
+            description    => 'Numerator from TD_DISTINCTNESS calcs',
+        },
+        TD_VARIATION    => {
+            description    => 'Variation of the taxonomic distinctness',
+            #formula        => [],
+        },
+    };
+    
+    my $ref = 'Warwick & Clarke (1995) Mar Ecol Progr Ser. '
+            . 'http://dx.doi.org/10.3354/meps129301 ; '
+            . 'Clarke & Warwick (2001) Mar Ecol Progr Ser. '
+            . 'http://dx.doi.org/10.3354/meps216265';
+    
+    my %metadata = (
+        description     => 'Taxonomic/phylogenetic distinctness and variation. '
+                         . 'THIS IS A BETA LEVEL IMPLEMENTATION.',
+        name            => 'Taxonomic/phylogenetic distinctness',
+        type            => 'Phylogenetic Indices',
+        reference       => $ref,
+        pre_calc        => ['calc_abc3'],
+        pre_calc_global => ['get_trimmed_tree'],
+        uses_nbr_lists  => 1,
+        indices         => $indices,
+    );
+
+    return $metadata_class->new(\%metadata);
+}
+
+#  sample count weighted version
+sub calc_taxonomic_distinctness {
+    my $self = shift;
+    
+    return $self->_calc_taxonomic_distinctness (@_);
+}
+
+
+sub get_metadata_calc_taxonomic_distinctness_binary {
+    my $self = shift;
+
+    my $indices = {
+        TDB_DISTINCTNESS => {
+            description    => 'Taxonomic distinctness, binary weighted',
+            formula        => [
+                '= \frac{\sum \sum_{i \neq j} \omega_{ij}}{s(s-1))}',
+                'where ',
+                '\omega_{ij}',
+                'is the path length from label ',
+                'i',
+                'to the ancestor node shared with ',
+                'j',
+            ],
+        },
+        TDB_DENOMINATOR  => {
+            description    => 'Denominator from TDB_DISTINCTNESS',
+        },
+        TDB_NUMERATOR    => {
+            description    => 'Numerator from TDB_DISTINCTNESS',
+        },
+        TDB_VARIATION    => {
+            description    => 'Variation of the binary taxonomic distinctness',
+            formula        => [
+                '= \frac{\sum \sum_{i \neq j} \omega_{ij}^2}{s(s-1))} - \bar{\omega}^2',
+                'where ',
+                '\bar{\omega} = \frac{\sum \sum_{i \neq j} \omega_{ij}}{s(s-1))} \equiv TDB\_DISTINCTNESS',
+            ],
+        },
+    };
+
+    my $ref = 'Warwick & Clarke (1995) Mar Ecol Progr Ser. '
+            . 'http://dx.doi.org/10.3354/meps129301 ; '
+            . 'Clarke & Warwick (2001) Mar Ecol Progr Ser. '
+            . 'http://dx.doi.org/10.3354/meps216265';
+
+    my %metadata = (
+        description     => 'Taxonomic/phylogenetic distinctness and variation '
+                         . 'using presence/absence weights.  '
+                         . 'THIS IS A BETA LEVEL IMPLEMENTATION.',
+        name            => 'Taxonomic/phylogenetic distinctness, binary weighted',
+        type            => 'Phylogenetic Indices',
+        reference       => $ref,
+        pre_calc        => ['calc_abc'],
+        pre_calc_global => ['get_trimmed_tree'],
+        uses_nbr_lists  => 1,
+        indices         => $indices,
+    );
+
+    return $metadata_class->new(\%metadata);
+}
+
+#  sample count weighted version
+sub calc_taxonomic_distinctness_binary {
+    my $self = shift;
+    
+    my %results = $self->_calc_taxonomic_distinctness (@_);
+    my %results2;
+    foreach my $key (keys %results) {
+        my $key2 = $key;
+        $key2 =~ s/^TD_/TDB_/;
+        $results2{$key2} = $results{$key};
+    }
+    
+    return wantarray ? %results2 : \%results2;
+}
+
+sub _calc_taxonomic_distinctness {
+    my $self = shift;
+    my %args = @_;
+
+    my $label_hash = $args{label_hash_all};
+    my $tree = $args{trimmed_tree};
+
+    my $numerator;
+    my $denominator = 0;
+    my $ssq_wtd_value;
+    my @labels = sort keys %$label_hash;
+    
+    #  Need to loop over each label and get the weighted contribution
+    #  for each level of the tree.
+    #  The weight for each comparison is the distance along the tree to
+    #  the shared ancestor.
+
+    #  We should use the distance from node a to b to avoid doubled comparisons
+    #  and use get_path_to_node for the full path length.
+    #  We can pop from @labels as we go to achieve this
+    #  (this is the i<j constraint from Warwick & Clarke, but used in reverse)
+    
+    #  Actually, it's simpler to loop over the list twice and get the lengths to shared ancestor
+
+
+    BY_LABEL:
+    foreach my $label (@labels) {
+        my $label_count1 = $label_hash->{$label};
+
+        #  save some calcs (if ever this happens)
+        next BY_LABEL if $label_count1 == 0;
+
+        my $node = $tree->get_node_ref (node => $label);
+
+        LABEL2:
+        foreach my $label2 (@labels) {
+
+            #  skip same labels
+            next LABEL2 if $label eq $label2;
+
+            my $label_count2 = $label_hash->{$label2};
+            next LABEL2 if $label_count2 == 0;
+
+            my $node2 = $tree->get_node_ref (node => $label2);
+
+            my $ancestor = $node->get_shared_ancestor (node => $node2);
+
+            my $path_length = $ancestor->get_total_length
+                            - $node2->get_total_length;
+
+            my $weight = $label_count1 * $label_count2;
+
+            my $wtd_value = $path_length * $weight;
+
+            $numerator     += $wtd_value;
+            $ssq_wtd_value += $wtd_value ** 2;
+            $denominator   += $weight;
+        }
+    }
+
+    my $distinctness;
+    my $variance;
+
+    {
+        no warnings 'uninitialized';
+        $distinctness  = eval {$numerator / $denominator};
+        $variance = eval {$ssq_wtd_value / $denominator - $distinctness ** 2}
+    }
+
+    my %results = (
+        TD_DISTINCTNESS => $distinctness,
+        TD_DENOMINATOR  => $denominator,
+        TD_NUMERATOR    => $numerator,
+        TD_VARIATION    => $variance,
+    );
+
+
+    return wantarray ? %results : \%results;
+}
+
+sub get_metadata_get_trimmed_tree_as_matrix {
+    my $self = shift;
+
+    my %metadata = (
+        name            => 'get_trimmed_tree_as_matrix',
+        description     => 'Get the trimmed tree as a matrix',
+        pre_calc_global => ['get_trimmed_tree'],
+    );
+
+    return $metadata_class->new(\%metadata);
+}
+
+sub get_trimmed_tree_as_matrix {
+    my $self = shift;
+    my %args = @_;
+
+    my $mx = $args{trimmed_tree}->to_matrix (class => $mx_class_for_trees);
+
+    my %results = (TRIMMED_TREE_AS_MATRIX => $mx);
+
+    return wantarray ? %results : \%results;
+}
+
+
+sub get_metadata_calc_phylo_sorenson {
+    
+    my %metadata = (
+        name           =>  'Phylo Sorenson',
+        type           =>  'Phylogenetic Turnover',  #  keeps it clear of the other indices in the GUI
+        description    =>  "Sorenson phylogenetic dissimilarity between two sets of taxa, represented by spanning sets of branches\n",
+        pre_calc       =>  'calc_phylo_abc',
+        uses_nbr_lists =>  2,  #  how many sets of lists it must have
+        indices        => {
+            PHYLO_SORENSON => {
+                cluster     =>  'NO_CACHE_ABC',
+                formula     =>  [
+                    '1 - (2A / (2A + B + C))',
+                    ' where A is the length of shared branches, '
+                    . 'and B and C are the length of branches found only in neighbour sets 1 and 2'
+                ],
+                description => 'Phylo Sorenson score',
+            }
+        },
+        required_args => {'tree_ref' => 1}
+    );
+
+    return $metadata_class->new(\%metadata); 
+}
+
+# calculate the phylogenetic Sorenson dissimilarity index between two label lists.
+sub calc_phylo_sorenson {
+
+    my $self = shift;
+    my %args = @_;
+
+    my ($A, $B, $C, $ABC) = @args{qw /PHYLO_A PHYLO_B PHYLO_C PHYLO_ABC/};
+
+    my $val;
+    if ($A || ($B && $C)) {  #  sum of each side must be non-zero
+        $val = eval {1 - (2 * $A / ($A + $ABC))};
+    }
+
+    my %results = (PHYLO_SORENSON => $val);
+
+    return wantarray ? %results : \%results;
+}
+
+sub get_metadata_calc_phylo_jaccard {
+
+    my %metadata = (
+        name           =>  'Phylo Jaccard',
+        type           =>  'Phylogenetic Turnover',
+        description    =>  "Jaccard phylogenetic dissimilarity between two sets of taxa, represented by spanning sets of branches\n",
+        pre_calc       =>  'calc_phylo_abc',
+        uses_nbr_lists =>  2,  #  how many sets of lists it must have
+        indices        => {
+            PHYLO_JACCARD => {
+                cluster     =>  'NO_CACHE_ABC',
+                formula     =>  [
+                    '= 1 - (A / (A + B + C))',
+                    ' where A is the length of shared branches, '
+                    . 'and B and C are the length of branches found only in neighbour sets 1 and 2',
+                ],
+                description => 'Phylo Jaccard score',
+            }
+        },
+        required_args => {'tree_ref' => 1}
+    );
+
+    return $metadata_class->new(\%metadata);
+}
+
+# calculate the phylogenetic Sorenson dissimilarity index between two label lists.
+sub calc_phylo_jaccard {
+    my $self = shift;
+    my %args = @_;
+
+    my ($A, $B, $C, $ABC) = @args{qw /PHYLO_A PHYLO_B PHYLO_C PHYLO_ABC/};  
+
+    my $val;
+    if ($A || ($B && $C)) {  #  sum of each side must be non-zero
+        $val = eval {1 - ($A / $ABC)};
+    }    
+
+    my %results = (PHYLO_JACCARD => $val);
+
+    return wantarray ? %results : \%results;
+}
+
+sub get_metadata_calc_phylo_s2 {
+
+    my %metadata = (
+        name           =>  'Phylo S2',
+        type           =>  'Phylogenetic Turnover',
+        description    =>  "S2 phylogenetic dissimilarity between two sets of taxa, represented by spanning sets of branches\n",
+        pre_calc       =>  'calc_phylo_abc',
+        uses_nbr_lists =>  2,  #  how many sets of lists it must have
+        indices        => {
+            PHYLO_S2 => {
+                cluster     =>  'NO_CACHE_ABC',
+                formula     =>  [
+                    '= 1 - (A / (A + min (B, C)))',
+                    ' where A is the length of shared branches, '
+                    . 'and B and C are the length of branches found only in neighbour sets 1 and 2',
+                ],
+                description => 'Phylo S2 score',
+            }
+        },
+        required_args => {'tree_ref' => 1}
+    );
+
+    return $metadata_class->new(\%metadata);
+}
+
+# calculate the phylogenetic S2 dissimilarity index between two label lists.
+sub calc_phylo_s2 {
+    my $self = shift;
+    my %args = @_;
+
+    my ($A, $B, $C) = @args{qw /PHYLO_A PHYLO_B PHYLO_C/};  
+
+    my $val;
+    if ($A || ($B && $C)) {  #  sum of each side must be non-zero
+        $val = eval {1 - ($A / ($A + min ($B, $C)))};
+    }
+
+    my %results = (PHYLO_S2 => $val);
+
+    return wantarray ? %results : \%results;
+}
+
+sub get_metadata_calc_phylo_abc {
+    
+    my %metadata = (
+        name            =>  'Phylogenetic ABC',
+        description     =>  'Calculate the shared and not shared branch lengths between two sets of labels',
+        type            =>  'Phylogenetic Turnover',
+        pre_calc        =>  '_calc_phylo_abc_lists',
+        #pre_calc_global =>  [qw /get_trimmed_tree get_path_length_cache/],
+        uses_nbr_lists  =>  2,  #  how many sets of lists it must have
+        indices         => {
+            PHYLO_A => {
+                description  =>  'Length of branches shared by labels in nbr sets 1 and 2',
+                lumper       => 1,
+            },
+            PHYLO_B => {
+                description  =>  'Length of branches unique to labels in nbr set 1',
+                lumper       => 0,
+            },
+            PHYLO_C => {
+                description  =>  'Length of branches unique to labels in nbr set 2',
+                lumper       => 0,
+            },
+            PHYLO_ABC => {
+                description  =>  'Length of all branches associated with labels in nbr sets 1 and 2',
+                lumper       => 1,
+            },
+        },
+    );
+
+    return $metadata_class->new(\%metadata);
+}
+
+my $_calc_phylo_abc_precision = '%.10f';
+
+sub calc_phylo_abc {
+    my $self = shift;
+    my %args = @_;
+
+    my $A = $args{PHYLO_A_LIST};
+    my $B = $args{PHYLO_B_LIST};
+    my $C = $args{PHYLO_C_LIST};
+
+    my $phylo_A = sum (0, values %$A);
+    my $phylo_B = sum (0, values %$B);
+    my $phylo_C = sum (0, values %$C);
+
+    my $phylo_ABC = $phylo_A + $phylo_B + $phylo_C;
+    
+    #  return the values but reduce the precision to avoid
+    #  floating point problems later on
+
+    $phylo_A   = 0 + $self->set_precision_aa ($phylo_A, $_calc_phylo_abc_precision);
+    $phylo_B   = 0 + $self->set_precision_aa ($phylo_B, $_calc_phylo_abc_precision);
+    $phylo_C   = 0 + $self->set_precision_aa ($phylo_C, $_calc_phylo_abc_precision);
+    $phylo_ABC = 0 + $self->set_precision_aa ($phylo_ABC, $_calc_phylo_abc_precision);
+
+    my %results = (
+        PHYLO_A   => $phylo_A,
+        PHYLO_B   => $phylo_B,
+        PHYLO_C   => $phylo_C,
+        PHYLO_ABC => $phylo_ABC,
+    );
+
+    return wantarray ? %results : \%results;
+}
+
+
+
+sub get_metadata__calc_phylo_abc_lists {
+
+    my %metadata = (
+        name            =>  'Phylogenetic ABC lists',
+        description     =>  'Calculate the sets of shared and not shared branches between two sets of labels',
+        type            =>  'Phylogenetic Indices',
+        pre_calc        =>  'calc_abc',
+        pre_calc_global =>  [qw /get_trimmed_tree get_path_length_cache set_path_length_cache_by_group_flag/],
+        uses_nbr_lists  =>  1,  #  how many sets of lists it must have
+        required_args   => {tree_ref => 1},
+    );
+
+    return $metadata_class->new(\%metadata);
+}
+
+sub _calc_phylo_abc_lists {
+    my $self = shift;
+    my %args = @_;
+
+    my $label_hash1 = $args{label_hash1};
+    my $label_hash2 = $args{label_hash2};
+
+    my $tree = $args{trimmed_tree};
+
+    my $nodes_in_path1 = $self->get_path_lengths_to_root_node (
+        %args,
+        labels   => $label_hash1,
+        tree_ref => $tree,
+        el_list  => [keys %{$args{element_list1}}],
+    );
+
+    my $nodes_in_path2 = $self->get_path_lengths_to_root_node (
+        %args,
+        labels   => $label_hash2,
+        tree_ref => $tree,
+        el_list  => [keys %{$args{element_list2}}],
+    );
+
+    my %A = (%$nodes_in_path1, %$nodes_in_path2); 
+
+    # create a new hash %B for nodes in label hash 1 but not 2
+    # then get length of B
+    my %B = %A;
+    delete @B{keys %$nodes_in_path2};
+
+    # create a new hash %C for nodes in label hash 2 but not 1
+    # then get length of C
+    my %C = %A;
+    delete @C{keys %$nodes_in_path1};
+
+    # get length of %A = branches not in %B or %C
+    delete @A{keys %B, keys %C};
+
+    my %results = (
+        PHYLO_A_LIST => \%A,
+        PHYLO_B_LIST => \%B,
+        PHYLO_C_LIST => \%C,
+    );
+
+    return wantarray ? %results : \%results;
+}
+
+sub get_metadata_calc_phylo_corrected_weighted_endemism{
+    
+    my $descr = 'Corrected weighted endemism.  '
+              . 'This is the phylogenetic analogue of corrected '
+              . 'weighted endemism.';
+
+    my %metadata = (
+        name            => 'Corrected weighted phylogenetic endemism',
+        description     => q{What proportion of the PD is range-restricted to this neighbour set?},
+        type            => 'Phylogenetic Endemism',
+        pre_calc        => [qw /calc_pe calc_pd/],
+        uses_nbr_lists  =>  1,
+        reference       => '',
+        indices         => {
+            PE_CWE => {
+                description  => $descr,
+                reference    => '',
+                formula      => ['PE_WE / PD'],
+            },
+        },
+    );
+
+    return $metadata_class->new(\%metadata);
+}
+
+sub calc_phylo_corrected_weighted_endemism {
+    my $self = shift;
+    my %args = @_;
+
+    my $pe = $args{PE_WE};
+    my $pd = $args{PD};
+    no warnings 'uninitialized';
+
+    my %results = (
+        PE_CWE => eval {$pe / $pd},
+    );
+
+    return wantarray ? %results : \%results;
+}
+
+sub get_metadata_calc_phylo_corrected_weighted_rarity {
+    
+    my $descr = 'Corrected weighted phylogenetic rarity.  '
+              . 'This is the phylogenetic rarity analogue of corrected '
+              . 'weighted endemism.';
+
+    my %metadata = (
+        name            =>  'Corrected weighted phylogenetic rarity',
+        description     =>  q{What proportion of the PD is abundance-restricted to this neighbour set?},
+        type            =>  'Phylogenetic Endemism',
+        pre_calc        => [qw /_calc_phylo_aed_t calc_pd/],
+        uses_nbr_lists  =>  1,
+        reference       => '',
+        indices         => {
+            PHYLO_RARITY_CWR => {
+                description  => $descr,
+                reference    => '',
+                formula      => ['AED_T / PD'],
+            },
+        },
+    );
+
+    return $metadata_class->new(\%metadata);
+}
+
+sub calc_phylo_corrected_weighted_rarity {
+    my $self = shift;
+    my %args = @_;
+
+    my $aed_t = $args{PHYLO_AED_T};
+    my $pd    = $args{PD};
+    no warnings 'uninitialized';
+
+    my %results = (
+        PHYLO_RARITY_CWR => eval {$aed_t / $pd},
+    );
+
+    return wantarray ? %results : \%results;
+}
+
+sub get_metadata_calc_phylo_aed_t {
+    
+    my $descr = 'Abundance weighted ED_t '
+              . '(sum of values in PHYLO_AED_LIST times their abundances).'
+              . ' This is equivalent to a phylogenetic rarity score '
+              . '(see phylogenetic endemism)';
+
+    my %metadata = (
+        name            =>  'Evolutionary distinctiveness per site',
+        description     =>  'Site level evolutionary distinctiveness',
+        type            =>  'Phylogenetic Indices',
+        pre_calc        => [qw /_calc_phylo_aed_t/],
+        uses_nbr_lists  =>  1,
+        reference    => 'Cadotte & Davies (2010) http://dx.doi.org/10.1111/j.1472-4642.2010.00650.x',
+        indices         => {
+            PHYLO_AED_T => {
+                description  => $descr,
+                reference    => 'Cadotte & Davies (2010) http://dx.doi.org/10.1111/j.1472-4642.2010.00650.x',
+            },
+        },
+    );
+
+    return $metadata_class->new(\%metadata);
+}
+
+sub calc_phylo_aed_t {
+    my $self = shift;
+    my %args = @_;
+
+    my %results = (PHYLO_AED_T => $args{PHYLO_AED_T});
+
+    return wantarray ? %results : \%results;
+}
+
+sub get_metadata_calc_phylo_aed_t_wtlists {
+    my %metadata = (
+        name            =>  'Evolutionary distinctiveness per terminal taxon per site',
+        description     =>  'Site level evolutionary distinctiveness per terminal taxon',
+        type            =>  'Phylogenetic Indices',
+        pre_calc        => [qw /_calc_phylo_aed_t/],
+        uses_nbr_lists  =>  1,
+        reference    => 'Cadotte & Davies (2010) http://dx.doi.org/10.1111/j.1472-4642.2010.00650.x',
+        indices         => {
+            PHYLO_AED_T_WTLIST => {
+                description  => 'Abundance weighted ED per terminal taxon '
+                              . '(the AED score of each taxon multiplied by its '
+                              . 'abundance in the sample)',
+                reference    => 'Cadotte & Davies (2010) http://dx.doi.org/10.1111/j.1472-4642.2010.00650.x',
+                type         => 'list',
+            },
+            PHYLO_AED_T_WTLIST_P => {
+                description  => 'Proportional contribution of each terminal taxon to the AED_T score',
+                reference    => 'Cadotte & Davies (2010) http://dx.doi.org/10.1111/j.1472-4642.2010.00650.x',
+                type         => 'list',
+            },
+        },
+    );
+
+    return $metadata_class->new(\%metadata);
+}
+
+sub calc_phylo_aed_t_wtlists {
+    my $self = shift;
+    my %args = @_;
+
+    my $wt_list   = $args{PHYLO_AED_T_WTLIST};
+    my $aed_t     = $args{PHYLO_AED_T};
+    my $p_wt_list = {};
+
+    foreach my $label (keys %$wt_list) {
+        $p_wt_list->{$label} = $wt_list->{$label} / $aed_t;
+    }
+
+    my %results = (
+        PHYLO_AED_T_WTLIST   => $wt_list,
+        PHYLO_AED_T_WTLIST_P => $p_wt_list,
+    );
+
+    return wantarray ? %results : \%results;
+}
+
+sub get_metadata__calc_phylo_aed_t {
+    my %metadata = (
+        name            => '_calc_phylo_aed_t',
+        description     => 'Inner sub for AED_T calcs',
+        pre_calc        => [qw /calc_abc3 calc_phylo_aed/],
+        uses_nbr_lists  =>  1,
+    );
+
+    return $metadata_class->new(\%metadata);
+}
+
+sub _calc_phylo_aed_t {
+    my $self = shift;
+    my %args = @_;
+
+    my $aed_hash   = $args{PHYLO_AED_LIST};
+    my $label_hash = $args{label_hash_all};
+    my $aed_t;
+    my %scores;
+
+  LABEL:
+    foreach my $label (keys %$label_hash) {
+        my $abundance = $label_hash->{$label};
+
+        next LABEL if !exists $aed_hash->{$label};
+
+        my $aed_score = $aed_hash->{$label};
+        my $weight    = $abundance * $aed_score;
+
+        $scores{$label} = $weight;
+        $aed_t += $weight;
+    }
+
+    my %results = (
+        PHYLO_AED_T        => $aed_t,
+        PHYLO_AED_T_WTLIST => \%scores,
+    );
+
+    return wantarray ? %results : \%results;
+}
+
+
+sub get_metadata_calc_phylo_aed {
+    my $descr = "Evolutionary distinctiveness metrics (AED, ED, ES)\n"
+                . 'Label values are constant for all '
+                . 'neighbourhoods in which each label is found. ';
+
+    my %metadata = (
+        name            =>  'Evolutionary distinctiveness',
+        description     =>  $descr,
+        type            =>  'Phylogenetic Indices',
+        pre_calc        => [qw /calc_abc/],
+        pre_calc_global => [qw /get_aed_scores/],
+        uses_nbr_lists  =>  1,
+        reference    => 'Cadotte & Davies (2010) http://dx.doi.org/10.1111/j.1472-4642.2010.00650.x',
+        indices         => {
+            PHYLO_AED_LIST => {
+                description  =>  'Abundance weighted ED per terminal label',
+                type         => 'list',
+                reference    => 'Cadotte & Davies (2010) http://dx.doi.org/10.1111/j.1472-4642.2010.00650.x',
+            },
+            PHYLO_ES_LIST => {
+                description  =>  'Equal splits partitioning of PD per terminal label',
+                type         => 'list',
+                reference    => 'Redding & Mooers (2006) http://dx.doi.org/10.1111%2Fj.1523-1739.2006.00555.x',
+            },
+            PHYLO_ED_LIST => {
+                description  =>  q{"Fair proportion" partitioning of PD per terminal label},
+                type         => 'list',
+                reference    => 'Isaac et al. (2007) http://dx.doi.org/10.1371/journal.pone.0000296',
+            },
+        },
+    );
+
+    return $metadata_class->new(\%metadata);
+}
+
+
+sub calc_phylo_aed {
+    my $self = shift;
+    my %args = @_;
+
+    my $label_hash = $args{label_hash_all};
+    my $es_wts     = $args{ES_SCORES};
+    my $ed_wts     = $args{ED_SCORES};
+    my $aed_wts    = $args{AED_SCORES};
+
+    my (%es, %ed, %aed);
+    # now loop over the terminals and extract the weights (would slices be faster?)
+    # Do we want the proportional values?  Divide by PD to get them.
+  LABEL:
+    foreach my $label (keys %$label_hash) {
+        next LABEL if !exists $aed_wts->{$label};
+        $aed{$label} = $aed_wts->{$label};
+        $ed{$label}  = $ed_wts->{$label};
+        $es{$label}  = $es_wts->{$label};
+    }
+
+    my %results = (
+        PHYLO_ES_LIST  => \%es,
+        PHYLO_ED_LIST  => \%ed,
+        PHYLO_AED_LIST => \%aed,
+    );
+
+    return wantarray ? %results : \%results;
+}
+
+sub get_metadata_get_aed_scores {
+
+    my %metadata = (
+        name            => 'get_aed_scores',
+        description     => 'A hash of the ES, ED and BED scores for each label',
+        pre_calc        => [qw /calc_abc/],
+        pre_calc_global => [qw /get_trimmed_tree get_global_node_abundance_hash/],
+        indices         => {
+            ES_SCORES => {
+                description => 'Hash of ES scores for each label'
+            },
+            ED_SCORES => {
+                description => 'Hash of ED scores for each label'
+            },
+            AED_SCORES => {
+                description => 'Hash of AED scores for each label'
+            },
+        },
+    );
+
+    return $metadata_class->new(\%metadata);
+}
+
+sub get_aed_scores {
+    my $self = shift;
+    my %args = @_;
+
+    my $tree = $args{trimmed_tree};
+    my $node_abundances = $args{global_node_abundance_hash};
+    my (%es_wts, %ed_wts, %aed_wts);
+    my $terminal_elements = $tree->get_root_node->get_terminal_elements;
+
+    LABEL:
+    foreach my $label (keys %$terminal_elements) {
+
+        #  check if node exists - should use a pre_calc
+        my $node_ref = eval {
+            $tree->get_node_ref (node => $label);
+        };
+        if (my $e = $EVAL_ERROR) {  #  still needed? 
+            next LABEL if Biodiverse::Tree::NotExistsNode->caught;
+            croak $e;
+        }
+
+        my $length  = $node_ref->get_length;
+        my $es_sum  = $length;
+        my $ed_sum  = $length;
+        my $aed_sum = eval {$length / $node_abundances->{$label}};
+        my $es_wt  = 1;
+        my ($ed_wt, $aed_wt);
+        #my $aed_label_count = $node_abundances->{$label};
+
+      TRAVERSE_TO_ROOT:
+        while ($node_ref = $node_ref->get_parent) {
+            my $node_len = $node_ref->get_length;
+
+            $es_wt  /= $node_ref->get_child_count;  #  es uses a cumulative scheme
+            $ed_wt  =  1 / $node_ref->get_terminal_element_count;
+            $aed_wt =  1 / $node_abundances->{$node_ref->get_name};
+
+            $es_sum  += $node_len * $es_wt;
+            $ed_sum  += $node_len * $ed_wt;
+            $aed_sum += $node_len * $aed_wt;
+        }
+
+        $es_wts{$label}  = $es_sum;
+        $ed_wts{$label}  = $ed_sum;
+        $aed_wts{$label} = $aed_sum;
+    }
+
+    my %results = (
+        ES_SCORES  => \%es_wts,
+        ED_SCORES  => \%ed_wts,
+        AED_SCORES => \%aed_wts,
+    );
+
+    return wantarray ? %results : \%results;
+}
+
+sub get_metadata_get_tree_node_length_hash {
+    my %metadata = (
+        name            => 'get_tree_node_length_hash',
+        description     => 'A hash of the node lengths, indexed by node name',
+        required_args   => qw /tree_ref/,
+        indices         => {
+            TREE_NODE_LENGTH_HASH => {
+                description => 'Hash of node lengths, indexed by node name',
+                type        => 'list',
+            },
+        },
+    );
+
+    return $metadata_class->new(\%metadata);
+}
+
+
+sub get_tree_node_length_hash {
+    my $self = shift;
+    my %args = @_;
+    
+    my $tree_ref = $args{tree_ref} // croak 'Missing tree_ref arg';
+    my $node_hash = $tree_ref->get_node_hash;
+    
+    my %len_hash;
+    foreach my $node_name (keys %$node_hash) {
+        my $node_ref = $node_hash->{$node_name};
+        my $length   = $node_ref->get_length;
+        $len_hash{$node_name} = $length;
+    }
+    
+    my %results = (TREE_NODE_LENGTH_HASH => \%len_hash);
+
+    return wantarray ? %results : \%results;
+}
+
+
+1;
+
+
+__END__
+
+=head1 NAME
+
+Biodiverse::Indices::Phylogenetic
+
+=head1 SYNOPSIS
+
+  use Biodiverse::Indices;
+
+=head1 DESCRIPTION
+
+Phylogenetic indices for the Biodiverse system.
+It is inherited by Biodiverse::Indices and not to be used on it own.
+
+See L<http://purl.org/biodiverse/wiki/Indices> for more details.
+
+=head1 METHODS
+
+=over
+
+=item INSERT METHODS
+
+=back
+
+=head1 REPORTING ERRORS
+
+Use the issue tracker at http://www.purl.org/biodiverse
+
+=head1 COPYRIGHT
+
+Copyright (c) 2010 Shawn Laffan. All rights reserved.  
+
+=head1 LICENSE
+
+This program is free software: you can redistribute it and/or modify
+it under the terms of the GNU General Public License as published by
+the Free Software Foundation, either version 3 of the License, or
+(at your option) any later version.
+
+This program is distributed in the hope that it will be useful,
+but WITHOUT ANY WARRANTY; without even the implied warranty of
+MERCHANTABILITY or FITNESS FOR A PARTICULAR PURPOSE.  See the
+GNU General Public License for more details.
+
+For a full copy of the license see <http://www.gnu.org/licenses/>.
+
+=cut