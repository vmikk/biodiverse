#!/usr/bin/perl -w

package Biodiverse::Config;
use 5.010;
use strict;
use warnings;
use Ref::Util qw { :all };

use English ( -no_match_vars );

our $VERSION = '1.99_006';

#use Exporter;
#use Devel::Symdump;

our @ISA = qw (Exporter);
our @EXPORT = qw /use_base add_lib_paths/;
#our %base_packages;

use Carp;
use Data::Dumper qw /Dumper/;
use FindBin qw ( $Bin );
use Path::Class;

#  These global vars need to be converted to subroutines.
#  update interval for progress bars  - need to check for tainting
our $progress_update_interval     = $ENV{BIODIVERSE_PROGRESS_INTERVAL}     || 0.3;
our $progress_update_interval_pct = $ENV{BIODIVERSE_PROGRESS_INTERVAL_PCT} || 5;
our $progress_no_use_gui          = $ENV{BIODIVERSE_PROGRESS_NO_USE_GUI} ? 1 : 0;

our $running_under_gui = 0;

our $license = << 'END_OF_LICENSE'
This program is free software: you can redistribute it and/or modify
it under the terms of the GNU General Public License as published by
the Free Software Foundation, either version 3 of the License, or
(at your option) any later version.

This program is distributed in the hope that it will be useful,
but WITHOUT ANY WARRANTY; without even the implied warranty of
MERCHANTABILITY or FITNESS FOR A PARTICULAR PURPOSE.  See the
GNU General Public License for more details.

For a full copy of the license see <http://www.gnu.org/licenses/>.
END_OF_LICENSE
  ;

BEGIN {
    #  Add the gtk and gdal libs if using windows - brittle?
    #  Search up the tree until we find a dir of the requisite name
    #  and which contains a bin folder
    if ($OSNAME eq 'MSWin32' && !$ENV{BD_NO_LIB_SEARCH}) {
        #say "PAR_PROGNAME: $ENV{PAR_PROGNAME}";
        my $prog_name  = $ENV{PAR_PROGNAME} || $Bin;
        

        my @paths;
        use Config;
        my $use_x64 = $Config{archname} =~ /x(?:86_)?64/;
        my $gtk_dir  = $use_x64 ? 'gtk_win64'  : 'gtk_win32';  #  maybe should use ivsize?
        my $gdal_dir = $use_x64 ? 'gdal_win64' : 'gdal_win32';

        #  add the gtk and gdal bin dirs to the path
        foreach my $g_dir ($gtk_dir, $gdal_dir) {
            my $origin_dir = Path::Class::file($prog_name)->dir;

          ORIGIN_DIR:
            while ($origin_dir) {

                foreach my $inner_path (
                  Path::Class::dir($origin_dir, $g_dir,),
                  Path::Class::dir($origin_dir, $g_dir, 'c'),
                  ) {
                    #say "Checking $inner_path";
                    my $bin_path = Path::Class::dir($inner_path, 'bin');
                    if (-d $bin_path) {
                        #say "Adding $bin_path to the path";
                        push @paths, $bin_path;
                    }
                }
    
                my $old_dir = $origin_dir;
                $origin_dir = $origin_dir->parent;
                last ORIGIN_DIR if $old_dir eq $origin_dir;
            }
        }

        my $sep = ';';  #  should get from system, but this block only works on windows anyway
        say 'Prepending to path: ', join ' ', @paths;
        $ENV{PATH} = join $sep, @paths, $ENV{PATH};

    }
}

#  Check for installed dependencies and warn if not present.
#  Useful when users are running off the source code install
#  and aren't tracking announcements.
#  Should loop this.
BEGIN {
    if (not eval {require Sereal}) {
        die "Cannot locate the Sereal package.  You probably need to install it using, for example:\n"
        . "cpanm Sereal\n"
        . "at the command prompt.\n"
        . "See https://metacpan.org/release/Sereal for more details about what it does.";
    }
    if (not eval {require JSON::MaybeXS}) {
        die "Cannot locate the JSON::MaybeXS package.  You probably need to install it using, for example:\n"
        . "cpanm JSON::MaybeXS\n"
        . "at the command prompt.\n"
        . "See https://metacpan.org/release/JSON-MaybeXS for more details about what it does.";
    }
    if (not eval {require Cpanel::JSON::XS}) {
        die "Cannot locate the Cpanel::JSON::XS package.  You probably need to install it using, for example:\n"
        . "cpanm Cpanel::JSON::XS\n"
        . "at the command prompt.\n"
        . "See https://metacpan.org/release/Cpanel-JSON-XS for more details about what it does.";
    }
    if (not eval {require Sort::Naturally}) {
        die "Cannot locate the Sort::Naturally package.  You probably need to install it using, for example:\n"
        . "cpanm Sort::Naturally\n"
        . "at the command prompt.\n"
        . "See https://metacpan.org/pod/Sort::Naturally for more details about what it does.";
    }
    #  more general solution for anything new
<<<<<<< HEAD
    my @reqd = qw /Text::Fuzzy Data::Structure::Util/;
=======
    my @reqd = qw /Text::Fuzzy Data::Compare Text::Levenshtein/;
>>>>>>> 960f5fa8
    foreach my $module (@reqd) {
        if (not eval "require $module") {
            my $feedback = <<"END_FEEDBACK"
Cannot locate the $module package.  
You probably need to install it using
  cpanm $module
at the command prompt.
See https://metacpan.org/pod/$module for more details about what it does.
END_FEEDBACK
  ;
            die $feedback;
        }
    }
}

#  add biodiverse lib paths so we get all the extensions
sub add_lib_paths {
    my $var = shift // 'BIODIVERSE_LIB';

    my @lib_paths;

    #  set user defined libs not collected by the perl interpreter,
    #  eg when using the perlapp exe file
    if ( defined $ENV{$var} ) {
        my $sep = q{:};    #  path list separator for *nix systems

        if ( $OSNAME eq 'MSWin32' ) {
            $sep = q{;};
        }
        
        my @paths = grep {-d} split $sep, $ENV{$var};
        push @lib_paths, @paths;
    }

    return if !scalar @lib_paths;

    say "Adding $var paths to \@INC";
    say join q{ }, @lib_paths;

    #no warnings 'closure';
    eval 'use lib @lib_paths';

    return;
}

my @use_base_errors;

#  load all the relevant user defined libs into their respective packages
sub use_base {
    my $file = shift;
    my $use_envt_var;

    if (!defined $file) {
        if (exists $ENV{BIODIVERSE_EXTENSIONS}
            && ! $ENV{BIODIVERSE_EXTENSIONS_IGNORE}) {
            $file = $ENV{BIODIVERSE_EXTENSIONS};
        }
        else {
            print "[USE_BASE] No user defined extensions\n";
            return;
        }
    }
    my %check_packages;

    say "[USE_BASE] Checking and loading user modules";

    my $x;
    if (-e $file) {
        say "...from file $file";
        local $/ = undef;
        my $success = open (my $fh, '<', $file);
        croak "Unable to open extensions file $file\n"
            if ! $success;

        $x = eval (<$fh>);
        my $e = $EVAL_ERROR;
        if ($e) {
            warn "[USE_BASE] Problems with environment variable BIODIVERSE_EXTENSIONS - check the filename or contents\n";
            warn $EVAL_ERROR;
            warn "$file\n";
        }
        close ($fh);
    }
    else {
        warn "File $file does not exist\n";
        warn "Loading extensions directly from environment variable is deprecated\n";
        warn "Nothing loaded\n";
    }

    @check_packages{keys %$x} = values %$x if is_hashref($x);

    foreach my $package (keys %check_packages) {
        my @packs = @{$check_packages{$package}};
        my $pack_list = join (q{ }, @packs);

        print "$package inherits from $pack_list\n";

        foreach my $pk (@packs) {
            croak "INVALID PACKAGE NAME $package"
              if not $package =~ /^[\w\d]+(?:::[\w\d]+)*$/;  #  pretty basic checking

            my $cmd = "package $package;\n"
                    . "use parent qw/$pk/;";
            eval $cmd;
            if (my $e = $EVAL_ERROR) {
                #warn $e if $e;
                my $sep = 'in @INC';
                my @parts = split $sep, $e;
                push @use_base_errors, $parts[0] . $sep;
            }
        }
    }
    if (@use_base_errors) {
        push @use_base_errors, '@INC contains: ' . join ' ', @INC;
        warn join ("\n", @use_base_errors), "\n";
    }
    

    return;
}

add_lib_paths();
use_base();

#  should be extension load errors?
sub get_load_extension_errors {
    return wantarray ? @use_base_errors : [@use_base_errors];
}

#  need this for the pp build to work
if ($ENV{BDV_PP_BUILDING}) {
    use utf8;
    say 'Building pp file';
    say "using $0";
    use File::BOM qw / :subs /;          #  we need File::BOM.
    open my $fh, '<:via(File::BOM)', $0  #  just read ourselves
      or croak "Cannot open $Bin via File::BOM\n";
    $fh->close;
    
    #  more File::BOM issues
    require encoding;

    #  exercise the unicode regexp matching - needed for the spatial conditions
    use 5.016;
    use feature 'unicode_strings';
    my $string = "sp_self_only () and \N{WHITE SMILING FACE}";
    $string =~ /\bsp_self_only\b/;
    
    #  load extra encode pages, except the extended ones (for now)
    #  https://metacpan.org/pod/distribution/Encode/lib/Encode/Supported.pod#CJK:-Chinese-Japanese-Korean-Multibyte
    use Encode::CN;
    use Encode::JP;
    use Encode::KR;
    use Encode::TW;
    
    #  Big stuff needs loading (poss not any more with PAR>1.08)
    use Math::BigInt;
}


1;


__END__

=head1 NAME

Biodiverse::Config


=head1 DESCRIPTION

Configuration for the Biodiverse modules.

See http://purl.oclc.org/biodiverse for more details.

=head1 SYNOPSIS

  use Biodiverse::Config qw /use_base add_lib_paths/;
  BEGIN {
      add_lib_paths();
      use_base();
  }

=head1 METHODS and VARIABLES

=over

=item add_lib_paths()

Add the paths specified in C<$ENV{BIODIVERSE_LIB}> to @INC.
Also adds the Biodiverse lib folder if needed (using C<../lib>).

=item use_base()

Load user defined libs into the modules specified in the control file
specified in C<$ENV{BIODIVERSE_EXTENSIONS}>.
Set C<$ENV{BIODIVERSE_EXTENSIONS_IGNORE}> to 1 to not load the extensions.

=item my $update_interval = $Biodiverse::Config::progress_update_interval

Update frequency for the progress dialogue in the GUI.  Default is 0.3.

=back

=head1 AUTHOR

Shawn Laffan

=head1 License

This program is free software: you can redistribute it and/or modify
it under the terms of the GNU General Public License as published by
the Free Software Foundation, either version 3 of the License, or
(at your option) any later version.

This program is distributed in the hope that it will be useful,
but WITHOUT ANY WARRANTY; without even the implied warranty of
MERCHANTABILITY or FITNESS FOR A PARTICULAR PURPOSE.  See the
GNU General Public License for more details.

For a full copy of the license see <http://www.gnu.org/licenses/>.

=cut

<|MERGE_RESOLUTION|>--- conflicted
+++ resolved
@@ -1,354 +1,350 @@
-#!/usr/bin/perl -w
-
-package Biodiverse::Config;
-use 5.010;
-use strict;
-use warnings;
-use Ref::Util qw { :all };
-
-use English ( -no_match_vars );
-
-our $VERSION = '1.99_006';
-
-#use Exporter;
-#use Devel::Symdump;
-
-our @ISA = qw (Exporter);
-our @EXPORT = qw /use_base add_lib_paths/;
-#our %base_packages;
-
-use Carp;
-use Data::Dumper qw /Dumper/;
-use FindBin qw ( $Bin );
-use Path::Class;
-
-#  These global vars need to be converted to subroutines.
-#  update interval for progress bars  - need to check for tainting
-our $progress_update_interval     = $ENV{BIODIVERSE_PROGRESS_INTERVAL}     || 0.3;
-our $progress_update_interval_pct = $ENV{BIODIVERSE_PROGRESS_INTERVAL_PCT} || 5;
-our $progress_no_use_gui          = $ENV{BIODIVERSE_PROGRESS_NO_USE_GUI} ? 1 : 0;
-
-our $running_under_gui = 0;
-
-our $license = << 'END_OF_LICENSE'
-This program is free software: you can redistribute it and/or modify
-it under the terms of the GNU General Public License as published by
-the Free Software Foundation, either version 3 of the License, or
-(at your option) any later version.
-
-This program is distributed in the hope that it will be useful,
-but WITHOUT ANY WARRANTY; without even the implied warranty of
-MERCHANTABILITY or FITNESS FOR A PARTICULAR PURPOSE.  See the
-GNU General Public License for more details.
-
-For a full copy of the license see <http://www.gnu.org/licenses/>.
-END_OF_LICENSE
-  ;
-
-BEGIN {
-    #  Add the gtk and gdal libs if using windows - brittle?
-    #  Search up the tree until we find a dir of the requisite name
-    #  and which contains a bin folder
-    if ($OSNAME eq 'MSWin32' && !$ENV{BD_NO_LIB_SEARCH}) {
-        #say "PAR_PROGNAME: $ENV{PAR_PROGNAME}";
-        my $prog_name  = $ENV{PAR_PROGNAME} || $Bin;
-        
-
-        my @paths;
-        use Config;
-        my $use_x64 = $Config{archname} =~ /x(?:86_)?64/;
-        my $gtk_dir  = $use_x64 ? 'gtk_win64'  : 'gtk_win32';  #  maybe should use ivsize?
-        my $gdal_dir = $use_x64 ? 'gdal_win64' : 'gdal_win32';
-
-        #  add the gtk and gdal bin dirs to the path
-        foreach my $g_dir ($gtk_dir, $gdal_dir) {
-            my $origin_dir = Path::Class::file($prog_name)->dir;
-
-          ORIGIN_DIR:
-            while ($origin_dir) {
-
-                foreach my $inner_path (
-                  Path::Class::dir($origin_dir, $g_dir,),
-                  Path::Class::dir($origin_dir, $g_dir, 'c'),
-                  ) {
-                    #say "Checking $inner_path";
-                    my $bin_path = Path::Class::dir($inner_path, 'bin');
-                    if (-d $bin_path) {
-                        #say "Adding $bin_path to the path";
-                        push @paths, $bin_path;
-                    }
-                }
-    
-                my $old_dir = $origin_dir;
-                $origin_dir = $origin_dir->parent;
-                last ORIGIN_DIR if $old_dir eq $origin_dir;
-            }
-        }
-
-        my $sep = ';';  #  should get from system, but this block only works on windows anyway
-        say 'Prepending to path: ', join ' ', @paths;
-        $ENV{PATH} = join $sep, @paths, $ENV{PATH};
-
-    }
-}
-
-#  Check for installed dependencies and warn if not present.
-#  Useful when users are running off the source code install
-#  and aren't tracking announcements.
-#  Should loop this.
-BEGIN {
-    if (not eval {require Sereal}) {
-        die "Cannot locate the Sereal package.  You probably need to install it using, for example:\n"
-        . "cpanm Sereal\n"
-        . "at the command prompt.\n"
-        . "See https://metacpan.org/release/Sereal for more details about what it does.";
-    }
-    if (not eval {require JSON::MaybeXS}) {
-        die "Cannot locate the JSON::MaybeXS package.  You probably need to install it using, for example:\n"
-        . "cpanm JSON::MaybeXS\n"
-        . "at the command prompt.\n"
-        . "See https://metacpan.org/release/JSON-MaybeXS for more details about what it does.";
-    }
-    if (not eval {require Cpanel::JSON::XS}) {
-        die "Cannot locate the Cpanel::JSON::XS package.  You probably need to install it using, for example:\n"
-        . "cpanm Cpanel::JSON::XS\n"
-        . "at the command prompt.\n"
-        . "See https://metacpan.org/release/Cpanel-JSON-XS for more details about what it does.";
-    }
-    if (not eval {require Sort::Naturally}) {
-        die "Cannot locate the Sort::Naturally package.  You probably need to install it using, for example:\n"
-        . "cpanm Sort::Naturally\n"
-        . "at the command prompt.\n"
-        . "See https://metacpan.org/pod/Sort::Naturally for more details about what it does.";
-    }
-    #  more general solution for anything new
-<<<<<<< HEAD
-    my @reqd = qw /Text::Fuzzy Data::Structure::Util/;
-=======
-    my @reqd = qw /Text::Fuzzy Data::Compare Text::Levenshtein/;
->>>>>>> 960f5fa8
-    foreach my $module (@reqd) {
-        if (not eval "require $module") {
-            my $feedback = <<"END_FEEDBACK"
-Cannot locate the $module package.  
-You probably need to install it using
-  cpanm $module
-at the command prompt.
-See https://metacpan.org/pod/$module for more details about what it does.
-END_FEEDBACK
-  ;
-            die $feedback;
-        }
-    }
-}
-
-#  add biodiverse lib paths so we get all the extensions
-sub add_lib_paths {
-    my $var = shift // 'BIODIVERSE_LIB';
-
-    my @lib_paths;
-
-    #  set user defined libs not collected by the perl interpreter,
-    #  eg when using the perlapp exe file
-    if ( defined $ENV{$var} ) {
-        my $sep = q{:};    #  path list separator for *nix systems
-
-        if ( $OSNAME eq 'MSWin32' ) {
-            $sep = q{;};
-        }
-        
-        my @paths = grep {-d} split $sep, $ENV{$var};
-        push @lib_paths, @paths;
-    }
-
-    return if !scalar @lib_paths;
-
-    say "Adding $var paths to \@INC";
-    say join q{ }, @lib_paths;
-
-    #no warnings 'closure';
-    eval 'use lib @lib_paths';
-
-    return;
-}
-
-my @use_base_errors;
-
-#  load all the relevant user defined libs into their respective packages
-sub use_base {
-    my $file = shift;
-    my $use_envt_var;
-
-    if (!defined $file) {
-        if (exists $ENV{BIODIVERSE_EXTENSIONS}
-            && ! $ENV{BIODIVERSE_EXTENSIONS_IGNORE}) {
-            $file = $ENV{BIODIVERSE_EXTENSIONS};
-        }
-        else {
-            print "[USE_BASE] No user defined extensions\n";
-            return;
-        }
-    }
-    my %check_packages;
-
-    say "[USE_BASE] Checking and loading user modules";
-
-    my $x;
-    if (-e $file) {
-        say "...from file $file";
-        local $/ = undef;
-        my $success = open (my $fh, '<', $file);
-        croak "Unable to open extensions file $file\n"
-            if ! $success;
-
-        $x = eval (<$fh>);
-        my $e = $EVAL_ERROR;
-        if ($e) {
-            warn "[USE_BASE] Problems with environment variable BIODIVERSE_EXTENSIONS - check the filename or contents\n";
-            warn $EVAL_ERROR;
-            warn "$file\n";
-        }
-        close ($fh);
-    }
-    else {
-        warn "File $file does not exist\n";
-        warn "Loading extensions directly from environment variable is deprecated\n";
-        warn "Nothing loaded\n";
-    }
-
-    @check_packages{keys %$x} = values %$x if is_hashref($x);
-
-    foreach my $package (keys %check_packages) {
-        my @packs = @{$check_packages{$package}};
-        my $pack_list = join (q{ }, @packs);
-
-        print "$package inherits from $pack_list\n";
-
-        foreach my $pk (@packs) {
-            croak "INVALID PACKAGE NAME $package"
-              if not $package =~ /^[\w\d]+(?:::[\w\d]+)*$/;  #  pretty basic checking
-
-            my $cmd = "package $package;\n"
-                    . "use parent qw/$pk/;";
-            eval $cmd;
-            if (my $e = $EVAL_ERROR) {
-                #warn $e if $e;
-                my $sep = 'in @INC';
-                my @parts = split $sep, $e;
-                push @use_base_errors, $parts[0] . $sep;
-            }
-        }
-    }
-    if (@use_base_errors) {
-        push @use_base_errors, '@INC contains: ' . join ' ', @INC;
-        warn join ("\n", @use_base_errors), "\n";
-    }
-    
-
-    return;
-}
-
-add_lib_paths();
-use_base();
-
-#  should be extension load errors?
-sub get_load_extension_errors {
-    return wantarray ? @use_base_errors : [@use_base_errors];
-}
-
-#  need this for the pp build to work
-if ($ENV{BDV_PP_BUILDING}) {
-    use utf8;
-    say 'Building pp file';
-    say "using $0";
-    use File::BOM qw / :subs /;          #  we need File::BOM.
-    open my $fh, '<:via(File::BOM)', $0  #  just read ourselves
-      or croak "Cannot open $Bin via File::BOM\n";
-    $fh->close;
-    
-    #  more File::BOM issues
-    require encoding;
-
-    #  exercise the unicode regexp matching - needed for the spatial conditions
-    use 5.016;
-    use feature 'unicode_strings';
-    my $string = "sp_self_only () and \N{WHITE SMILING FACE}";
-    $string =~ /\bsp_self_only\b/;
-    
-    #  load extra encode pages, except the extended ones (for now)
-    #  https://metacpan.org/pod/distribution/Encode/lib/Encode/Supported.pod#CJK:-Chinese-Japanese-Korean-Multibyte
-    use Encode::CN;
-    use Encode::JP;
-    use Encode::KR;
-    use Encode::TW;
-    
-    #  Big stuff needs loading (poss not any more with PAR>1.08)
-    use Math::BigInt;
-}
-
-
-1;
-
-
-__END__
-
-=head1 NAME
-
-Biodiverse::Config
-
-
-=head1 DESCRIPTION
-
-Configuration for the Biodiverse modules.
-
-See http://purl.oclc.org/biodiverse for more details.
-
-=head1 SYNOPSIS
-
-  use Biodiverse::Config qw /use_base add_lib_paths/;
-  BEGIN {
-      add_lib_paths();
-      use_base();
-  }
-
-=head1 METHODS and VARIABLES
-
-=over
-
-=item add_lib_paths()
-
-Add the paths specified in C<$ENV{BIODIVERSE_LIB}> to @INC.
-Also adds the Biodiverse lib folder if needed (using C<../lib>).
-
-=item use_base()
-
-Load user defined libs into the modules specified in the control file
-specified in C<$ENV{BIODIVERSE_EXTENSIONS}>.
-Set C<$ENV{BIODIVERSE_EXTENSIONS_IGNORE}> to 1 to not load the extensions.
-
-=item my $update_interval = $Biodiverse::Config::progress_update_interval
-
-Update frequency for the progress dialogue in the GUI.  Default is 0.3.
-
-=back
-
-=head1 AUTHOR
-
-Shawn Laffan
-
-=head1 License
-
-This program is free software: you can redistribute it and/or modify
-it under the terms of the GNU General Public License as published by
-the Free Software Foundation, either version 3 of the License, or
-(at your option) any later version.
-
-This program is distributed in the hope that it will be useful,
-but WITHOUT ANY WARRANTY; without even the implied warranty of
-MERCHANTABILITY or FITNESS FOR A PARTICULAR PURPOSE.  See the
-GNU General Public License for more details.
-
-For a full copy of the license see <http://www.gnu.org/licenses/>.
-
-=cut
-
+#!/usr/bin/perl -w
+
+package Biodiverse::Config;
+use 5.010;
+use strict;
+use warnings;
+use Ref::Util qw { :all };
+
+use English ( -no_match_vars );
+
+our $VERSION = '1.99_006';
+
+#use Exporter;
+#use Devel::Symdump;
+
+our @ISA = qw (Exporter);
+our @EXPORT = qw /use_base add_lib_paths/;
+#our %base_packages;
+
+use Carp;
+use Data::Dumper qw /Dumper/;
+use FindBin qw ( $Bin );
+use Path::Class;
+
+#  These global vars need to be converted to subroutines.
+#  update interval for progress bars  - need to check for tainting
+our $progress_update_interval     = $ENV{BIODIVERSE_PROGRESS_INTERVAL}     || 0.3;
+our $progress_update_interval_pct = $ENV{BIODIVERSE_PROGRESS_INTERVAL_PCT} || 5;
+our $progress_no_use_gui          = $ENV{BIODIVERSE_PROGRESS_NO_USE_GUI} ? 1 : 0;
+
+our $running_under_gui = 0;
+
+our $license = << 'END_OF_LICENSE'
+This program is free software: you can redistribute it and/or modify
+it under the terms of the GNU General Public License as published by
+the Free Software Foundation, either version 3 of the License, or
+(at your option) any later version.
+
+This program is distributed in the hope that it will be useful,
+but WITHOUT ANY WARRANTY; without even the implied warranty of
+MERCHANTABILITY or FITNESS FOR A PARTICULAR PURPOSE.  See the
+GNU General Public License for more details.
+
+For a full copy of the license see <http://www.gnu.org/licenses/>.
+END_OF_LICENSE
+  ;
+
+BEGIN {
+    #  Add the gtk and gdal libs if using windows - brittle?
+    #  Search up the tree until we find a dir of the requisite name
+    #  and which contains a bin folder
+    if ($OSNAME eq 'MSWin32' && !$ENV{BD_NO_LIB_SEARCH}) {
+        #say "PAR_PROGNAME: $ENV{PAR_PROGNAME}";
+        my $prog_name  = $ENV{PAR_PROGNAME} || $Bin;
+        
+
+        my @paths;
+        use Config;
+        my $use_x64 = $Config{archname} =~ /x(?:86_)?64/;
+        my $gtk_dir  = $use_x64 ? 'gtk_win64'  : 'gtk_win32';  #  maybe should use ivsize?
+        my $gdal_dir = $use_x64 ? 'gdal_win64' : 'gdal_win32';
+
+        #  add the gtk and gdal bin dirs to the path
+        foreach my $g_dir ($gtk_dir, $gdal_dir) {
+            my $origin_dir = Path::Class::file($prog_name)->dir;
+
+          ORIGIN_DIR:
+            while ($origin_dir) {
+
+                foreach my $inner_path (
+                  Path::Class::dir($origin_dir, $g_dir,),
+                  Path::Class::dir($origin_dir, $g_dir, 'c'),
+                  ) {
+                    #say "Checking $inner_path";
+                    my $bin_path = Path::Class::dir($inner_path, 'bin');
+                    if (-d $bin_path) {
+                        #say "Adding $bin_path to the path";
+                        push @paths, $bin_path;
+                    }
+                }
+    
+                my $old_dir = $origin_dir;
+                $origin_dir = $origin_dir->parent;
+                last ORIGIN_DIR if $old_dir eq $origin_dir;
+            }
+        }
+
+        my $sep = ';';  #  should get from system, but this block only works on windows anyway
+        say 'Prepending to path: ', join ' ', @paths;
+        $ENV{PATH} = join $sep, @paths, $ENV{PATH};
+
+    }
+}
+
+#  Check for installed dependencies and warn if not present.
+#  Useful when users are running off the source code install
+#  and aren't tracking announcements.
+#  Should loop this.
+BEGIN {
+    if (not eval {require Sereal}) {
+        die "Cannot locate the Sereal package.  You probably need to install it using, for example:\n"
+        . "cpanm Sereal\n"
+        . "at the command prompt.\n"
+        . "See https://metacpan.org/release/Sereal for more details about what it does.";
+    }
+    if (not eval {require JSON::MaybeXS}) {
+        die "Cannot locate the JSON::MaybeXS package.  You probably need to install it using, for example:\n"
+        . "cpanm JSON::MaybeXS\n"
+        . "at the command prompt.\n"
+        . "See https://metacpan.org/release/JSON-MaybeXS for more details about what it does.";
+    }
+    if (not eval {require Cpanel::JSON::XS}) {
+        die "Cannot locate the Cpanel::JSON::XS package.  You probably need to install it using, for example:\n"
+        . "cpanm Cpanel::JSON::XS\n"
+        . "at the command prompt.\n"
+        . "See https://metacpan.org/release/Cpanel-JSON-XS for more details about what it does.";
+    }
+    if (not eval {require Sort::Naturally}) {
+        die "Cannot locate the Sort::Naturally package.  You probably need to install it using, for example:\n"
+        . "cpanm Sort::Naturally\n"
+        . "at the command prompt.\n"
+        . "See https://metacpan.org/pod/Sort::Naturally for more details about what it does.";
+    }
+    #  more general solution for anything new
+    my @reqd = qw /Text::Fuzzy Data::Structure::Util Data::Compare Text::Levenshtein/;
+    foreach my $module (@reqd) {
+        if (not eval "require $module") {
+            my $feedback = <<"END_FEEDBACK"
+Cannot locate the $module package.  
+You probably need to install it using
+  cpanm $module
+at the command prompt.
+See https://metacpan.org/pod/$module for more details about what it does.
+END_FEEDBACK
+  ;
+            die $feedback;
+        }
+    }
+}
+
+#  add biodiverse lib paths so we get all the extensions
+sub add_lib_paths {
+    my $var = shift // 'BIODIVERSE_LIB';
+
+    my @lib_paths;
+
+    #  set user defined libs not collected by the perl interpreter,
+    #  eg when using the perlapp exe file
+    if ( defined $ENV{$var} ) {
+        my $sep = q{:};    #  path list separator for *nix systems
+
+        if ( $OSNAME eq 'MSWin32' ) {
+            $sep = q{;};
+        }
+        
+        my @paths = grep {-d} split $sep, $ENV{$var};
+        push @lib_paths, @paths;
+    }
+
+    return if !scalar @lib_paths;
+
+    say "Adding $var paths to \@INC";
+    say join q{ }, @lib_paths;
+
+    #no warnings 'closure';
+    eval 'use lib @lib_paths';
+
+    return;
+}
+
+my @use_base_errors;
+
+#  load all the relevant user defined libs into their respective packages
+sub use_base {
+    my $file = shift;
+    my $use_envt_var;
+
+    if (!defined $file) {
+        if (exists $ENV{BIODIVERSE_EXTENSIONS}
+            && ! $ENV{BIODIVERSE_EXTENSIONS_IGNORE}) {
+            $file = $ENV{BIODIVERSE_EXTENSIONS};
+        }
+        else {
+            print "[USE_BASE] No user defined extensions\n";
+            return;
+        }
+    }
+    my %check_packages;
+
+    say "[USE_BASE] Checking and loading user modules";
+
+    my $x;
+    if (-e $file) {
+        say "...from file $file";
+        local $/ = undef;
+        my $success = open (my $fh, '<', $file);
+        croak "Unable to open extensions file $file\n"
+            if ! $success;
+
+        $x = eval (<$fh>);
+        my $e = $EVAL_ERROR;
+        if ($e) {
+            warn "[USE_BASE] Problems with environment variable BIODIVERSE_EXTENSIONS - check the filename or contents\n";
+            warn $EVAL_ERROR;
+            warn "$file\n";
+        }
+        close ($fh);
+    }
+    else {
+        warn "File $file does not exist\n";
+        warn "Loading extensions directly from environment variable is deprecated\n";
+        warn "Nothing loaded\n";
+    }
+
+    @check_packages{keys %$x} = values %$x if is_hashref($x);
+
+    foreach my $package (keys %check_packages) {
+        my @packs = @{$check_packages{$package}};
+        my $pack_list = join (q{ }, @packs);
+
+        print "$package inherits from $pack_list\n";
+
+        foreach my $pk (@packs) {
+            croak "INVALID PACKAGE NAME $package"
+              if not $package =~ /^[\w\d]+(?:::[\w\d]+)*$/;  #  pretty basic checking
+
+            my $cmd = "package $package;\n"
+                    . "use parent qw/$pk/;";
+            eval $cmd;
+            if (my $e = $EVAL_ERROR) {
+                #warn $e if $e;
+                my $sep = 'in @INC';
+                my @parts = split $sep, $e;
+                push @use_base_errors, $parts[0] . $sep;
+            }
+        }
+    }
+    if (@use_base_errors) {
+        push @use_base_errors, '@INC contains: ' . join ' ', @INC;
+        warn join ("\n", @use_base_errors), "\n";
+    }
+    
+
+    return;
+}
+
+add_lib_paths();
+use_base();
+
+#  should be extension load errors?
+sub get_load_extension_errors {
+    return wantarray ? @use_base_errors : [@use_base_errors];
+}
+
+#  need this for the pp build to work
+if ($ENV{BDV_PP_BUILDING}) {
+    use utf8;
+    say 'Building pp file';
+    say "using $0";
+    use File::BOM qw / :subs /;          #  we need File::BOM.
+    open my $fh, '<:via(File::BOM)', $0  #  just read ourselves
+      or croak "Cannot open $Bin via File::BOM\n";
+    $fh->close;
+    
+    #  more File::BOM issues
+    require encoding;
+
+    #  exercise the unicode regexp matching - needed for the spatial conditions
+    use 5.016;
+    use feature 'unicode_strings';
+    my $string = "sp_self_only () and \N{WHITE SMILING FACE}";
+    $string =~ /\bsp_self_only\b/;
+    
+    #  load extra encode pages, except the extended ones (for now)
+    #  https://metacpan.org/pod/distribution/Encode/lib/Encode/Supported.pod#CJK:-Chinese-Japanese-Korean-Multibyte
+    use Encode::CN;
+    use Encode::JP;
+    use Encode::KR;
+    use Encode::TW;
+    
+    #  Big stuff needs loading (poss not any more with PAR>1.08)
+    use Math::BigInt;
+}
+
+
+1;
+
+
+__END__
+
+=head1 NAME
+
+Biodiverse::Config
+
+
+=head1 DESCRIPTION
+
+Configuration for the Biodiverse modules.
+
+See http://purl.oclc.org/biodiverse for more details.
+
+=head1 SYNOPSIS
+
+  use Biodiverse::Config qw /use_base add_lib_paths/;
+  BEGIN {
+      add_lib_paths();
+      use_base();
+  }
+
+=head1 METHODS and VARIABLES
+
+=over
+
+=item add_lib_paths()
+
+Add the paths specified in C<$ENV{BIODIVERSE_LIB}> to @INC.
+Also adds the Biodiverse lib folder if needed (using C<../lib>).
+
+=item use_base()
+
+Load user defined libs into the modules specified in the control file
+specified in C<$ENV{BIODIVERSE_EXTENSIONS}>.
+Set C<$ENV{BIODIVERSE_EXTENSIONS_IGNORE}> to 1 to not load the extensions.
+
+=item my $update_interval = $Biodiverse::Config::progress_update_interval
+
+Update frequency for the progress dialogue in the GUI.  Default is 0.3.
+
+=back
+
+=head1 AUTHOR
+
+Shawn Laffan
+
+=head1 License
+
+This program is free software: you can redistribute it and/or modify
+it under the terms of the GNU General Public License as published by
+the Free Software Foundation, either version 3 of the License, or
+(at your option) any later version.
+
+This program is distributed in the hope that it will be useful,
+but WITHOUT ANY WARRANTY; without even the implied warranty of
+MERCHANTABILITY or FITNESS FOR A PARTICULAR PURPOSE.  See the
+GNU General Public License for more details.
+
+For a full copy of the license see <http://www.gnu.org/licenses/>.
+
+=cut
+