--- conflicted
+++ resolved
@@ -1,2952 +1,2941 @@
-package Biodiverse::Common;
-
-#  a set of common functions for the Biodiverse library
-
-use strict;
-use warnings;
-use 5.010;
-
-use Carp;
-use English ( -no_match_vars );
-
-use Data::DumpXML qw /dump_xml/;
-use Data::Dumper  qw /Dumper/;
-use YAML::Syck;
-#use YAML::XS;
-use Text::CSV_XS;
-use Scalar::Util qw /weaken isweak blessed looks_like_number reftype/;
-use List::MoreUtils qw /none/;
-use List::Util qw /first/;
-use Storable qw /nstore retrieve dclone/;
-use File::Basename;
-use Path::Class;
-#use POSIX;  #  make all the POSIX functions available to the spatial parameters - do we still need this here?
-use HTML::QuickTable;
-#use XBase;
-#use MRO::Compat;
-use Class::Inspector;
-
-#  Need to avoid an OIO destroyed twice warning due
-#  to HTTP::Tiny, which is used in Biodiverse::GUI::Help
-#  but wrap it in an eval to avoid problems on threaded builds
-BEGIN {
-    eval 'use threads';
-}
-
-use Math::Random::MT::Auto;  
-
-#use Regexp::Common qw /number/;
-
-use Biodiverse::Progress;
-use Biodiverse::Exception;
-
-require Clone;
-
-our $VERSION = '1.99_004';
-
-my $EMPTY_STRING = q{};
-
-
-sub clone {
-    my $self = shift;
-    my %args = @_;  #  only works with argument 'data' for now
-
-    my $cloneref;
-
-    if ((scalar keys %args) == 0) {
-        #$cloneref = dclone($self);
-        $cloneref = Clone::clone ($self);
-    }
-    else {
-        #$cloneref = dclone ($args{data});
-        $cloneref = Clone::clone ($args{data});
-    }
-
-    return $cloneref;
-}
-
-sub rename_object {
-    my $self = shift;
-    my %args = @_;
-    
-    my $new_name = $args{name} // $args{new_name};
-    my $old_name = $self->get_param ('NAME');
-    
-    $self->set_param (NAME => $new_name);
-    
-    my $type = blessed $self;
-
-    print "Renamed $type '$old_name' to '$new_name'\n";
-    
-    return;
-}
-
-sub get_last_update_time {
-    my $self = shift;
-    return $self -> get_param ('LAST_UPDATE_TIME');
-}
-
-sub set_last_update_time {
-    my $self = shift;
-    my $time = shift || time;
-    $self -> set_param (LAST_UPDATE_TIME => $time);
-    
-    return;
-}
-
-#  generalised handler for file loading
-#  works in a sequence, evaling until it gets one that works.  
-sub load_file {
-    my $self = shift;
-    my %args = @_;
-
-    croak "Argument 'file' not defined, cannot load from file\n"
-      if ! defined ($args{file});
-      
-    croak "File $args{file} does not exist or is not readable\n"
-      if !-r $args{file};
-
-    my $suffix = $args{file} =~ /\..+?$/;
-
-    my @importer_funcs
-      = $suffix =~ /s$/ ? qw /load_sereal_file load_storable_file/
-      : $suffix =~ /y$/ ? qw /load_yaml_file/
-      : qw /load_sereal_file load_storable_file load_yaml_file/;
-
-    my $object;
-    foreach my $func (@importer_funcs) {
-        $object = eval {$self->$func (%args)};
-        #warn $EVAL_ERROR if $EVAL_ERROR;
-        last if defined $object;
-    }
-
-    return $object;
-}
-
-sub load_sereal_file {
-    my $self = shift;  #  gets overwritten if the file passes the tests
-    my %args = @_;
-
-    croak "argument 'file' not defined\n"
-      if !defined ($args{file});
-
-    #my $suffix = $args{suffix} || $self->get_param('OUTSUFFIX') || $EMPTY_STRING;
-    my $expected_suffix
-        =  $args{suffix}
-        // $self->get_param('OUTSUFFIX')
-        // eval {$self->get_file_suffix}
-        // $EMPTY_STRING;
-
-    my $file = Path::Class::file($args{file})->absolute;
-    croak "[BASEDATA] File $file does not exist\n"
-      if !-e $file;
-
-    croak "[BASEDATA] File $file does not have the correct suffix\n"
-       if !$args{ignore_suffix} && ($file !~ /\.$expected_suffix$/);
-
-    #  load data from sereal file, ignores rest of the args
-    use Sereal::Decoder;
-    my $decoder = Sereal::Decoder->new();
-
-    my $string;
-
-    open my $fh, '<', $file or die 'Cannot open $file, $!';
-    $fh->binmode;
-    read $fh, $string, 100;  #  get first 100 chars for testing
-    $fh->close;
-
-    my $type = $decoder->looks_like_sereal($string);
-    if ($type eq '') {
-        say "Not a Sereal document";
-        croak "$file is not a Sereal document";
-    }
-    elsif ($type eq '0') {
-        say "Possibly utf8 encoded Sereal document";
-        croak "Won't open $file as a Sereal document";
-    }
-    else {
-        say "Sereal document version $type";
-    }
-
-    #  now get the whole file
-    {
-        local $/ = undef;
-        open my $fh, '<', $file or die 'Cannot open $file';
-        $string = <$fh>;
-    }
-
-    my $structure;
-    $self = $decoder->decode($string, $structure);
-
-    $self->set_last_file_serialisation_format ('sereal');
-
-    return $self;
-}
-
-
-sub load_storable_file {
-    my $self = shift;  #  gets overwritten if the file passes the tests
-    my %args = @_;
-
-    croak "argument 'file' not defined\n"  if ! defined ($args{file});
-
-    my $suffix = $args{suffix} || $self->get_param('OUTSUFFIX') || $EMPTY_STRING;
-
-    my $file = Path::Class::file($args{file})->absolute;
-    if (! -e $file) {
-        croak "[BASEDATA] File $file does not exist\n";
-    }
-
-    if (!$args{ignore_suffix} && ($file !~ /$suffix$/)) {
-        croak "[BASEDATA] File $file does not have the correct suffix\n";
-    }
-
-    #  attempt reconstruction of code refs -
-    #  NOTE THAT THIS IS NOT YET SAFE FROM MALICIOUS DATA
-    #local $Storable::Eval = 1;
-
-    #  load data from storable file, ignores rest of the args
-    $self = retrieve($file);
-    if ($Storable::VERSION < 2.15) {
-        foreach my $fn (qw /weaken_parent_refs weaken_child_basedata_refs weaken_basedata_ref/) {
-            $self -> $fn if $self->can($fn);
-        }
-    }
-    $self->set_last_file_serialisation_format ('storable');
-
-    return $self;
-}
-
-#  REDUNDANT
-sub __load_xml_file {
-    my $self = shift;  #  gets overwritten if the file passes the tests
-    my %args = @_;
-
-    return if ! defined ($args{file});
-    my $suffix = $args{suffix} || $self->get_param('OUTSUFFIX_XML');
-
-    return if ! -e $args{file};
-    return if ! ($args{file} =~ /$suffix$/);
-
-    #  load data from bdx file, ignores rest of the args
-    my $xml = Data::DumpXML::Parser->new;
-    my $data = $xml->parsefile($args{file});
-    $self = shift (@$data);  #  parsefile returns a list, we want the first (and only) element
-    foreach my $fn (qw /weaken_parent_refs weaken_child_basedata_refs weaken_basedata_ref/) {
-        $self -> $fn if $self->can($fn);
-    }
-    
-    return $self;
-}
-
-sub load_yaml_file {
-    my $self = shift;  #  gets overwritten if the file passes the tests
-    my %args = @_;
-
-    return if ! defined ($args{file});
-    my $suffix = $args{suffix} || $self->get_param('OUTSUFFIX_YAML') || $EMPTY_STRING;
-
-    return if ! -e $args{file};
-    return if ! ($args{file} =~ /$suffix$/);
-
-    #my $loaded = YAML::XS::LoadFile ($args{file});
-    my $loaded = YAML::Syck::LoadFile ($args{file});
-
-    #  yaml does not handle weak refs, so we need to put them back in
-    foreach my $fn (qw /weaken_parent_refs weaken_child_basedata_refs weaken_basedata_ref/) {
-        if ($loaded->can($fn)) {
-            say $fn;
-            eval {
-                $loaded->$fn;
-                1;
-            };
-            warn $EVAL_ERROR if $EVAL_ERROR;
-        }
-        #$self->$fn if $self->can($fn);
-    }
-
-    return $loaded;
-}
-
-sub load_data_dumper_file {
-    my $self = shift;  #  gets overwritten if the file passes the tests
-    my %args = @_;
-
-    return if ! defined ($args{file});
-    #my $suffix = $args{suffix} || $self->get_param('OUTSUFFIX_YAML') || $EMPTY_STRING;
-
-    return if ! -e $args{file};
-    #return if ! ($args{file} =~ /$suffix$/);
-
-    my $data;
-    {
-        local $/ = undef;
-        open(my $fh, '<', $args{file}) or die "Cannot open $args{file}\n";
-        $data = <$fh>;
-    }
-    $self = eval $data;
-
-    #  yaml does not handle waek refs, so we need to put them back in
-    #foreach my $fn (qw /weaken_parent_refs weaken_child_basedata_refs weaken_basedata_ref/) {
-    #    $self -> $fn if $self->can($fn);
-    #}
-
-    return $self;
-}
-
-sub set_basedata_ref {
-    my $self = shift;
-    my %args = @_;
-
-    $self->set_param (BASEDATA_REF => $args{BASEDATA_REF});
-    $self->weaken_basedata_ref;
-
-    return;
-}
-
-sub get_basedata_ref {
-    my $self = shift;
-
-    my $bd = $self->get_param ('BASEDATA_REF')
-           || Biodiverse::MissingBasedataRef->throw (
-              message => 'Parameter BASEDATA_REF not set'
-            );
-    
-    return $bd;
-}
-
-
-sub weaken_basedata_ref {
-    my $self = shift;
-    
-    my $success;
-
-    #  avoid memory leak probs with circular refs
-    if ($self->exists_param ('BASEDATA_REF')) {
-        $success = $self->weaken_param ('BASEDATA_REF');
-
-        warn "[BaseStruct] Unable to weaken basedata ref\n"
-          if ! $success;
-    }
-    
-    return $success;
-}
-
-
-sub get_name {
-    my $self = shift;
-    return $self->get_param ('NAME');
-}
-
-#  allows for back-compat
-sub get_cell_origins {
-    my $self = shift;
-
-    my $origins = $self->get_param ('CELL_ORIGINS');
-    if (!defined $origins) {
-        my $cell_sizes = $self->get_param ('CELL_SIZES');
-        $origins = [(0) x scalar @$cell_sizes];
-        $self->set_param (CELL_ORIGINS => $origins);
-    }
-
-    return wantarray ? @$origins : [@$origins];
-}
-
-sub get_cell_sizes {
-    my $self = shift;
-
-    my $sizes = $self->get_param ('CELL_SIZES');
-
-    return if !$sizes;
-    return wantarray ? @$sizes : [@$sizes];
-}
-
-#  is this used anymore?
-sub load_params {  # read in the parameters file, set the PARAMS subhash.
-    my $self = shift;
-    my %args = @_;
-
-    open (my $fh, '<', $args{file}) || croak ("Cannot open $args{file}\n");
-
-    local $/ = undef;
-    my $data = <$fh>;
-    $fh -> close;
-    
-    my %params = eval ($data);
-    $self -> set_param(%params);
-    
-    return;
-}
-
-#  extremely hot path, so needs to be lean and mean, even if less readable
-sub get_param {
-    no autovivification;
-    $_[0]->{PARAMS}{$_[1]};
-}
-
-#  sometimes we want a reference to the parameter to allow direct manipulation.
-#  this is only really needed if it is a scalar, as lists are handled as refs already
-sub get_param_as_ref {
-    my $self = shift;
-    my $param = shift;
-
-    return if ! $self->exists_param ($param);
-
-    my $value = $self->get_param ($param);
-    #my $test_value = $value;  #  for debug
-    if (not ref $value) {
-        $value = \$self->{PARAMS}{$param};  #  create a ref if it is not one already
-        #  debug checker
-        #carp "issues in get_param_as_ref $value $test_value\n" if $$value ne $test_value;
-    }
-
-    return $value;
-}
-
-#  sometimes we only care if it exists, as opposed to its being undefined
-sub exists_param {
-    my $self = shift;
-    my $param = shift;
-    croak "param not specified\n" if !defined $param;
-    
-    my $x = exists $self->{PARAMS}{$param};
-    return $x;
-}
-
-sub get_params_hash {
-    my $self = shift;
-    my $params = $self->{PARAMS};
-    
-    return wantarray ? %$params : $params;
-}
-
-#  set a single parameter
-sub set_param {
-    $_[0]->{PARAMS}{$_[1]} = $_[2];
-
-    1;
-}
-
-#  Could use a slice for speed, but it's not used very often.
-#  Could also return 1 if it is ever used in hot paths.
-sub set_params {
-    my $self = shift;
-    my %args = @_;
-
-    foreach my $param (keys %args) {
-        $self->{PARAMS}{$param} = $args{$param};
-    }
-
-    return scalar keys %args;
-}
-
-sub delete_param {  #  just passes everything through to delete_params
-    my $self = shift;
-    $self->delete_params(@_);
-
-    return;
-}
-
-#  sometimes we have a reference to an object we wish to make weak
-sub weaken_param {
-    my $self = shift;
-    my $count = 0;
-
-    foreach my $param (@_) {
-        if (! exists $self->{PARAMS}{$param}) {
-            croak "Cannot weaken param $param, it does not exist\n";
-        }
-
-        if (not isweak ($self->{PARAMS}{$param})) {
-            weaken $self->{PARAMS}{$param};
-            #print "[COMMON] Weakened ref to $param, $self->{PARAMS}{$param}\n";
-        }
-        $count ++;
-    }
-
-    return $count;
-}
-
-sub delete_params {
-    my $self = shift;
-
-    my $count = 0;
-    foreach my $param (@_) {  #  should only delete those that exist...
-        if (delete $self->{PARAMS}{$param}) {
-            $count ++;
-            print "Deleted parameter $param from $self\n"
-                if $self->get_param('PARAM_CHANGE_WARN');
-        }
-    }  #  inefficient, as we could use a hash slice to do all in one hit, but allows better feedback
-
-    return $count;
-}
-
-#  an internal apocalyptic sub.  use only for destroy methods
-sub _delete_params_all {
-    my $self = shift;
-    my $params = $self->{PARAMS};
-
-    foreach my $param (keys %$params) {
-        print "Deleting parameter $param\n";
-        delete $params->{$param};
-    }
-    $params = undef;
-
-    return;
-}
-
-sub print_params {
-    my $self = shift;
-    print Data::Dumper::Dumper ($self->{PARAMS});
-
-    return;
-}
-
-sub increment_param {
-    my ($self, $param, $value) = @_;
-    $self->{PARAMS}{$param} += $value;
-}
-
-#  Load a hash of any user defined default params
-our %user_defined_params;
-BEGIN {
-
-    #  load user defined indices, but only if the ignore flag is not set
-    if (     exists $ENV{BIODIVERSE_DEFAULT_PARAMS}
-        && ! $ENV{BIODIVERSE_DEFAULT_PARAMS_IGNORE}) {
-        print "[COMMON] Checking and loading user defined globals";
-        my $x;
-        if (-e $ENV{BIODIVERSE_DEFAULT_PARAMS}) {
-            print " from file $ENV{BIODIVERSE_DEFAULT_PARAMS}\n";
-            local $/ = undef;
-            open (my $fh, '<', $ENV{BIODIVERSE_DEFAULT_PARAMS});
-            $x = eval (<$fh>);
-            close ($fh);
-        }
-        else {
-            print " directly from environment variable\n";
-            $x = eval "$ENV{BIODIVERSE_DEFAULT_PARAMS}";
-        }
-        if ($@) {
-            my $msg = "[COMMON] Problems with environment variable "
-                    . "BIODIVERSE_DEFAULT_PARAMS "
-                    . " - check the filename or syntax\n"
-                    . $@
-                    . "\n$ENV{BIODIVERSE_DEFAULT_PARAMS}\n";
-            croak $msg;
-        }
-        print "Default parameters are:\n", Data::Dumper::Dumper ($x);
-
-        if ((ref $x) =~ /HASH/) {
-            @user_defined_params{keys %$x} = values %$x;
-        }
-    }
-}
-
-#  assign any user defined default params
-#  a bit risky as it allows anything to be overridden
-sub set_default_params {
-    my $self = shift;
-    my $package = ref ($self);
-    
-    return if ! exists $user_defined_params{$package};
-    
-    #  make a clone to avoid clashes with multiple objects
-    #  receiving the same data structures
-    my $params = $self->clone (data => $user_defined_params{$package});
-    
-    $self -> set_params (%$params);  
-    
-    return;
-}
-
-sub get_analysis_args_from_object {
-    my $self = shift;
-    my %args = @_;
-    
-    my $object = $args{object};
-
-    my $get_copy = $args{get_copy} // 1;
-
-    my $analysis_args;
-    my $p_key;
-  ARGS_PARAM:
-    for my $key (qw/ANALYSIS_ARGS SP_CALC_ARGS/) {
-        $analysis_args = $object->get_param ($key);
-        $p_key = $key;
-        last ARGS_PARAM if defined $analysis_args;
-    }
-
-    my $return_hash = $get_copy ? {%$analysis_args} : $analysis_args;
-
-    my @results = (
-        $p_key,
-        $return_hash,
-    );
-
-    return wantarray ? @results : \@results;
-}
-
-
-#  Get the spatial conditions for this object if set
-#  Allow for back-compat.
-sub get_spatial_conditions {
-    my $self = shift;
-    
-    my $conditions =  $self->get_param ('SPATIAL_CONDITIONS')
-                   // $self->get_param ('SPATIAL_PARAMS');
-
-    return $conditions;
-}
-
-#  Get the def query for this object if set
-sub get_def_query {
-    my $self = shift;
-
-    my $def_q =  $self->get_param ('DEFINITION_QUERY');
-
-    return $def_q;
-}
-
-
-sub delete_spatial_index {
-    my $self = shift;
-    
-    my $name = $self->get_param ('NAME');
-
-    if ($self->get_param ('SPATIAL_INDEX')) {
-        my $class = blessed $self;
-        print "[$class] Deleting spatial index from $name\n";
-        $self->delete_param('SPATIAL_INDEX');
-        return 1;
-    }
-
-    return;
-}
-
-#  Text::CSV_XS seems to have cache problems that borks Clone::clone and YAML::Syck::to_yaml
-sub clear_spatial_index_csv_object {
-    my $self = shift;
-    
-    my $name = $self->get_param ('NAME');
-    my $cleared;
-
-    if (my $sp_index = $self->get_param ('SPATIAL_INDEX')) {
-        $sp_index->delete_param('CSV_OBJECT');
-        $sp_index->delete_cached_values (keys => ['CSV_OBJECT']);
-        $cleared = 1;
-    }
-
-    return $cleared;
-}
-
-
-#  set any value - allows user specified additions to the core stuff
-sub set_cached_value {
-    my $self = shift;
-    my %args = @_;
-    @{$self->{_cache}}{keys %args} = values %args;
-
-    return;
-}
-
-sub set_cached_values {
-    my $self = shift;
-    $self->set_cached_value (@_);
-}
-
-#  hot path, so needs to be lean and mean, even if less readable
-sub get_cached_value {
-    return if ! exists $_[0]->{_cache}{$_[1]};
-    return $_[0]->{_cache}{$_[1]};
-}
-
-#  dor means defined or - too obscure?
-sub get_cached_value_dor_set_default_aa {
-    no autovivification;
-    $_[0]->{_cache}{$_[1]} //= $_[2];
-}
-
-sub get_cached_value_keys {
-    my $self = shift;
-    
-    return if ! exists $self->{_cache};
-    
-    return wantarray
-        ? keys %{$self->{_cache}}
-        : [keys %{$self->{_cache}}];
-}
-
-sub delete_cached_values {
-    my $self = shift;
-    my %args = @_;
-    
-    return if ! exists $self->{_cache};
-
-    my $keys = $args{keys} || $self->get_cached_value_keys;
-    return if not defined $keys or scalar @$keys == 0;
-
-    delete @{$self->{_cache}}{@$keys};
-    delete $self->{_cache} if scalar keys %{$self->{_cache}} == 0;
-
-    #  This was generating spurious warnings under test regime.
-    #  It should be unnecesary anyway.
-    #warn "Cache deletion problem\n$EVAL_ERROR\n"
-    #  if $EVAL_ERROR;
-
-    #warn "XXXXXXX "  . $self->get_name . "\n" if exists $self->{_cache};
-
-    return;
-}
-
-sub delete_cached_value {
-    my ($self, $key) = @_;
-    no autovivification;
-    delete $self->{_cache}{$key};
-}
-
-sub clear_spatial_condition_caches {
-    my $self = shift;
-    my %args = @_;
-
-    eval {
-        foreach my $sp (@{$self->get_spatial_conditions}) {
-            $sp->delete_cached_values (keys => $args{keys});
-        }
-    };
-    eval {
-        my $def_query = $self->get_def_query;
-        if ($def_query) {
-            $def_query->delete_cached_values (keys => $args{keys});
-        }
-    };
-
-    return;
-}
-
-#  print text to the log.
-#  need to add a checker to not dump yaml if not being run by gui
-#  CLUNK CLUNK CLUNK  - need to use the log4perl system
-sub update_log {
-    my $self = shift;
-    my %args = @_;
-
-    if ($self -> get_param ('RUN_FROM_GUI')) {
-
-        $args{type} = 'update_log';
-        $self->dump_to_yaml (data => \%args);
-    }
-    else {
-        print $args{text};
-    }
-
-    return;
-}
-
-#  for backwards compatibility
-*write = \&save_to;
-
-sub set_last_file_serialisation_format {
-    my ($self, $format) = @_;
-
-    croak "Invalid serialisation format name passed"
-      if not ($format // '') =~ /^(?:sereal|storable)$/;
-
-    return $self->set_param(LAST_FILE_SERIALISATION_FORMAT => $format);
-}
-
-sub get_last_file_serialisation_format {
-    my $self = shift;
-    return $self->get_param('LAST_FILE_SERIALISATION_FORMAT') // 'sereal';
-}
-
-#  some objects have save methods, some do not
-*save =  \&save_to;
-
-sub save_to {
-    my $self = shift;
-    my %args = @_;
-    my $file_name = $args{filename}
-                    || $args{OUTPFX}
-                    || $self->get_param('NAME')
-                    || $self->get_param('OUTPFX');
-
-    croak "Argument 'filename' not specified\n" if ! defined $file_name;
-
-    my $storable_suffix = $self->get_param ('OUTSUFFIX');
-    my $yaml_suffix     = $self->get_param ('OUTSUFFIX_YAML');
-
-    my @suffixes = ($storable_suffix, $yaml_suffix);
-
-    my ($null1, $null2, $suffix) = fileparse ( $file_name, @suffixes ); 
-    if ($suffix eq $EMPTY_STRING
-        || ! defined $suffix
-        || none  {$suffix eq $_} @suffixes
-        ) {
-        $suffix = $storable_suffix;
-        $file_name .= '.' . $suffix;
-    }
-
-    my $tmp_file_name = $file_name . '.tmp';
-
-    #my $method = $suffix eq $yaml_suffix ? 'save_to_yaml' : 'save_to_storable';
-    my $method = $args{method};
-    if (!defined $method) {
-        my $last_fmt = $self->get_last_file_serialisation_format eq 'storable';
-        $method
-          = $suffix eq $yaml_suffix ? 'save_to_yaml'
-          : $last_fmt               ? 'save_to_storable' 
-          : 'save_to_storable';
-    }
-
-    croak "Invalid save method name $method\n"
-      if not $method =~ /^save_to_\w+$/;
-
-    my $result = eval {$self->$method (filename => $tmp_file_name)};
-    croak $EVAL_ERROR if $EVAL_ERROR;
-
-    print "[COMMON] Renaming $tmp_file_name to $file_name ... ";
-    my $success = rename ($tmp_file_name, $file_name);
-    croak "Unable to rename $tmp_file_name to $file_name\n"
-      if !$success;
-    print "Done\n";
-
-    return $file_name;
-}
-
-#  Dump the whole object to a Sereal file.
-sub save_to_sereal {
-    my $self = shift;
-    my %args = @_;
-
-    my $file = $args{filename};
-    if (! defined $file) {
-        my $prefix = $args{OUTPFX} || $self->get_param('OUTPFX') || $self->get_param('NAME') || caller();
-        $file = Path::Class::file($file || ($prefix . '.' . $self->get_param('OUTSUFFIX')));
-    }
-    $file = Path::Class::file($file)->absolute;
-
-    say "[COMMON] WRITING TO SEREAL FORMAT FILE $file";
-
-    use Sereal::Encoder;
-
-    my $encoder = Sereal::Encoder->new();
-    my $out = $encoder->encode($self);
-
-    open (my $fh, '>', $file) or die "Cannot open $file";
-    print {$fh} $out;
-    my $e = $EVAL_ERROR;
-
-    $fh->close;
-
-    croak $e if $e;
-
-    return $file;
-}
-
-
-#  Dump the whole object to a Storable file.
-#  Get the prefix from $self{PARAMS}, or some other default.
-sub save_to_storable {  
-    my $self = shift;
-    my %args = @_;
-
-    my $file = $args{filename};
-    if (! defined $file) {
-        my $prefix = $args{OUTPFX} || $self->get_param('OUTPFX') || $self->get_param('NAME') || caller();
-        $file = Path::Class::file($file || ($prefix . '.' . $self->get_param('OUTSUFFIX')));
-    }
-    $file = Path::Class::file($file)->absolute;
-
-    print "[COMMON] WRITING TO STORABLE FORMAT FILE $file\n";
-
-    local $Storable::Deparse = 0;     #  for code refs
-    local $Storable::forgive_me = 1;  #  don't croak on GLOBs, regexps etc.
-    eval { nstore $self, $file };
-    croak $EVAL_ERROR if $EVAL_ERROR;
-
-    return $file;
-}
-
-#  Dump the whole object to an xml file.
-#  Get the prefix from $self{PARAMS}, or some other default.
-sub save_to_xml {  
-    my $self = shift;
-    my %args = @_;
-
-    my $file = $args{filename};
-    if (! defined $file) {
-        my $prefix = $args{OUTPFX} || $self->get_param('OUTPFX') || $self->get_param('NAME') || caller();
-        my $suffix = $self->get_param('OUTSUFFIX') || 'xml';
-        $file = Path::Class::file($file || ($prefix . '.' . $suffix));
-    }
-    $file = Path::Class::file($file)->absolute;
-
-    print "[COMMON] WRITING TO XML FORMAT FILE $file\n";
-
-    open (my $fh, '>', $file);
-    print $fh dump_xml ($self);
-    $fh->close;
-
-    return $file;
-}
-
-#  Dump the whole object to a yaml file.
-#  Get the prefix from $self{PARAMS}, or some other default.
-sub save_to_yaml {  
-    my $self = shift;
-    my %args = @_;
-
-    my $file = $args{filename};
-    if (! defined $file) {
-        my $prefix = $args{OUTPFX} || $self->get_param('OUTPFX') || $self->get_param('NAME') || caller();
-        $file = Path::Class::file($file || ($prefix . "." . $self->get_param('OUTSUFFIX_YAML')));
-    }
-    $file = Path::Class::file($file)->absolute;
-
-    print "[COMMON] WRITING TO YAML FORMAT FILE $file\n";
-
-    eval {YAML::Syck::DumpFile ($file, $self)};
-    croak $EVAL_ERROR if $EVAL_ERROR;
-
-    return $file;
-}
-
-sub save_to_data_dumper {  
-    my $self = shift;
-    my %args = @_;
-
-    my $file = $args{filename};
-    if (! defined $file) {
-        my $prefix = $args{OUTPFX} || $self->get_param('OUTPFX') || $self->get_param('NAME') || caller();
-        my $suffix = $self->get_param('OUTSUFFIX') || 'data_dumper';
-        $file = Path::Class::file($file || ($prefix . '.' . $suffix));
-    }
-    $file = Path::Class::file($file)->absolute;
-
-    print "[COMMON] WRITING TO DATA DUMPER FORMAT FILE $file\n";
-
-    use Data::Dumper;
-    open (my $fh, '>', $file);
-    print {$fh} Dumper ($self);
-    $fh->close;
-
-    return $file;
-}
-
-
-#  dump a data structure to a yaml file.
-sub dump_to_yaml {  
-    my $self = shift;
-    my %args = @_;
-
-    my $data = $args{data};
-
-    if (defined $args{filename}) {
-        my $file = Path::Class::file($args{filename})->absolute;
-<<<<<<< HEAD
-        print "WRITING TO YAML FORMAT FILE $file\n";
-=======
-        say "WRITING TO YAML FILE $file";
->>>>>>> 3ff17363
-        YAML::Syck::DumpFile ($file, $data);
-    }
-    else {
-        print YAML::Syck::Dump ($data);
-        print "...\n";
-    }
-
-    return $args{filename};
-}
-
-#  dump a data structure to a yaml file.
-sub dump_to_json {  
-    my $self = shift;
-    my %args = @_;
-
-    #use Cpanel::JSON::XS;
-    use JSON::MaybeXS;
-
-    my $data = $args{data};
-
-    if (defined $args{filename}) {
-        my $file = Path::Class::file($args{filename})->absolute;
-        say "WRITING TO JSON FILE $file";
-        open (my $fh, '>', $file)
-          or croak "Cannot open $file to write to, $!\n";
-        print {$fh} JSON::MaybeXS::encode_json ($data);
-        $fh->close;
-    }
-    else {
-        print JSON::MaybeXS::encode_json ($data);
-    }
-
-    return $args{filename};
-}
-
-sub dump_to_xml {
-    my $self = shift;
-    my %args = @_;
-
-    my $data = $args{data};
-
-    my $file = $args{filename};
-    if (defined $file) {
-        $file = Path::Class::file($args{filename})->absolute;
-<<<<<<< HEAD
-        print "WRITING TO XML FORMAT FILE $file\n";
-        open (my $fh, '>', $file);
-        print $fh dump_xml ($data);
-=======
-        say "WRITING TO XML FILE $file";
-        open (my $fh, '>', $file)
-          or croak "Cannot open $file to write to, $!\n";
-        print {$fh} dump_xml ($data);
->>>>>>> 3ff17363
-        $fh->close;
-    }
-    else {
-        print dump_xml ($data);
-    }
-
-    return $file;
-}
-
-#  escape any special characters in a file name
-#  just a wrapper around URI::Escape::XS::escape_uri
-sub escape_filename {
-    my $self = shift;
-    my %args = @_;
-    my $string = $args{string};
-
-    croak "Argument 'string' undefined\n"
-      if !defined $string;
-
-    use URI::Escape::XS qw/uri_escape/;
-    
-    return uri_escape ($string);
-}
-
-sub get_tooltip_sparse_normal {
-    my $self = shift;
-    
-    my $tool_tip =<<"END_MX_TOOLTIP"
-
-Explanation:
-
-A rectangular matrix is a row by column matrix.
-Blank entries have an undefined value (no value).
-
-Element,Axis_0,Axis_1,Label1,Label2,Label3
-1.5:1.5,1.5,1.5,5,,2
-1.5:2.5,1.5,2.5,,23,2
-2.5:2.5,2.5,2.5,3,4,10
-
-A non-symmetric one-value-per-line format is a list, and is analogous to a sparse matrix.
-Undefined entries are not given.
-
-Element,Axis_0,Axis_1,Key,Value
-1.5:1.5,1.5,1.5,Label1,5
-1.5:1.5,1.5,1.5,Label3,2
-1.5:2.5,1.5,2.5,Label2,23
-1.5:2.5,1.5,2.5,Label3,2
-2.5:2.5,2.5,2.5,Label1,3
-2.5:2.5,2.5,2.5,Label2,4
-2.5:2.5,2.5,2.5,Label3,10
-
-A symmetric one-value-per-line format has rows for the undefined values.
-
-Element,Axis_0,Axis_1,Key,Value
-1.5:1.5,1.5,1.5,Label1,5
-1.5:1.5,1.5,1.5,Label2,
-1.5:1.5,1.5,1.5,Label3,2
-
-
-A non-symmetric normal matrix is useful for array lists, but can also be used with hash lists.
-It has one row per element, with all the entries for that element listed sequentially on that line.
-
-Element,Axis_0,Axis_1,Value
-1.5:1.5,1.5,1.5,Label1,5,Label3,2
-1.5:2.5,1.5,2.5,Label2,23,Label3,2
-
-END_MX_TOOLTIP
-;
-
-    return $tool_tip;
-}
-
-
-#  handler for the available set of structures.
-#  IS THIS CALLED ANYMORE?
-sub write_table {
-    my $self = shift;
-    my %args = @_;
-    defined $args{file} || croak "file argument not specified\n";
-    my $data = $args{data} || croak "data argument not specified\n";
-    (ref $data) =~ /ARRAY/ || croak "data arg must be an array ref\n";
-
-    $args{file} = Path::Class::file($args{file})->absolute;
-
-    #  now do stuff depending on what format was chosen, based on the suffix
-    my ($prefix, $suffix) = lc ($args{file}) =~ /(.*?)\.(.*?)$/;
-    if (! defined $suffix) {
-        $suffix = 'csv';  #  does not affect the actual file name, as it is not passed onwards
-    }
-
-    if ($suffix =~ /csv|txt/i) {
-        $self -> write_table_csv (%args);
-    }
-    #elsif ($suffix =~ /dbf/i) {
-    #    $self -> write_table_dbf (%args);
-    #}
-    elsif ($suffix =~ /htm/i) {
-        $self->write_table_html (%args);
-    }
-    elsif ($suffix =~ /xml/i) {
-        $self->write_table_xml (%args);
-    }
-    elsif ($suffix =~ /yml/i) {
-        $self->write_table_yaml (%args);
-    }
-    elsif ($suffix =~ /json/i) {
-        $self->write_table_json (%args);
-    }
-    #elsif ($suffix =~ /shp/) {
-    #    $self->write_table_shapefile (%args);
-    #}
-    elsif ($suffix =~ /mrt/i) {
-        #  some humourless souls might regard this as unnecessary...
-        warn "I pity the fool who thinks Mister T is a file format.\n";
-        warn "[COMMON] Not a recognised suffix $suffix, using csv/txt format\n";
-        $self->write_table_csv (%args, data => $data);
-    }
-    else {
-        print "[COMMON] Not a recognised suffix $suffix, using csv/txt format\n";
-        $self->write_table_csv (%args, data => $data);
-    }
-}
-
-sub get_csv_object_for_export {
-    my $self = shift;
-    my %args = @_;
-    
-    my $sep_char = $args{sep_char}
-                    || $self->get_param ('OUTPUT_SEP_CHAR')
-                    || q{,};
-
-    my $quote_char = $args{quote_char}
-                    || $self->get_param ('OUTPUT_QUOTE_CHAR')
-                    || q{"};
-
-    if ($quote_char =~ /space/) {
-        $quote_char = "\ ";
-    }
-    elsif ($quote_char =~ /tab/) {
-        $quote_char = "\t";
-    }
-
-    if ($sep_char =~ /space/) {
-        $sep_char = "\ ";
-    }
-    elsif ($sep_char =~ /tab/) {
-        $sep_char = "\t";
-    }
-    
-    my $csv_obj = $self->get_csv_object (
-        %args,
-        sep_char   => $sep_char,
-        quote_char => $quote_char,
-    );
-
-    return $csv_obj;
-}
-
-sub write_table_csv {
-    my $self = shift;
-    my %args = @_;
-    my $data = $args{data} || croak "data arg not specified\n";
-    (ref $data) =~ /ARRAY/ || croak "data arg must be an array ref\n";
-    my $file = $args{file} || croak "file arg not specified\n";
-
-    my $csv_obj = $self->get_csv_object_for_export (%args);
-
-    open (my $fh, '>', $file)
-        || croak "Could not open $file for writing\n";
-
-    eval {
-        foreach my $line_ref (@$data) {
-            my $string = $self->list2csv (  #  should pass csv object
-                list       => $line_ref,
-                csv_object => $csv_obj,
-            );
-            say {$fh} $string;
-        }
-    };
-    croak $EVAL_ERROR if $EVAL_ERROR;
-
-    if ($fh -> close) {
-        say "[COMMON] Write to file $file successful";
-    }
-    else {
-        croak "[COMMON] Unable to close $file\n";
-    };
-
-    return;
-}
-
-#sub write_table_dbf {
-#    my $self = shift;
-#    my %args = @_;
-#    my $data = $args{data} || croak "data arg not specified\n";
-#    (ref $data) =~ /ARRAY/ || croak "data arg must be an array ref\n";
-#    my $file = $args{file} || croak "file arg not specified\n";
-#    
-#    if (-e $file) {
-#        print "[COMMON] $file exists - deleting... ";
-#        if (! (unlink ($file))) {
-#            print "COULD NOT DELETE FILE - check permissions and file locks\n";
-#            return;
-#        }
-#        print "\n";
-#    }
-#    
-#    my $header = shift (@$data);
-#    
-#    #  set up the field types
-#    my @field_types = ("C", ("F") x $#$header);
-#    my @field_lengths = (64, (20) x $#$header);
-#    my @field_decimals = (undef, (10) x $#$header);
-#    my %flds_to_check;
-#    @flds_to_check{1 .. $#$header} = (undef) x $#$header;  #  need to check all bar the first field
-#    
-#    foreach my $record (@$data) {
-#        foreach my $j (keys %flds_to_check) {
-#            if (defined $record->[$j] and ! looks_like_number $record->[$j]) {  #  assume it's a character type
-#                $field_types[$j] = "C";
-#                $field_lengths[$j] = 64;
-#                $field_decimals[$j] = undef;
-#                delete $flds_to_check{$j};
-#            }
-#        }
-#        last if ! scalar keys %flds_to_check;  #  they're all characters, drop out
-#    }
-#    
-#    my $db = XBase -> create (name => $file,
-#                              #version => 4,
-#                              field_names => $header,
-#                              field_types => \@field_types,
-#                              field_lengths => \@field_lengths,  
-#                              field_decimals => \@field_decimals,
-#                              ) || die XBase->errstr;
-#    
-#    my $i = 0;
-#    foreach my $record (@$data) {
-#        $db -> set_record ($i, @$record);
-#        $i++;
-#    }
-#    
-#    if ($db -> close) {
-#        print "[COMMON] Write to file $file successful\n";
-#    }
-#    else {
-#        carp "[COMMON] Write to file $file failed\n";
-#    };
-#
-#    
-#}
-
-sub write_table_xml {  #  dump the table to an xml file.
-    my $self = shift;
-    my %args = @_;
-
-    my $data = $args{data} || croak "data arg not specified\n";
-    (ref $data) =~ /ARRAY/ || croak "data arg must be an array ref\n";
-    my $file = $args{file} || croak "file arg not specified\n";
-
-    if (-e $file) {
-        print "[COMMON] $file exists - deleting... ";
-        croak "COULD NOT OVERWRITE $file - check permissions and file locks\n"
-            if ! unlink $file;
-        print "\n";
-    }
-
-    open (my $fh, '>', $file);
-    eval {
-        print $fh dump_xml($data)
-    };
-    croak $EVAL_ERROR if $EVAL_ERROR;
-
-    if ($fh -> close) {
-        print "[COMMON] Write to file $file successful\n";
-    }
-    else {
-        croak "[COMMON] Unable to close $file\n";
-    };
-
-    return;
-}
-
-sub write_table_yaml {  #  dump the table to a YAML file.
-    my $self = shift;
-    my %args = @_;
-
-    my $data = $args{data} // croak "data arg not specified\n";
-    (ref $data) =~ /ARRAY/ // croak "data arg must be an array ref\n";
-    my $file = $args{file} // croak "file arg not specified\n";
-
-    eval {
-        $self->dump_to_yaml (
-            %args,
-            filename => $file,
-        )
-    };
-    croak $EVAL_ERROR if $EVAL_ERROR;
-
-    return;
-}
-
-sub write_table_json {  #  dump the table to a JSON file.
-    my $self = shift;
-    my %args = @_;
-
-    my $data = $args{data} // croak "data arg not specified\n";
-    (ref $data) =~ /ARRAY/ // croak "data arg must be an array ref\n";
-    my $file = $args{file} // croak "file arg not specified\n";
-
-    eval {
-        $self->dump_to_json (
-            %args,
-            filename => $file,
-        )
-    };
-    croak $EVAL_ERROR if $EVAL_ERROR;
-
-    return;
-}
-
-#sub write_table_shapefile {
-#    carp "Shapefile export not supported due to bugs in shapelib library.\n";
-#    return;
-#    
-#    my $self = shift;
-#    my %args = @_;
-#    my $data = $args{data} || croak "data arg not specified\n";
-#    (ref $data) =~ /ARRAY/ || croak "data arg must be an array ref\n";
-#    my $file = $args{file} || croak "file arg not specified\n";
-#    
-#    my $header = shift (@$data);
-#    
-#    my $shape = Geo::Shapelib -> new ({
-#                                       Name => $file,
-#                                       Shapetype => POINT,  #  point
-#                                       FieldNames => $header,
-#                                       FieldTypes => ['String', ('Double') x $#$header]
-#                                       }
-#                                      );
-#    
-#    my $i = 0;
-#    foreach my $record (@$data) {
-#        push @{$shape -> {Shapes}}, { Vertices => [[$record->[1],$record->[2],0,0]],
-#                                      #ShapeId => $i,  #  for debug - normally set by code
-#                                      #SHPType => POINT,
-#                                      };
-#        push @{$shape -> {ShapeRecords}}, $record;
-#        $i++;
-#        last if $i == 5;
-#    }
-#    $shape -> set_bounds;
-#    #$shape -> dump;
-#    $shape -> save;
-#    $shape -> close;
-#    
-#}
-
-sub write_table_html {
-    my $self = shift;
-    my %args = @_;
-    my $data = $args{data} || croak "data arg not specified\n";
-    (ref $data) =~ /ARRAY/ || croak "data arg must be an array ref\n";
-    my $file = $args{file} || croak "file arg not specified\n";
-
-    my $qt = HTML::QuickTable -> new();
-
-    my $table = $qt->render($args{data});
-
-    open my $fh, '>', $file;
-
-    eval {
-        print {$fh} $table;
-    };
-    croak $EVAL_ERROR if $EVAL_ERROR;
-
-    if ($fh -> close) {
-        print "[COMMON] Write to file $file successful\n"
-    }
-    else {
-        croak "[COMMON] Write to file $file failed, unable to close file\n"
-    }
-
-    return;
-}
-
-sub list2csv {  #  return a csv string from a list of values
-    my $self = shift;
-    my %args = (
-        quote_char => q{'},
-        sep_char   => q{,},
-        @_,
-    );
-
-    my $csv_line = $args{csv_object}
-      // $self->get_csv_object (@_);
-
-    if ($csv_line->combine(@{$args{list}})) {
-        return $csv_line->string;
-    }
-    else {
-        croak "list2csv CSV combine() failed for some reason: "
-              . $csv_line->error_input
-              . ", line $.\n";
-    }
-
-    return;
-}
-
-#  return a list of values from a csv string
-sub csv2list {
-    my $self = shift;
-    my %args = @_;
-
-    my $csv_obj = $args{csv_object}
-                // $self->get_csv_object (%args);
-
-    my $string = $args{string};
-    $string = $$string if ref $string;
-
-    if ($csv_obj->parse($string)) {
-        #print "STRING IS: $string";
-        my @Fld = $csv_obj->fields;
-        return wantarray ? @Fld : \@Fld;
-    }
-    else {
-        $string //= '';
-        if (length $string > 50) {
-            $string = substr $string, 0, 50;
-            $string .= '...';
-        }
-        local $. //= '';
-        my $error_string = join (
-            $EMPTY_STRING,
-            "csv2list parse() failed\n",
-            "String: $string\n",
-            $csv_obj->error_diag,
-            "\nline $.\nQuote Char is ",
-            $csv_obj->quote_char,
-            "\nsep char is ",
-            $csv_obj->sep_char,
-            "\n",
-        );
-        croak $error_string;
-    }
-}
-
-#  csv_xs v0.41 will not ignore invalid args
-#  - this is most annoying as we will have to update this list every time csv_xs is updated
-my %valid_csv_args = (
-    quote_char          => 1,
-    escape_char         => 1,
-    sep_char            => 1,
-    eol                 => 1,
-    always_quote        => 0,
-    binary              => 0,
-    keep_meta_info      => 0,
-    allow_loose_quotes  => 0,
-    allow_loose_escapes => 0,
-    allow_whitespace    => 0,
-    blank_is_undef      => 0,
-    verbatim            => 0,
-    empty_is_undef      => 1,
-);
-
-#  get a csv object to pass to the csv routines
-sub get_csv_object {
-    my $self = shift;
-    my %args = (
-        quote_char      => q{"},  #  set some defaults
-        sep_char        => q{,},
-        binary          => 1,
-        blank_is_undef  => 1,
-        quote_space     => 0,
-        always_quote    => 0,
-        #eol             => "\n",  #  comment out - use EOL on demand
-        @_,
-    );
-
-    if (!exists $args{escape_char}) {
-        $args{escape_char} //= $args{quote_char};
-    }
-
-    foreach my $arg (keys %args) {
-        if (! exists $valid_csv_args{$arg}) {
-            delete $args{$arg};
-        }
-    }
-
-    my $csv = Text::CSV_XS->new({%args});
-
-    croak Text::CSV_XS->error_diag ()
-      if ! defined $csv;
-
-    return $csv;
-}
-
-sub dequote_element {
-    my $self = shift;
-    my %args = @_;
-
-    my $quotes = $args{quote_char};
-    my $el     = $args{element};
-
-    croak "quote_char argument is undefined\n"
-      if !defined $quotes;
-    croak "element argument is undefined\n"
-      if !defined $el;
-
-    if ($el =~ /^$quotes[^$quotes\s]+$quotes$/) {
-        $el = substr ($el, 1);
-        chop $el
-    }
-
-    return $el;
-}
-
-
-#############################################################
-## 
-
-#  convert an array to a hash, where the array values are keys and all the values are the same
-#  empty arrays return an empty hash
-#  if passed a hash, then it sends it straight back
-#  croaks if passed a scalar
-sub array_to_hash_keys_old {  #  clunky...
-    my $self = shift;
-    my %args = @_;
-    exists $args{list} || croak "Argument 'list' not specified\n";
-    my $list_ref = $args{list};
-
-    if (! defined $list_ref) {
-        return wantarray ? () : {};  #  return empty if $list_ref not defined
-    }
-
-    #  complain if it is a scalar
-    croak "Argument 'list' is not an array ref - it is a scalar\n" if ! ref ($list_ref);
-
-    my $value = $args{value};
-
-    my %hash;
-    if ((ref $list_ref) =~ /ARRAY/ && scalar @$list_ref) {  #  ref to array of non-zero length
-        #  make a copy of the list so we don't wreck any lists used outside the function
-        my @list = @{$list_ref};
-        my $rebalance;
-        if (scalar @list % 2) {  #  uneven non-zero count, better deal with it
-            push @list, $value;  #  add a dud value to the end
-            $rebalance = 1;
-        }
-        %hash = @list;
-        shift @list;  #  get rid of the first key
-        if ($rebalance) {  #  we don't want the dud value to appear as a key
-            pop @list;
-        }
-        else {
-            push @list, $value;  #  balance 
-        }
-        %hash = (%hash, @list);
-    }
-    elsif ((ref $list_ref) =~ /HASH/) {
-        %hash = %$list_ref;
-    }
-
-    return wantarray ? %hash : \%hash;
-}
-
-#  make all the hash keys lowercase
-sub lc_hash_keys {
-    my $self = shift;
-    my %args = @_;
-    my $hash = $args{hash} || return {};  #  silently return an empty hash if none specified
-
-    my $hash2 = {};  
-
-    foreach my $key (keys %$hash) {
-        $hash2->{lc($key)} = $hash->{$key};
-    }
-
-    return wantarray ? %$hash2 : $hash2;
-}
-
-sub array_to_hash_keys {
-    my $self = shift;
-    my %args = @_;
-    exists $args{list} || croak "Argument 'list' not specified or undef\n";
-    my $list_ref = $args{list};
-
-    if (! defined $list_ref) {
-        return wantarray ? () : {};  #  return empty if $list_ref not defined
-    }
-
-    #  complain if it is a scalar
-    croak "Argument 'list' is not an array ref - it is a scalar\n" if ! ref ($list_ref);
-
-    my $value = $args{value};
-
-    my %hash;
-    if ((ref $list_ref) =~ /ARRAY/ && scalar @$list_ref) {  #  ref to array of non-zero length
-        @hash{@$list_ref} = ($value) x scalar @$list_ref;
-    }
-    elsif ((ref $list_ref) =~ /HASH/) {
-        %hash = %$list_ref;
-    }
-
-    return wantarray ? %hash : \%hash;
-}
-
-#  sometimes we want to keep the values
-sub array_to_hash_values {
-    my $self = shift;
-    my %args = @_;
-
-    exists $args{list} || croak "Argument 'list' not specified or undef\n";
-    my $list_ref = $args{list};
-
-    if (! defined $list_ref) {
-        return wantarray ? () : {};  #  return empty if $list_ref not defined
-    }
-
-    #  complain if it is a scalar
-    croak "Argument 'list' is not an array ref - it is a scalar\n" if ! ref ($list_ref);
-    $list_ref = [values %$list_ref] if (ref $list_ref) =~ /HASH/;
-
-    my $prefix = $args{prefix} // "data";
-
-    my %hash;
-    my $start = "0" x ($args{num_digits} || length $#$list_ref);  #  make sure it has as many chars as the end val
-    my $end = defined $args{num_digits}
-                        ? sprintf ("%0$args{num_digits}s", $#$list_ref) #  pad with zeroes
-                        : $#$list_ref;
-    my @keys;
-    for my $suffix ("$start" .. "$end") {  #  a clunky way to build it, but the .. operator won't play with underscores
-        push @keys, "$prefix\_$suffix"; 
-    }
-    if ((ref $list_ref) =~ /ARRAY/ && scalar @$list_ref) {  #  ref to array of non-zero length
-        @hash{@keys} = $args{sort_array_lists} ? sort numerically @$list_ref : @$list_ref;  #  sort if needed
-    }
-
-    return wantarray ? %hash : \%hash;
-}
-
-#  get the intersection of two lists
-sub get_list_intersection {
-    my $self = shift;
-    my %args = @_;
-
-    my @list1 = @{$args{list1}};
-    my @list2 = @{$args{list2}};
-
-    my %exists;
-    #@exists{@list1} = (1) x scalar @list1;
-    #my @list = grep { $exists{$_} } @list2;
-    @exists{@list1} = undef;
-    my @list = grep { exists $exists{$_} } @list2;
-
-    return wantarray ? @list : \@list;
-}
-
-#  move an item to the front of the list, splice it out of its first slot if found
-#  should use List::MoreUtils::first_index
-#  additional arg add_if_not_found allows it to be added anyway
-#  works on a ref, so take care
-sub move_to_front_of_list {
-    my $self = shift;
-    my %args = @_;
-
-    my $list = $args{list} || croak "argument 'list' not defined\n";
-    my $item = $args{item};
-
-    if (not defined $item) {
-        croak "argument 'item' not defined\n";
-    }
-
-    my $i = 0;
-    my $found = 0;
-    foreach my $iter (@$list) {
-        if ($iter eq $item) {
-            $found ++;
-            last;
-        }
-        $i ++;
-    }
-    if ($args{add_if_not_found} || $found) {
-        splice @$list, $i, 1;
-        unshift @$list, $item;
-    }
-
-    return wantarray ? @$list : $list;
-}
-
-#  guess the field separator in a line
-sub guess_field_separator {
-    my $self = shift;
-    my %args = @_;  #  these are passed straight through, except sep_char is overridden
-    
-    my $lines_to_use = $args{lines_to_use} // 10;
-
-    my $string = $args{string};
-    $string = $$string if ref $string;
-    #  try a sequence of separators, starting with the default parameter
-    my @separators = defined $ENV{BIODIVERSE_FIELD_SEPARATORS}  #  these should be globals set by use_base
-                    ? @$ENV{BIODIVERSE_FIELD_SEPARATORS}
-                    : (',', "\t", ';', q{ });
-    my $eol = $args{eol} // $self->guess_eol(%args);
-
-    my %sep_count;
-
-    foreach my $sep (@separators) {
-        next if ! length $string;
-        #  skip if does not contain the separator
-        #  - no point testing in this case
-        next if ! ($string =~ /$sep/);  
-
-        my $flds = eval {
-            $self->csv2list (
-                %args,
-                sep_char => $sep,
-                eol      => $eol,
-            );
-        };
-        next if $EVAL_ERROR;  #  any errors mean that separator won't work
-
-        if (scalar @$flds > 1) {  #  need two or more fields to result
-            $sep_count{scalar @$flds} = $sep;
-        }
-
-    }
-
-    my @str_arr = split $eol, $string;
-    my $sep;
-
-    if ($lines_to_use > 1 && @str_arr > 1) {  #  check the sep char works using subsequent lines
-        %sep_count = reverse %sep_count;  #  should do it properly above
-        my %checked;
-
-      SEP:
-        foreach my $sep (sort keys %sep_count) {
-            #  check up to the first ten lines
-            foreach my $string (@str_arr[1 .. min ($lines_to_use, $#str_arr)]) {
-                my $flds = eval {
-                    $self->csv2list (
-                        %args,
-                        sep_char => $sep,
-                        eol      => $eol,
-                        string   => $string,
-                    );
-                };
-                if ($EVAL_ERROR) {  #  any errors mean that separator won't work
-                    delete $checked{$sep};
-                    next SEP;
-                }
-                $checked{$sep} //= scalar @$flds;
-                if ($checked{$sep} != scalar @$flds) {
-                    delete $checked{$sep};  #  count mismatch - remove
-                    next SEP;
-                }
-            }
-        }
-        my @poss_chars = reverse sort {$checked{$a} <=> $checked{$b}} keys %checked;
-        if (scalar @poss_chars == 1) {  #  only one option
-            $sep = $poss_chars[0];
-        }
-        else {  #  get the one that matches
-          CHAR:
-            foreach my $char (@poss_chars) {
-                if ($checked{$char} == $sep_count{$char}) {
-                    $sep = $char;
-                    last CHAR;
-                }
-            }
-        }
-    }
-    else {
-        #  now we sort the keys, take the highest and use it as the
-        #  index to use from sep_count, thus giving us the most common
-        #  sep_char
-        my @sorted = reverse sort numerically keys %sep_count;
-        $sep = (scalar @sorted && defined $sep_count{$sorted[0]})
-            ? $sep_count{$sorted[0]}
-            : $separators[0];  # default to first checked
-    }
-
-    $sep //= ',';
-
-    #  need a better way of handling special chars - ord & chr?
-    my $septext = ($sep =~ /\t/) ? '\t' : $sep;  
-    say "[COMMON] Guessed field separator as '$septext'";
-
-    return $sep;
-}
-
-sub guess_quote_char {
-    my $self = shift;
-    my %args = @_;  
-    my $string = $args{string};
-    $string = $$string if ref $string;
-    #  try a sequence of separators, starting with the default parameter
-    my @q_types = defined $ENV{BIODIVERSE_QUOTES}
-                    ? @$ENV{BIODIVERSE_QUOTES}
-                    : qw /" '/;
-    my $eol = $args{eol} or $self->guess_eol(%args);
-    #my @q_types = qw /' "/;
-
-    my %q_count;
-
-    foreach my $q (@q_types) {
-        my @cracked = split ($q, $string);
-        if ($#cracked and $#cracked % 2 == 0) {
-            if (exists $q_count{$#cracked}) {  #  we have a tie so check for pairs
-                my $prev_q = $q_count{$#cracked};
-                #  override if we have e.g. "'...'" and $prev_q eq \'
-                my $left  = $q . $prev_q;
-                my $right = $prev_q . $q;
-                my $l_count = () = $string =~ /$left/gs;
-                my $r_count = () = $string =~ /$left.*?$right/gs;
-                if ($l_count && $l_count == $r_count) {
-                    $q_count{$#cracked} = $q;  
-                }
-            }
-            else {
-                $q_count{$#cracked} = $q;
-            }
-        }
-    }
-
-    #  now we sort the keys, take the highest and use it as the
-    #  index to use from q_count, thus giving us the most common
-    #  quotes character
-    my @sorted = reverse sort numerically keys %q_count;
-    my $q = (defined $sorted[0]) ? $q_count{$sorted[0]} : $q_types[0];
-    say "[COMMON] Guessed quote char as $q";
-    return $q;
-
-    #  if we get this far then there is a quote issue to deal with
-    #print "[COMMON] Could not guess quote char in $string.  Check the object QUOTES parameter and escape char in file\n";
-    #return;
-}
-
-#  guess the end of line character in a string
-#  returns undef if there are none of the usual suspects (\n, \r)
-sub guess_eol {
-    my $self = shift;
-    my %args = @_;
-
-    return if ! defined $args{string};
-
-    my $string = $args{string};
-    $string = $$string if ref ($string);
-
-    my $pattern = $args{pattern} || qr/(?:\r\n|\n|\r)/;
-
-    use feature 'unicode_strings';  #  needed?
-
-    my %newlines;
-    my @newlines_a = $string =~ /$pattern/g;
-    foreach my $nl (@newlines_a) {
-        $newlines{$nl}++;
-    }
-
-    my $eol;
-
-    my @eols = keys %newlines;
-    if (!scalar @eols) {
-        $eol = "\n";
-    }
-    elsif (scalar @eols == 1) {
-        $eol = $eols[0];
-    }
-    else {
-        foreach my $e (@eols) {
-            my $max_count = 0;
-            if ($newlines{$e} > $max_count) {
-                $eol = $e;
-            }
-        }
-    }
-
-    return $eol // "\n";
-}
-
-
-sub get_csv_object_using_guesswork {
-    my $self = shift;
-    my %args = @_;
-
-    my $string = $args{string};
-    my $fname  = $args{fname};
-    #my $fh     = $args{fh};  #  should handle these
-
-    my ($eol, $quote_char, $sep_char) = @args{qw/eol quote_char sep_char/};
-
-    foreach ($eol, $quote_char, $sep_char) {
-        if (($_ // '') eq 'guess') {
-            $_ = undef;  # aliased, so applies to original
-        }
-    }
-
-    if (defined $string && ref $string) {
-        $string = $$string;
-    }
-    elsif (!defined $string) {
-        croak "Both arguments 'string' and 'fname' not specified\n"
-          if !defined $fname;
-
-        my $first_char_set = '';
-
-        #  read in a chunk of the file for guesswork
-        my $fh2 = IO::File->new;
-        $fh2->open ($fname, '<:via(File::BOM)');
-        while (!$fh2->eof && length ($first_char_set) < 10000) {
-            $first_char_set .= $fh2->getline;
-        }
-        $fh2->close;
-
-        #  Strip trailing chars until we get a newline at the end.
-        #  Not perfect for CSV if embedded newlines, but it's a start.
-        if ($first_char_set =~ /\n/) {
-            my $i = 0;
-            while (length $first_char_set) {
-                $i++;
-                last if $first_char_set =~ /\n$/;
-                #  Avoid infinite loops due to wide chars.
-                #  Should fix it properly, though, since later stuff won't work.
-                last if $i > 10000;
-                chop $first_char_set;
-            }
-        }
-        $string = $first_char_set;
-    }
-
-    $eol //= $self->guess_eol (string => $string);
-
-    $quote_char //= $self->guess_quote_char (string => \$string, eol => $eol);
-    #  if all else fails...
-    $quote_char //= $self->get_param ('QUOTES');
-
-    $sep_char //= $self->guess_field_separator (
-        string     => $string,
-        quote_char => $quote_char,
-        eol        => $eol,
-        lines_to_use => $args{lines_to_use},
-    );
-
-    my $csv_obj = $self->get_csv_object (
-        %args,
-        sep_char   => $sep_char,
-        quote_char => $quote_char,
-        eol        => $eol,
-    );
-
-    return $csv_obj;
-}
-
-sub get_next_line_set {
-    my $self = shift;
-    my %args = @_;
-
-    my $progress_bar        = Biodiverse::Progress->new (gui_only => 1);
-    my $file_handle         = $args{file_handle};
-    my $target_line_count   = $args{target_line_count};
-    my $file_name           = $args{file_name}    || $EMPTY_STRING;
-    my $size_comment        = $args{size_comment} || $EMPTY_STRING;
-    my $csv                 = $args{csv_object};
-
-    my $progress_pfx = "Loading next $target_line_count lines \n"
-                    . "of $file_name into memory\n"
-                    . $size_comment;
-
-    $progress_bar->update ($progress_pfx, 0);
-
-    #  now we read the lines
-    my @lines;
-    while (scalar @lines < $target_line_count) {
-        my $line = $csv->getline ($file_handle);
-        if (not $csv->error_diag) {
-            push @lines, $line;
-        }
-        elsif (not $csv->eof) {
-            say $csv->error_diag, ', Skipping line ', scalar @lines, ' of chunk';
-            $csv->SetDiag (0);
-        }
-        if ($csv->eof) {
-            #$self -> set_param (IMPORT_TOTAL_CHUNK_TEXT => $$chunk_count);
-            #pop @lines if not defined $line;  #  undef returned for last line in some cases
-            last;
-        }
-        $progress_bar->update (
-            $progress_pfx,
-            (scalar @lines / $target_line_count),
-        );
-    }
-
-    return wantarray ? @lines : \@lines;
-}
-
-## a pass-through method
-#sub get_metadata {
-#    my $self = shift;
-#    return $self->get_args(@_);
-#}
-
-sub get_metadata {
-    my $self = shift;
-    my %args = @_;
-
-    croak 'get_metadata called in list context'
-      if wantarray;
-    
-    my $use_cache = !$args{no_use_cache};
-    my ($cache, $metadata);
-    my $subname = $args{sub};
-    
-    #  Some metadata depends on given arguments,
-    #  and these could change across the life of an object.
-    if (blessed ($self) && $use_cache) {
-        $cache = $self->get_cached_metadata;
-        $metadata = $cache->{$subname};
-    }
-
-    if (!$metadata) {
-        $metadata = $self->get_args(@_);
-
-        if (not blessed $metadata) {
-            croak "metadata for $args{sub} is not blessed (caller is $self)\n";  #  only when debugging
-            #$metadata = $metadata_class->new ($metadata);
-        }
-        if ($use_cache) {
-            $cache->{$subname} = $metadata;
-        }
-    }
-
-    return $metadata;
-}
-    
-sub get_cached_metadata {
-    my $self = shift;
-
-    my $cache
-      = $self->get_cached_value_dor_set_default_aa ('METADATA_CACHE', {});
-    return $cache;
-}
-
-
-#my $indices_wantarray = 0;
-#  get the metadata for a subroutine
-sub get_args {
-    my $self = shift;
-    my %args = @_;
-    my $sub = $args{sub} || croak "sub not specified in get_args call\n";
-
-    my $metadata_sub = "get_metadata_$sub";
-    if (my ($package, $subname) = $sub =~ / ( (?:[^:]+ ::)+ ) (.+) /xms) {
-        $metadata_sub = $package . 'get_metadata_' . $subname;
-    }
-
-    my $sub_args;
-
-    #  use an eval to trap subs that don't allow the get_args option
-    $sub_args = eval {$self->$metadata_sub (%args)};
-    my $error = $EVAL_ERROR;
-
-    if (blessed $error) {
-        $error->rethrow;
-    }
-    elsif ($error) {
-        my $msg = '';
-        if (!$self->can($metadata_sub)) {
-            $msg = "cannot call method $metadata_sub for object $self\n"
-        }
-        elsif (!$self->can($sub)) {
-            $msg = "cannot call method $sub for object $self, and thus its metadata\n"
-        }
-        elsif (not blessed $self) {
-            #  trap a very old caller style, should not exist any more
-            $msg = "get_args called in non-OO manner - this is deprecated.\n"
-        }
-        croak $msg . $error;
-    }
-
-    $sub_args //= {};
-
-#my $wa = wantarray;
-#$indices_wantarray ++ if $wa;
-#croak "get_args called in list context " if $wa;
-    return wantarray ? %$sub_args : $sub_args;
-}
-
-#  temp end block
-#END {
-#    warn "get_args called in list context $indices_wantarray times\n";
-#}
-
-sub get_poss_elements {  #  generate a list of values between two extrema given a resolution
-    my $self = shift;
-    my %args = @_;
-
-    my $so_far      = [];  #  reference to an array of values
-    #my $depth       = $args{depth} || 0;
-    my $minima      = $args{minima};  #  should really be extrema1 and extrema2 not min and max
-    my $maxima      = $args{maxima};
-    my $resolutions = $args{resolutions};
-    my $precision   = $args{precision} || [("%.10f") x scalar @$minima];
-    my $sep_char    = $args{sep_char} || $self->get_param('JOIN_CHAR');
-
-    #  need to add rule to cope with zero resolution
-    
-    foreach my $depth (0 .. $#$minima) {
-        #  go through each element of @$so_far and append one of the values from this level
-        my @this_depth;
-
-        my $min = min ($minima->[$depth], $maxima->[$depth]);
-        my $max = max ($minima->[$depth], $maxima->[$depth]);
-        my $res = $resolutions->[$depth];
-
-        #  need to fix the precision for some floating point comparisons
-        for (my $value = $min;
-             (0 + $self->set_precision_aa ($value, $precision->[$depth])) <= $max;
-             $value += $res) {
-
-            my $val = 0 + $self -> set_precision_aa ($value, $precision->[$depth]);
-            if ($depth > 0) {
-                foreach my $element (@$so_far) {
-                    #print "$element . $sep_char . $value\n";
-                    push @this_depth, $element . $sep_char . $val;
-                }
-            }
-            else {
-                push (@this_depth, $val);
-            }
-            last if $min == $max;  #  avoid infinite loop
-        }
-    
-        $so_far = \@this_depth;
-    }
-
-    return $so_far;
-}
-
-sub get_surrounding_elements {  #  generate a list of values around a single point at a specified resolution
-                              #  calculates the min and max and call getPossIndexValues
-    my $self = shift;
-    my %args = @_;
-    my $coord_ref = $args{coord};
-    my $resolutions = $args{resolutions};
-    my $sep_char = $args{sep_char} || $self -> get_param('JOIN_CHAR') || $self -> get_param('JOIN_CHAR');
-    my $distance = $args{distance} || 1; #  number of cells distance to check
-
-    my (@minima, @maxima);
-    #  precision snap them to make comparisons easier
-    my $precision = $args{precision} || [('%.10f') x scalar @$coord_ref];
-
-    foreach my $i (0..$#{$coord_ref}) {
-        $minima[$i] = 0
-            + $self->set_precision (
-                precision => $precision->[$i],
-                value     => $coord_ref->[$i] - ($resolutions->[$i] * $distance)
-            );
-        $maxima[$i] = 0
-            + $self->set_precision (
-                precision => $precision->[$i],
-                value     => $coord_ref->[$i] + ($resolutions->[$i] * $distance)
-            );
-    }
-
-    return $self->get_poss_elements (
-        %args,
-        minima      => \@minima,
-        maxima      => \@maxima,
-        resolutions => $resolutions,
-        sep_char    => $sep_char,
-    );
-}
-
-sub get_list_as_flat_hash {
-    my $self = shift;
-    my %args = @_;
-
-    my $list = $args{list} || croak "[Common] Argument 'list' not specified\n";
-    delete $args{list};  #  saves passing it onwards
-
-    #  check the first one
-    my $list_reftype = reftype ($list);
-    croak 'list arg must be a hash or array ref, not ' . ($list_reftype || 'undef') . "\n"
-      if not (defined $list_reftype or $list_reftype =~ /ARRAY|HASH/);
-
-    my @refs = ($list);  #  start with this
-    my %flat_hash;
-
-    foreach my $ref (@refs) {
-        my $reftype = reftype $ref;
-        if ($reftype eq 'ARRAY') {
-            @flat_hash{@$ref} = (1) x scalar @$ref;
-        }
-        elsif ($reftype eq 'HASH') {
-            foreach my $key (keys %$ref) {
-                my $reftype2 = reftype ($ref->{$key});
-                if (not $reftype2) {  #  not a ref, so must be a single level hash list
-                    $flat_hash{$key} = $ref->{$key};
-                }
-                else {
-                    #  push this ref onto the stack
-                    push @refs, $ref->{$key};
-                    #  keep this branch key if needed
-                    if ($args{keep_branches}) {
-                        $flat_hash{$key} = $args{default_value};
-                    }
-                }
-            }
-        }
-    }
-
-    return wantarray ? %flat_hash : \%flat_hash;
-}
-
-#  invert a two level hash by keys
-sub get_hash_inverted {
-    my $self = shift;
-    my %args = @_;
-
-    my $list = $args{list} || croak "list not specified\n";
-
-    my %inv_list;
-
-    foreach my $key1 (keys %$list) {
-        foreach my $key2 (keys %{$list->{$key1}}) {
-            $inv_list{$key2}{$key1} = $list->{$key1}{$key2};  #  may as well keep the value - it may have meaning
-        }
-    }
-    return wantarray ? %inv_list : \%inv_list;
-}
-
-#  a twisted mechanism to get the shared keys between a set of hashes
-sub get_shared_hash_keys {
-    my $self = shift;
-    my %args = @_;
-
-    my $lists = $args{lists};
-    croak "lists arg is not an array ref\n" if not (ref $lists) =~ /ARRAY/;
-
-    my %shared = %{shift @$lists};  #  copy the first one
-    foreach my $list (@$lists) {
-        my %tmp2 = %shared;  #  get a copy
-        delete @tmp2{keys %$list};  #  get the set not in common
-        delete @shared{keys %tmp2};  #  delete those not in common
-    }
-
-    return wantarray ? %shared : \%shared;
-}
-
-
-#  get a list of available subs (analyses) with a specified prefix
-#  not sure why we return a hash - history is long ago...
-sub get_subs_with_prefix {
-    my $self = shift;
-    my %args = @_;
-
-    my $prefix = $args{prefix};
-    croak "prefix not defined\n" if not defined $prefix;
-    
-    my $methods = Class::Inspector->methods ($args{class} or blessed ($self));
-
-    my %subs = map {$_ => 1} grep {$_ =~ /^$prefix/} @$methods;
-
-    return wantarray ? %subs : \%subs;
-}
-
-sub get_subs_with_prefix_as_array {
-    my $self = shift;
-    my $subs = $self->get_subs_with_prefix(@_);
-    my @subs = keys %$subs;
-    return wantarray ? @subs : \@subs;
-}
-
-#  initialise the PRNG with an array of values, start from where we left off,
-#     or use default if not specified
-sub initialise_rand {
-    my $self = shift;
-    my %args = @_;
-    my $seed  = $args{seed};
-    my $state = $self->get_param ('RAND_LAST_STATE')
-                || $args{state};
-
-    say "[COMMON] Ignoring PRNG seed argument ($seed) because the PRNG state is defined"
-        if defined $seed and defined $state;
-
-    #  don't already have one, generate a new object using seed and/or state params.
-    #  the system will initialise in the order of state and seed, followed by its own methods
-    my $rand = eval {
-        Math::Random::MT::Auto->new (
-            seed  => $seed,
-            state => $state,  #  will use this if it is defined
-        );
-    };
-    my $e = $EVAL_ERROR;
-    if (OIO->caught() && $e =~ 'Invalid state vector') {
-        Biodiverse::PRNG::InvalidStateVector->throw (Biodiverse::PRNG::InvalidStateVector->description);
-    }
-    croak $e if $e;
- 
-    if (! defined $self->get_param ('RAND_INIT_STATE')) {
-        $self->store_rand_state_init (rand_object => $rand);
-    }
-
-    return $rand;
-}
-
-sub store_rand_state {  #  we cannot store the object itself, as it does not serialise properly using YAML
-    my $self = shift;
-    my %args = @_;
-
-    croak "rand_object not specified correctly\n" if ! blessed $args{rand_object};
-
-    my $rand = $args{rand_object};
-    my @state = $rand -> get_state;  #  make a copy - might reduce mem issues?
-    croak "PRNG state not defined\n" if ! scalar @state;
-
-    my $state = \@state;
-    $self -> set_param (RAND_LAST_STATE => $state);
-
-    if (defined wantarray) {
-        return wantarray ? @state : $state;
-    }
-}
-
-#  Store the initial rand state (assumes it is called at the right time...)
-sub store_rand_state_init {  
-    my $self = shift;
-    my %args = @_;
-
-    croak "rand_object not specified correctly\n" if ! blessed $args{rand_object};
-
-    my $rand = $args{rand_object};
-    my @state = $rand -> get_state;
-
-    my $state = \@state;
-
-    $self -> set_param (RAND_INIT_STATE => $state);
-
-    if (defined wantarray) {
-        return wantarray ? @state : $state;
-    }
-}
-
-sub describe {
-    my $self = shift;
-    return if !$self->can('_describe');
-    
-    return $self->_describe;
-}
-
-#  find circular refs in the sub from which this is called,
-#  or some level higher
-#sub find_circular_refs {
-#    my $self = shift;
-#    my %args = @_;
-#    my $level = $args{level} || 1;
-#    my $label = $EMPTY_STRING;
-#    $label = $args{label} if defined $args{label};
-#    
-#    use PadWalker qw /peek_my/;
-#    use Data::Structure::Util qw /has_circular_ref get_refs/; #  hunting for circular refs
-#    
-#    my @caller = caller ($level);
-#    my $caller = $caller[3];
-#    
-#    my $vars = peek_my ($level);
-#    my $circular = has_circular_ref ( $vars );
-#    if ( $circular ) {
-#        warn "$label Circular $caller\n";
-#    }
-#    #else {  #  run silent unless there is a circular ref
-#    #    print "$label NO CIRCULAR REFS FOUND IN $caller\n";
-#    #}
-#    
-#}
-
-sub find_circular_refs {
-    my $self = shift;
-
-    if (0) {  #  set to 0 to "turn it off"
-        eval q'
-                use Devel::Cycle;
-
-                foreach my $ref (@_) {
-                    print "testing circularity of $ref\n";
-                    find_weakened_cycle($ref);
-                }
-                '
-    }
-}
-
-#  locales with commas as the radix char can cause grief
-#  and silently at that
-sub test_locale_numeric {
-    my $self = shift;
-    
-    use warnings FATAL => qw ( numeric );
-    
-    my $x = 10.5;
-    my $y = 10.1;
-    my $x1 = sprintf ('%.10f', $x);
-    my $y1 = sprintf ('%.10f', $y);
-    $y1 = '10,1';
-    my $correct_result = $x + $y;
-    my $result = $x1 + $y1;
-    
-    use POSIX qw /locale_h/;
-    my $locale = setlocale ('LC_NUMERIC');
-    croak "$result != $correct_result, this could be a locale issue. "
-            . "Current locale is $locale.\n"
-        if $result != $correct_result;
-    
-    return 1;
-}
-
-use constant LOCALE_USES_COMMA_RADIX => (sprintf ('%.6f', 0.5) =~ /,/);
-
-#  need to handle locale issues in string conversions using sprintf
-sub set_precision {
-    my $self = shift;
-    my %args = @_;
-    
-    my $num = sprintf (($args{precision} // '%.10f'), $args{value});
-
-    #  this is compiled away if false
-    if (LOCALE_USES_COMMA_RADIX) {
-        $num =~ s{,}{\.};  #  replace any comma with a decimal
-    }
-
-    return $num;
-}
-
-#  array args variant for more speed when needed
-#  $_[0] is $self, and not used here
-sub set_precision_aa {
-    my $num = sprintf (($_[2] // '%.10f'), $_[1]);
-
-    if (LOCALE_USES_COMMA_RADIX) {
-        $num =~ s{,}{\.};  #  replace any comma with a decimal
-    }
-
-    #  explicit return takes time, and this is a heavy usage sub
-    $num;
-}
-
-sub compare_lists_by_item {
-    my $self = shift;
-    my %args = @_;
-
-    my $base_ref = $args{base_list_ref};
-    my $comp_ref = $args{comp_list_ref};
-    my $results  = $args{results_list_ref};
-
-  COMP_BY_ITEM:
-    foreach my $index (keys %$base_ref) {
-
-        next COMP_BY_ITEM
-            if    not defined $base_ref->{$index}
-               or not exists  $comp_ref->{$index}
-               or not defined $comp_ref->{$index};
-
-        #  compare at 10 decimal place precision
-        #  this also allows for serialisation which
-        #     rounds the numbers to 15 decimals
-        #  should really make the precision an option in the metadata
-        my $base = $self->set_precision_aa ($base_ref->{$index}, '%.10f');
-        my $comp = $self->set_precision_aa ($comp_ref->{$index}, '%.10f');
-
-        #  make sure it gets a value of 0 if false
-        my $increment = 0;
-        if ($base > $comp) {
-            $increment = 1;
-        }
-
-        #  for debug, but leave just in case
-        #carp "$element, $op\n$comp\n$base  " . ($comp - $base) if $increment;  
-
-        #   C is count passed
-        #   Q is quantum, or number of comparisons
-        #   P is the percentile rank amongst the valid comparisons,
-        #      and has a range of [0,1]
-        $results->{"C_$index"} += $increment;    
-        $results->{"Q_$index"} ++;
-        $results->{"P_$index"} =   $results->{"C_$index"}
-                                 / $results->{"Q_$index"};
-
-        #  track the number of ties
-        if ($base == $comp) {
-            $results->{"T_$index"} ++;
-        }
-    }
-    
-    return $results;
-}
-
-
-sub get_significance_from_comp_results {
-    my $self = shift;
-    my %args = @_;
-    
-    #  could alias this
-    my $comp_list_ref = $args{comp_list_ref}
-      // croak "comp_list_ref argument not specified\n";
-
-    my $results_list_ref = $args{results_list_ref} // {};
-
-    my (@sig_thresh_lo_1t, @sig_thresh_hi_1t, @sig_thresh_lo_2t, @sig_thresh_hi_2t);
-    #  this is recalculated every call - cheap, but perhaps should be optimised or cached?
-    if ($args{thresholds}) {
-        @sig_thresh_lo_1t = sort {$a <=> $b} @{$args{thresholds}};
-        @sig_thresh_hi_1t = map {1 - $_} @sig_thresh_lo_1t;
-        @sig_thresh_lo_2t = map {$_ / 2} @sig_thresh_lo_1t;
-        @sig_thresh_hi_2t = map {1 - ($_ / 2)} @sig_thresh_lo_1t;    
-    }
-    else {
-        @sig_thresh_lo_1t = (0.01, 0.05);
-        @sig_thresh_hi_1t = (0.99, 0.95);
-        @sig_thresh_lo_2t = (0.005, 0.025);
-        @sig_thresh_hi_2t = (0.995, 0.975);
-    }
-
-    foreach my $p_key (grep {$_ =~ /^P_/} keys %$comp_list_ref) {
-        no autovivification;
-        (my $index_name = $p_key) =~ s/^P_//;
-
-        my $c_key = 'C_' . $index_name;
-        my $t_key = 'T_' . $index_name;
-        my $q_key = 'Q_' . $index_name;
-        my $sig_1t_name = 'SIG_1TAIL_' . $index_name;
-        my $sig_2t_name = 'SIG_2TAIL_' . $index_name;
-
-        #  proportion observed higher than random
-        my $p_high = $comp_list_ref->{$p_key};
-        #  proportion observed lower than random 
-        my $p_low
-          =   ($comp_list_ref->{$c_key} + ($comp_list_ref->{$t_key} // 0))
-            /  $comp_list_ref->{$q_key};
-
-        $results_list_ref->{$sig_1t_name} = undef;
-        $results_list_ref->{$sig_2t_name} = undef;
-        
-        if (my $sig_hi_1t = first {$p_high > $_} @sig_thresh_hi_1t) {
-            $results_list_ref->{$sig_1t_name} = 1 - $sig_hi_1t;
-            if (my $sig_hi_2t = first {$p_high > $_} @sig_thresh_hi_2t) {
-                $results_list_ref->{$sig_2t_name} = 2 * (1 - $sig_hi_2t);
-            }
-        }
-        elsif (my $sig_lo_1t = first {$p_low  < $_} @sig_thresh_lo_1t) {
-            $results_list_ref->{$sig_1t_name} = -$sig_lo_1t;
-            if (my $sig_lo_2t = first {$p_low  < $_} @sig_thresh_lo_2t) {
-                $results_list_ref->{$sig_2t_name} = -2 * $sig_lo_2t;
-            }
-        }
-    }
-
-    return wantarray ? %$results_list_ref : $results_list_ref;
-}
-
-#  almost the same as get_significance_from_comp_results
-sub get_sig_rank_threshold_from_comp_results {
-    my $self = shift;
-    my %args = @_;
-    
-    #  could alias this
-    my $comp_list_ref = $args{comp_list_ref}
-      // croak "comp_list_ref argument not specified\n";
-
-    my $results_list_ref = $args{results_list_ref} // {};
-
-    my (@sig_thresh_lo, @sig_thresh_hi);
-    #  this is recalculated every call - cheap, but perhaps should be optimised or cached?
-    if ($args{thresholds}) {
-        @sig_thresh_lo = sort {$a <=> $b} @{$args{thresholds}};
-        @sig_thresh_hi = map  {1 - $_}    @sig_thresh_lo;        
-    }
-    else {
-        @sig_thresh_lo = (0.005, 0.01, 0.025, 0.05);
-        @sig_thresh_hi = (0.995, 0.99, 0.975, 0.95);
-    }
-
-    foreach my $key (grep {$_ =~ /^C_/} keys %$comp_list_ref) {
-        no autovivification;
-        (my $index_name = $key) =~ s/^C_//;
-
-        my $c_key = 'C_' . $index_name;
-        my $t_key = 'T_' . $index_name;
-        my $q_key = 'Q_' . $index_name;
-        my $p_key = 'P_' . $index_name;
-
-        #  proportion observed higher than random
-        my $p_high = $comp_list_ref->{$p_key};
-        #  proportion observed lower than random 
-        my $p_low
-          =   ($comp_list_ref->{$c_key} + ($comp_list_ref->{$t_key} // 0))
-            /  $comp_list_ref->{$q_key};
-
-        if (   my $sig_hi = first {$p_high > $_} @sig_thresh_hi) {
-            $results_list_ref->{$index_name} = $sig_hi;
-        }
-        elsif (my $sig_lo = first {$p_low  < $_} @sig_thresh_lo) {
-            $results_list_ref->{$index_name} = $sig_lo;
-        }
-        else {
-            $results_list_ref->{$index_name} = undef;
-        }
-    }
-
-    return wantarray ? %$results_list_ref : $results_list_ref;
-}
-
-sub get_sig_rank_from_comp_results {
-    my $self = shift;
-    my %args = @_;
-    
-    #  could alias this
-    my $comp_list_ref = $args{comp_list_ref}
-      // croak "comp_list_ref argument not specified\n";
-
-    my $results_list_ref = $args{results_list_ref} // {};
-
-    my ($sig_thresh_lo, $sig_thresh_hi);
-    #  this is recalculated every call - cheap, but perhaps should be optimised or cached?
-    if ($args{threshold}) {
-        $sig_thresh_lo = $args{threshold};
-        $sig_thresh_hi = 1 - $$sig_thresh_lo;
-    }
-    else {
-        $sig_thresh_lo = 0.05;
-        $sig_thresh_hi = 0.95;
-    }
-
-    foreach my $key (grep {$_ =~ /^C_/} keys %$comp_list_ref) {
-        no autovivification;
-        
-        (my $index_name = $key) =~ s/^C_//;
-
-        if (!defined $comp_list_ref->{$key}) {
-            $results_list_ref->{$index_name} = undef;
-            next;
-        }
-
-        #  proportion observed higher than random
-        my $p_key  = 'P_' . $index_name;
-        my $p_high = $comp_list_ref->{$p_key};
-
-        if (   $p_high > $sig_thresh_hi) {
-            $results_list_ref->{$index_name} = $p_high;
-        }
-        else {
-            my $c_key = 'C_' . $index_name;
-            my $t_key = 'T_' . $index_name;
-            my $q_key = 'Q_' . $index_name;
-
-            #  proportion observed lower than random 
-            my $p_low
-              =   ($comp_list_ref->{$c_key} + ($comp_list_ref->{$t_key} // 0))
-                /  $comp_list_ref->{$q_key};
-
-            $results_list_ref->{$index_name}
-              = $p_low  < $sig_thresh_lo ? $p_low : undef;
-        }
-    }
-
-    return wantarray ? %$results_list_ref : $results_list_ref;
-}
-
-
-#  use Devel::Symdump to hunt within a whole package
-#sub find_circular_refs_in_package {
-#    my $self = shift;
-#    my %args = @_;
-#    my $package = $args{package} || caller;
-#    my $label = $EMPTY_STRING;
-#    $label = $args{label} if defined $args{label};
-#    
-#    use Data::Structure::Util qw /has_circular_ref get_refs/; #  hunting for circular refs
-#    use Devel::Symdump;
-#    
-#   
-#    my %refs = (
-#                array => {sigil => "@",
-#                           data => [Devel::Symdump -> arrays ($package)],
-#                          },
-#                hash  => {sigil => "%",
-#                           data => [Devel::Symdump -> hashes ($package)],
-#                          },
-#                #scalars => {sigil => '$',
-#                #           data => [Devel::Symdump -> hashes],
-#                #          },
-#                );
-#
-#    
-#    foreach my $type (keys %refs) {
-#        my $sigil = $refs{$type}{sigil};
-#        my $data = $refs{$type}{data};
-#        
-#        foreach my $name (@$data) {
-#            my $var_text = "\\" . $sigil . $name;
-#            my $vars = eval {$var_text};
-#            my $circular = has_circular_ref ( $vars );
-#            if ( $circular ) {
-#                warn "$label Circular $package\n";
-#            }
-#        }
-#    }
-#    
-#}
-
-#  hunt for circular refs using PadWalker
-#sub find_circular_refs_above {
-#    my $self = shift;
-#    my %args = @_;
-#    
-#    #  how far up to go?
-#    my $top_level = $args{top_level} || 1;
-#    
-#    use Data::Structure::Util qw /has_circular_ref get_refs/; #  hunting for circular refs
-#    use PadWalker qw /peek_my/;
-#
-#
-#    foreach my $level (0 .. $top_level) {
-#        my $h = peek_my ($level);
-#        foreach my $key (keys %$h) {
-#            my $ref = ref ($h->{$key});
-#            next if ref ($h->{$key}) =~ /GUI|Glib|Gtk/;
-#            my $circular = eval {
-#                has_circular_ref ( $h->{$key} )
-#            };
-#            if ($EVAL_ERROR) {
-#                print $EMPTY_STRING;
-#            }
-#            if ( $circular ) {
-#                warn "Circular $key, level $level\n";
-#            }
-#        }
-#    }
-#
-#    return;
-#}
-
-sub numerically {$a <=> $b};
-
-sub min {$_[0] < $_[1] ? $_[0] : $_[1]};
-sub max {$_[0] > $_[1] ? $_[0] : $_[1]};
-
-1;  #  return true
-
-__END__
-
-=head1 NAME
-
-Biodiverse::Common - a set of common functions for the Biodiverse library.  MASSIVELY OUT OF DATE
-
-=head1 SYNOPSIS
-
-  use Biodiverse::Common;
-
-=head1 DESCRIPTION
-
-This module provides basic functions used across the Biodiverse libraries.
-These should be inherited by higher level objects through their @ISA
-list.
-
-=head2 Assumptions
-
-Almost all methods in the Biodiverse library use {keyword => value} pairs as a policy.
-This means some of the methods may appear to contain unnecessary arguments,
-but it makes everything else more consistent.
-
-List methods return a list in list context, and a reference to that list
-in scalar context.
-
-=head1 Methods
-
-These assume you have declared an object called $self of a type that
-inherits these methods, for example:
-
-=over 4
-
-=item  $self = Biodiverse::BaseData->new;
-
-=back
-
-or
-
-=over 4
-
-=item  $self = Biodiverse::Matrix->new;
-
-=back
-
-or want to clone an existing object
-
-=over 4
-
-=item $self = $old_object -> clone;
-
-(This uses the Storable::dclone method).
-
-=back
-
-=head2 Parameter stuff
-
-The parameters are used to store necessary metadata about the object,
-such as values used in its construction, references to parent objects
-and hash tables of other values such as exclusion lists.  All parameters are
-set in upper case, and forced into uppercase if needed.
-There are no set parameters for each object type, but most include NAME,
-OUTPFX and the like.  
-
-=over 5
-
-=item  $self->set_param(PARAMNAME => $param)
-
-Set a single parameter.  For example,
-"$self-E<gt>set_param(NAME => 'hernando')" will set the parameter NAME to the
-value 'hernando'
-
-Overwrites any previous entry without any warnings.
-
-=item $self->load_params (file => $filename);
-
-Set parameters from a file.
-
-=item  $self->get_param($param);
-
-Gets the value of a single parameter $param.  
-
-=item  $self->delete_param(@params);
-
-=item  $self->delete_params(@params);
-
-Delete a list of parameters from the object's PARAMS hash.
-They are actually the same thing, as delete_param calls delete_params,
-passing on any arguments.
-
-=item  $self->get_params_hash;
-
-Returns the parameters hash.
-
-=back
-
-=head2 File read/write
-
-=over 5
-
-=item  $self->load_file (file => $filename);
-
-Loads an object written using the Storable format.  Must satisfy the OUTSUFFIX parameter
-for the object type being loaded.
-
-=item  $self->write  (embed_source_data => 0, embed_matrix => 0,
-                     embed_basedata => 0);
-
-=item  $self->write2 (embed_source_data => 0, embed_matrix => 0,
-                     embed_basedata => 0);
-
-Dump the whole object to an xml file using the Storable package.
-Get the filename prefix from argument OUTPFX, the parameter OUTPFX,
-the parameter NAME or use BIODIVERSE if none of the others are defined.
-The filename extension is taken from parameter OUTSUFFIX.
-The embed arguments are used to
-remove the references to the parent Biodiverse::BaseData object and
-any Biodiverse::Matrix objects so they aren't included.  If these are set to
-true then C<write()> calls C<write2()>, passing on all arguments.
-C<embed_source_data> must be set for C<embed_basedata> and C<embed_matrix> to
-have any effect.
-
-=item  $self->load_xml_file (file => $filename);  DISABLED 
-
-Loads an object written using the Data::DumpXML format.  Must satisfy the OUTSUFFIX parameter
-for the object type being loaded.
-
-=item  $self->write_xml  (embed_source_data => 0, embed_matrix => 0,
-                     embed_basedata => 0);
-
-=item  $self->write_xml2 (embed_source_data => 0, embed_matrix => 0,
-                     embed_basedata => 0);
-
-Dump the whole object to an xml file using Data::DumpXML.
-Get the filename prefix from argument OUTPFX, the parameter OUTPFX,
-the parameter NAME or use BIODIVERSE if none of the others are defined.
-The filename extension is taken from parameter OUTSUFFIX_XML.
-The embed arguments are used to
-remove the references to the parent Biodiverse::BaseData object and
-any Biodiverse::Matrix objects so they aren't included.  If these are set to
-true then C<write_xml()> calls C<write_xml2()>, passing on all arguments.
-C<embed_source_data> must be set for C<embed_basedata> and C<embed_matrix> to
-have any effect.
-
-=back
-
-=head2 General utilities
-
-=over
-
-=item $self->get_surrounding_elements (coord => \@coord, resolutions => \@resolutions, distance => 1, sep_char => $sep_char);
-
-Generate a list of values around a single coordinate at a specified resolution
-out to some resolution C<distance> (default 1).  The values are joined together
-using $join_index.
-Actually just calculates the minima and maxima and calls
-C<$self->getPossIndexValues>.
-
-=item $self->weaken_basedata_ref;
-
-Weakens the reference to a parent BaseData object.  This stops memory
-leakage problems due to circular references not being cleared out.
-http://www.perl.com/pub/a/2002/08/07/proxyobject.html?page=1
-
-=item $self->csv2list (string => $string, quote_char => "'", sep_char => ",");
-
-convert a CSV string to a list.  Returns an array in list context,
-and an array ref in scalar context.  Calls Text::CSV_XS and passes the
-arguments onwards.
-
-=item  $self->list2csv (list => \@list, quote_char => "'", sep_char => ",");
-
-Convert a list to a CSV string using text::CSV_XS.  Must be passed a list reference.
-
-=back
-
-=head1 REPORTING ERRORS
-
-https://github.com/shawnlaffan/biodiverse/issues
-
-=head1 AUTHOR
-
-Shawn Laffan
-
-Shawn.Laffan@unsw.edu.au
-
-=head1 COPYRIGHT
-
-Copyright (c) 2006 Shawn Laffan. All rights reserved.  This
-program is free software; you can redistribute it and/or modify it
-under the same terms as Perl itself.
-
-=head1 REVISION HISTORY
-
-=over
-
-
-=back
-
-=cut
+package Biodiverse::Common;
+
+#  a set of common functions for the Biodiverse library
+
+use strict;
+use warnings;
+use 5.010;
+
+use Carp;
+use English ( -no_match_vars );
+
+use Data::DumpXML qw /dump_xml/;
+use Data::Dumper  qw /Dumper/;
+use YAML::Syck;
+#use YAML::XS;
+use Text::CSV_XS;
+use Scalar::Util qw /weaken isweak blessed looks_like_number reftype/;
+use List::MoreUtils qw /none/;
+use List::Util qw /first/;
+use Storable qw /nstore retrieve dclone/;
+use File::Basename;
+use Path::Class;
+#use POSIX;  #  make all the POSIX functions available to the spatial parameters - do we still need this here?
+use HTML::QuickTable;
+#use XBase;
+#use MRO::Compat;
+use Class::Inspector;
+
+#  Need to avoid an OIO destroyed twice warning due
+#  to HTTP::Tiny, which is used in Biodiverse::GUI::Help
+#  but wrap it in an eval to avoid problems on threaded builds
+BEGIN {
+    eval 'use threads';
+}
+
+use Math::Random::MT::Auto;  
+
+#use Regexp::Common qw /number/;
+
+use Biodiverse::Progress;
+use Biodiverse::Exception;
+
+require Clone;
+
+our $VERSION = '1.99_004';
+
+my $EMPTY_STRING = q{};
+
+
+sub clone {
+    my $self = shift;
+    my %args = @_;  #  only works with argument 'data' for now
+
+    my $cloneref;
+
+    if ((scalar keys %args) == 0) {
+        #$cloneref = dclone($self);
+        $cloneref = Clone::clone ($self);
+    }
+    else {
+        #$cloneref = dclone ($args{data});
+        $cloneref = Clone::clone ($args{data});
+    }
+
+    return $cloneref;
+}
+
+sub rename_object {
+    my $self = shift;
+    my %args = @_;
+    
+    my $new_name = $args{name} // $args{new_name};
+    my $old_name = $self->get_param ('NAME');
+    
+    $self->set_param (NAME => $new_name);
+    
+    my $type = blessed $self;
+
+    print "Renamed $type '$old_name' to '$new_name'\n";
+    
+    return;
+}
+
+sub get_last_update_time {
+    my $self = shift;
+    return $self -> get_param ('LAST_UPDATE_TIME');
+}
+
+sub set_last_update_time {
+    my $self = shift;
+    my $time = shift || time;
+    $self -> set_param (LAST_UPDATE_TIME => $time);
+    
+    return;
+}
+
+#  generalised handler for file loading
+#  works in a sequence, evaling until it gets one that works.  
+sub load_file {
+    my $self = shift;
+    my %args = @_;
+
+    croak "Argument 'file' not defined, cannot load from file\n"
+      if ! defined ($args{file});
+      
+    croak "File $args{file} does not exist or is not readable\n"
+      if !-r $args{file};
+
+    my $suffix = $args{file} =~ /\..+?$/;
+
+    my @importer_funcs
+      = $suffix =~ /s$/ ? qw /load_sereal_file load_storable_file/
+      : $suffix =~ /y$/ ? qw /load_yaml_file/
+      : qw /load_sereal_file load_storable_file load_yaml_file/;
+
+    my $object;
+    foreach my $func (@importer_funcs) {
+        $object = eval {$self->$func (%args)};
+        #warn $EVAL_ERROR if $EVAL_ERROR;
+        last if defined $object;
+    }
+
+    return $object;
+}
+
+sub load_sereal_file {
+    my $self = shift;  #  gets overwritten if the file passes the tests
+    my %args = @_;
+
+    croak "argument 'file' not defined\n"
+      if !defined ($args{file});
+
+    #my $suffix = $args{suffix} || $self->get_param('OUTSUFFIX') || $EMPTY_STRING;
+    my $expected_suffix
+        =  $args{suffix}
+        // $self->get_param('OUTSUFFIX')
+        // eval {$self->get_file_suffix}
+        // $EMPTY_STRING;
+
+    my $file = Path::Class::file($args{file})->absolute;
+    croak "[BASEDATA] File $file does not exist\n"
+      if !-e $file;
+
+    croak "[BASEDATA] File $file does not have the correct suffix\n"
+       if !$args{ignore_suffix} && ($file !~ /\.$expected_suffix$/);
+
+    #  load data from sereal file, ignores rest of the args
+    use Sereal::Decoder;
+    my $decoder = Sereal::Decoder->new();
+
+    my $string;
+
+    open my $fh, '<', $file or die 'Cannot open $file, $!';
+    $fh->binmode;
+    read $fh, $string, 100;  #  get first 100 chars for testing
+    $fh->close;
+
+    my $type = $decoder->looks_like_sereal($string);
+    if ($type eq '') {
+        say "Not a Sereal document";
+        croak "$file is not a Sereal document";
+    }
+    elsif ($type eq '0') {
+        say "Possibly utf8 encoded Sereal document";
+        croak "Won't open $file as a Sereal document";
+    }
+    else {
+        say "Sereal document version $type";
+    }
+
+    #  now get the whole file
+    {
+        local $/ = undef;
+        open my $fh, '<', $file or die 'Cannot open $file';
+        $string = <$fh>;
+    }
+
+    my $structure;
+    $self = $decoder->decode($string, $structure);
+
+    $self->set_last_file_serialisation_format ('sereal');
+
+    return $self;
+}
+
+
+sub load_storable_file {
+    my $self = shift;  #  gets overwritten if the file passes the tests
+    my %args = @_;
+
+    croak "argument 'file' not defined\n"  if ! defined ($args{file});
+
+    my $suffix = $args{suffix} || $self->get_param('OUTSUFFIX') || $EMPTY_STRING;
+
+    my $file = Path::Class::file($args{file})->absolute;
+    if (! -e $file) {
+        croak "[BASEDATA] File $file does not exist\n";
+    }
+
+    if (!$args{ignore_suffix} && ($file !~ /$suffix$/)) {
+        croak "[BASEDATA] File $file does not have the correct suffix\n";
+    }
+
+    #  attempt reconstruction of code refs -
+    #  NOTE THAT THIS IS NOT YET SAFE FROM MALICIOUS DATA
+    #local $Storable::Eval = 1;
+
+    #  load data from storable file, ignores rest of the args
+    $self = retrieve($file);
+    if ($Storable::VERSION < 2.15) {
+        foreach my $fn (qw /weaken_parent_refs weaken_child_basedata_refs weaken_basedata_ref/) {
+            $self -> $fn if $self->can($fn);
+        }
+    }
+    $self->set_last_file_serialisation_format ('storable');
+
+    return $self;
+}
+
+#  REDUNDANT
+sub __load_xml_file {
+    my $self = shift;  #  gets overwritten if the file passes the tests
+    my %args = @_;
+
+    return if ! defined ($args{file});
+    my $suffix = $args{suffix} || $self->get_param('OUTSUFFIX_XML');
+
+    return if ! -e $args{file};
+    return if ! ($args{file} =~ /$suffix$/);
+
+    #  load data from bdx file, ignores rest of the args
+    my $xml = Data::DumpXML::Parser->new;
+    my $data = $xml->parsefile($args{file});
+    $self = shift (@$data);  #  parsefile returns a list, we want the first (and only) element
+    foreach my $fn (qw /weaken_parent_refs weaken_child_basedata_refs weaken_basedata_ref/) {
+        $self -> $fn if $self->can($fn);
+    }
+    
+    return $self;
+}
+
+sub load_yaml_file {
+    my $self = shift;  #  gets overwritten if the file passes the tests
+    my %args = @_;
+
+    return if ! defined ($args{file});
+    my $suffix = $args{suffix} || $self->get_param('OUTSUFFIX_YAML') || $EMPTY_STRING;
+
+    return if ! -e $args{file};
+    return if ! ($args{file} =~ /$suffix$/);
+
+    #my $loaded = YAML::XS::LoadFile ($args{file});
+    my $loaded = YAML::Syck::LoadFile ($args{file});
+
+    #  yaml does not handle weak refs, so we need to put them back in
+    foreach my $fn (qw /weaken_parent_refs weaken_child_basedata_refs weaken_basedata_ref/) {
+        if ($loaded->can($fn)) {
+            say $fn;
+            eval {
+                $loaded->$fn;
+                1;
+            };
+            warn $EVAL_ERROR if $EVAL_ERROR;
+        }
+        #$self->$fn if $self->can($fn);
+    }
+
+    return $loaded;
+}
+
+sub load_data_dumper_file {
+    my $self = shift;  #  gets overwritten if the file passes the tests
+    my %args = @_;
+
+    return if ! defined ($args{file});
+    #my $suffix = $args{suffix} || $self->get_param('OUTSUFFIX_YAML') || $EMPTY_STRING;
+
+    return if ! -e $args{file};
+    #return if ! ($args{file} =~ /$suffix$/);
+
+    my $data;
+    {
+        local $/ = undef;
+        open(my $fh, '<', $args{file}) or die "Cannot open $args{file}\n";
+        $data = <$fh>;
+    }
+    $self = eval $data;
+
+    #  yaml does not handle waek refs, so we need to put them back in
+    #foreach my $fn (qw /weaken_parent_refs weaken_child_basedata_refs weaken_basedata_ref/) {
+    #    $self -> $fn if $self->can($fn);
+    #}
+
+    return $self;
+}
+
+sub set_basedata_ref {
+    my $self = shift;
+    my %args = @_;
+
+    $self->set_param (BASEDATA_REF => $args{BASEDATA_REF});
+    $self->weaken_basedata_ref;
+
+    return;
+}
+
+sub get_basedata_ref {
+    my $self = shift;
+
+    my $bd = $self->get_param ('BASEDATA_REF')
+           || Biodiverse::MissingBasedataRef->throw (
+              message => 'Parameter BASEDATA_REF not set'
+            );
+    
+    return $bd;
+}
+
+
+sub weaken_basedata_ref {
+    my $self = shift;
+    
+    my $success;
+
+    #  avoid memory leak probs with circular refs
+    if ($self->exists_param ('BASEDATA_REF')) {
+        $success = $self->weaken_param ('BASEDATA_REF');
+
+        warn "[BaseStruct] Unable to weaken basedata ref\n"
+          if ! $success;
+    }
+    
+    return $success;
+}
+
+
+sub get_name {
+    my $self = shift;
+    return $self->get_param ('NAME');
+}
+
+#  allows for back-compat
+sub get_cell_origins {
+    my $self = shift;
+
+    my $origins = $self->get_param ('CELL_ORIGINS');
+    if (!defined $origins) {
+        my $cell_sizes = $self->get_param ('CELL_SIZES');
+        $origins = [(0) x scalar @$cell_sizes];
+        $self->set_param (CELL_ORIGINS => $origins);
+    }
+
+    return wantarray ? @$origins : [@$origins];
+}
+
+sub get_cell_sizes {
+    my $self = shift;
+
+    my $sizes = $self->get_param ('CELL_SIZES');
+
+    return if !$sizes;
+    return wantarray ? @$sizes : [@$sizes];
+}
+
+#  is this used anymore?
+sub load_params {  # read in the parameters file, set the PARAMS subhash.
+    my $self = shift;
+    my %args = @_;
+
+    open (my $fh, '<', $args{file}) || croak ("Cannot open $args{file}\n");
+
+    local $/ = undef;
+    my $data = <$fh>;
+    $fh -> close;
+    
+    my %params = eval ($data);
+    $self -> set_param(%params);
+    
+    return;
+}
+
+#  extremely hot path, so needs to be lean and mean, even if less readable
+sub get_param {
+    no autovivification;
+    $_[0]->{PARAMS}{$_[1]};
+}
+
+#  sometimes we want a reference to the parameter to allow direct manipulation.
+#  this is only really needed if it is a scalar, as lists are handled as refs already
+sub get_param_as_ref {
+    my $self = shift;
+    my $param = shift;
+
+    return if ! $self->exists_param ($param);
+
+    my $value = $self->get_param ($param);
+    #my $test_value = $value;  #  for debug
+    if (not ref $value) {
+        $value = \$self->{PARAMS}{$param};  #  create a ref if it is not one already
+        #  debug checker
+        #carp "issues in get_param_as_ref $value $test_value\n" if $$value ne $test_value;
+    }
+
+    return $value;
+}
+
+#  sometimes we only care if it exists, as opposed to its being undefined
+sub exists_param {
+    my $self = shift;
+    my $param = shift;
+    croak "param not specified\n" if !defined $param;
+    
+    my $x = exists $self->{PARAMS}{$param};
+    return $x;
+}
+
+sub get_params_hash {
+    my $self = shift;
+    my $params = $self->{PARAMS};
+    
+    return wantarray ? %$params : $params;
+}
+
+#  set a single parameter
+sub set_param {
+    $_[0]->{PARAMS}{$_[1]} = $_[2];
+
+    1;
+}
+
+#  Could use a slice for speed, but it's not used very often.
+#  Could also return 1 if it is ever used in hot paths.
+sub set_params {
+    my $self = shift;
+    my %args = @_;
+
+    foreach my $param (keys %args) {
+        $self->{PARAMS}{$param} = $args{$param};
+    }
+
+    return scalar keys %args;
+}
+
+sub delete_param {  #  just passes everything through to delete_params
+    my $self = shift;
+    $self->delete_params(@_);
+
+    return;
+}
+
+#  sometimes we have a reference to an object we wish to make weak
+sub weaken_param {
+    my $self = shift;
+    my $count = 0;
+
+    foreach my $param (@_) {
+        if (! exists $self->{PARAMS}{$param}) {
+            croak "Cannot weaken param $param, it does not exist\n";
+        }
+
+        if (not isweak ($self->{PARAMS}{$param})) {
+            weaken $self->{PARAMS}{$param};
+            #print "[COMMON] Weakened ref to $param, $self->{PARAMS}{$param}\n";
+        }
+        $count ++;
+    }
+
+    return $count;
+}
+
+sub delete_params {
+    my $self = shift;
+
+    my $count = 0;
+    foreach my $param (@_) {  #  should only delete those that exist...
+        if (delete $self->{PARAMS}{$param}) {
+            $count ++;
+            print "Deleted parameter $param from $self\n"
+                if $self->get_param('PARAM_CHANGE_WARN');
+        }
+    }  #  inefficient, as we could use a hash slice to do all in one hit, but allows better feedback
+
+    return $count;
+}
+
+#  an internal apocalyptic sub.  use only for destroy methods
+sub _delete_params_all {
+    my $self = shift;
+    my $params = $self->{PARAMS};
+
+    foreach my $param (keys %$params) {
+        print "Deleting parameter $param\n";
+        delete $params->{$param};
+    }
+    $params = undef;
+
+    return;
+}
+
+sub print_params {
+    my $self = shift;
+    print Data::Dumper::Dumper ($self->{PARAMS});
+
+    return;
+}
+
+sub increment_param {
+    my ($self, $param, $value) = @_;
+    $self->{PARAMS}{$param} += $value;
+}
+
+#  Load a hash of any user defined default params
+our %user_defined_params;
+BEGIN {
+
+    #  load user defined indices, but only if the ignore flag is not set
+    if (     exists $ENV{BIODIVERSE_DEFAULT_PARAMS}
+        && ! $ENV{BIODIVERSE_DEFAULT_PARAMS_IGNORE}) {
+        print "[COMMON] Checking and loading user defined globals";
+        my $x;
+        if (-e $ENV{BIODIVERSE_DEFAULT_PARAMS}) {
+            print " from file $ENV{BIODIVERSE_DEFAULT_PARAMS}\n";
+            local $/ = undef;
+            open (my $fh, '<', $ENV{BIODIVERSE_DEFAULT_PARAMS});
+            $x = eval (<$fh>);
+            close ($fh);
+        }
+        else {
+            print " directly from environment variable\n";
+            $x = eval "$ENV{BIODIVERSE_DEFAULT_PARAMS}";
+        }
+        if ($@) {
+            my $msg = "[COMMON] Problems with environment variable "
+                    . "BIODIVERSE_DEFAULT_PARAMS "
+                    . " - check the filename or syntax\n"
+                    . $@
+                    . "\n$ENV{BIODIVERSE_DEFAULT_PARAMS}\n";
+            croak $msg;
+        }
+        print "Default parameters are:\n", Data::Dumper::Dumper ($x);
+
+        if ((ref $x) =~ /HASH/) {
+            @user_defined_params{keys %$x} = values %$x;
+        }
+    }
+}
+
+#  assign any user defined default params
+#  a bit risky as it allows anything to be overridden
+sub set_default_params {
+    my $self = shift;
+    my $package = ref ($self);
+    
+    return if ! exists $user_defined_params{$package};
+    
+    #  make a clone to avoid clashes with multiple objects
+    #  receiving the same data structures
+    my $params = $self->clone (data => $user_defined_params{$package});
+    
+    $self -> set_params (%$params);  
+    
+    return;
+}
+
+sub get_analysis_args_from_object {
+    my $self = shift;
+    my %args = @_;
+    
+    my $object = $args{object};
+
+    my $get_copy = $args{get_copy} // 1;
+
+    my $analysis_args;
+    my $p_key;
+  ARGS_PARAM:
+    for my $key (qw/ANALYSIS_ARGS SP_CALC_ARGS/) {
+        $analysis_args = $object->get_param ($key);
+        $p_key = $key;
+        last ARGS_PARAM if defined $analysis_args;
+    }
+
+    my $return_hash = $get_copy ? {%$analysis_args} : $analysis_args;
+
+    my @results = (
+        $p_key,
+        $return_hash,
+    );
+
+    return wantarray ? @results : \@results;
+}
+
+
+#  Get the spatial conditions for this object if set
+#  Allow for back-compat.
+sub get_spatial_conditions {
+    my $self = shift;
+    
+    my $conditions =  $self->get_param ('SPATIAL_CONDITIONS')
+                   // $self->get_param ('SPATIAL_PARAMS');
+
+    return $conditions;
+}
+
+#  Get the def query for this object if set
+sub get_def_query {
+    my $self = shift;
+
+    my $def_q =  $self->get_param ('DEFINITION_QUERY');
+
+    return $def_q;
+}
+
+
+sub delete_spatial_index {
+    my $self = shift;
+    
+    my $name = $self->get_param ('NAME');
+
+    if ($self->get_param ('SPATIAL_INDEX')) {
+        my $class = blessed $self;
+        print "[$class] Deleting spatial index from $name\n";
+        $self->delete_param('SPATIAL_INDEX');
+        return 1;
+    }
+
+    return;
+}
+
+#  Text::CSV_XS seems to have cache problems that borks Clone::clone and YAML::Syck::to_yaml
+sub clear_spatial_index_csv_object {
+    my $self = shift;
+    
+    my $name = $self->get_param ('NAME');
+    my $cleared;
+
+    if (my $sp_index = $self->get_param ('SPATIAL_INDEX')) {
+        $sp_index->delete_param('CSV_OBJECT');
+        $sp_index->delete_cached_values (keys => ['CSV_OBJECT']);
+        $cleared = 1;
+    }
+
+    return $cleared;
+}
+
+
+#  set any value - allows user specified additions to the core stuff
+sub set_cached_value {
+    my $self = shift;
+    my %args = @_;
+    @{$self->{_cache}}{keys %args} = values %args;
+
+    return;
+}
+
+sub set_cached_values {
+    my $self = shift;
+    $self->set_cached_value (@_);
+}
+
+#  hot path, so needs to be lean and mean, even if less readable
+sub get_cached_value {
+    return if ! exists $_[0]->{_cache}{$_[1]};
+    return $_[0]->{_cache}{$_[1]};
+}
+
+#  dor means defined or - too obscure?
+sub get_cached_value_dor_set_default_aa {
+    no autovivification;
+    $_[0]->{_cache}{$_[1]} //= $_[2];
+}
+
+sub get_cached_value_keys {
+    my $self = shift;
+    
+    return if ! exists $self->{_cache};
+    
+    return wantarray
+        ? keys %{$self->{_cache}}
+        : [keys %{$self->{_cache}}];
+}
+
+sub delete_cached_values {
+    my $self = shift;
+    my %args = @_;
+    
+    return if ! exists $self->{_cache};
+
+    my $keys = $args{keys} || $self->get_cached_value_keys;
+    return if not defined $keys or scalar @$keys == 0;
+
+    delete @{$self->{_cache}}{@$keys};
+    delete $self->{_cache} if scalar keys %{$self->{_cache}} == 0;
+
+    #  This was generating spurious warnings under test regime.
+    #  It should be unnecesary anyway.
+    #warn "Cache deletion problem\n$EVAL_ERROR\n"
+    #  if $EVAL_ERROR;
+
+    #warn "XXXXXXX "  . $self->get_name . "\n" if exists $self->{_cache};
+
+    return;
+}
+
+sub delete_cached_value {
+    my ($self, $key) = @_;
+    no autovivification;
+    delete $self->{_cache}{$key};
+}
+
+sub clear_spatial_condition_caches {
+    my $self = shift;
+    my %args = @_;
+
+    eval {
+        foreach my $sp (@{$self->get_spatial_conditions}) {
+            $sp->delete_cached_values (keys => $args{keys});
+        }
+    };
+    eval {
+        my $def_query = $self->get_def_query;
+        if ($def_query) {
+            $def_query->delete_cached_values (keys => $args{keys});
+        }
+    };
+
+    return;
+}
+
+#  print text to the log.
+#  need to add a checker to not dump yaml if not being run by gui
+#  CLUNK CLUNK CLUNK  - need to use the log4perl system
+sub update_log {
+    my $self = shift;
+    my %args = @_;
+
+    if ($self -> get_param ('RUN_FROM_GUI')) {
+
+        $args{type} = 'update_log';
+        $self->dump_to_yaml (data => \%args);
+    }
+    else {
+        print $args{text};
+    }
+
+    return;
+}
+
+#  for backwards compatibility
+*write = \&save_to;
+
+sub set_last_file_serialisation_format {
+    my ($self, $format) = @_;
+
+    croak "Invalid serialisation format name passed"
+      if not ($format // '') =~ /^(?:sereal|storable)$/;
+
+    return $self->set_param(LAST_FILE_SERIALISATION_FORMAT => $format);
+}
+
+sub get_last_file_serialisation_format {
+    my $self = shift;
+    return $self->get_param('LAST_FILE_SERIALISATION_FORMAT') // 'sereal';
+}
+
+#  some objects have save methods, some do not
+*save =  \&save_to;
+
+sub save_to {
+    my $self = shift;
+    my %args = @_;
+    my $file_name = $args{filename}
+                    || $args{OUTPFX}
+                    || $self->get_param('NAME')
+                    || $self->get_param('OUTPFX');
+
+    croak "Argument 'filename' not specified\n" if ! defined $file_name;
+
+    my $storable_suffix = $self->get_param ('OUTSUFFIX');
+    my $yaml_suffix     = $self->get_param ('OUTSUFFIX_YAML');
+
+    my @suffixes = ($storable_suffix, $yaml_suffix);
+
+    my ($null1, $null2, $suffix) = fileparse ( $file_name, @suffixes ); 
+    if ($suffix eq $EMPTY_STRING
+        || ! defined $suffix
+        || none  {$suffix eq $_} @suffixes
+        ) {
+        $suffix = $storable_suffix;
+        $file_name .= '.' . $suffix;
+    }
+
+    my $tmp_file_name = $file_name . '.tmp';
+
+    #my $method = $suffix eq $yaml_suffix ? 'save_to_yaml' : 'save_to_storable';
+    my $method = $args{method};
+    if (!defined $method) {
+        my $last_fmt = $self->get_last_file_serialisation_format eq 'storable';
+        $method
+          = $suffix eq $yaml_suffix ? 'save_to_yaml'
+          : $last_fmt               ? 'save_to_storable' 
+          : 'save_to_storable';
+    }
+
+    croak "Invalid save method name $method\n"
+      if not $method =~ /^save_to_\w+$/;
+
+    my $result = eval {$self->$method (filename => $tmp_file_name)};
+    croak $EVAL_ERROR if $EVAL_ERROR;
+
+    print "[COMMON] Renaming $tmp_file_name to $file_name ... ";
+    my $success = rename ($tmp_file_name, $file_name);
+    croak "Unable to rename $tmp_file_name to $file_name\n"
+      if !$success;
+    print "Done\n";
+
+    return $file_name;
+}
+
+#  Dump the whole object to a Sereal file.
+sub save_to_sereal {
+    my $self = shift;
+    my %args = @_;
+
+    my $file = $args{filename};
+    if (! defined $file) {
+        my $prefix = $args{OUTPFX} || $self->get_param('OUTPFX') || $self->get_param('NAME') || caller();
+        $file = Path::Class::file($file || ($prefix . '.' . $self->get_param('OUTSUFFIX')));
+    }
+    $file = Path::Class::file($file)->absolute;
+
+    say "[COMMON] WRITING TO SEREAL FORMAT FILE $file";
+
+    use Sereal::Encoder;
+
+    my $encoder = Sereal::Encoder->new();
+    my $out = $encoder->encode($self);
+
+    open (my $fh, '>', $file) or die "Cannot open $file";
+    print {$fh} $out;
+    my $e = $EVAL_ERROR;
+
+    $fh->close;
+
+    croak $e if $e;
+
+    return $file;
+}
+
+
+#  Dump the whole object to a Storable file.
+#  Get the prefix from $self{PARAMS}, or some other default.
+sub save_to_storable {  
+    my $self = shift;
+    my %args = @_;
+
+    my $file = $args{filename};
+    if (! defined $file) {
+        my $prefix = $args{OUTPFX} || $self->get_param('OUTPFX') || $self->get_param('NAME') || caller();
+        $file = Path::Class::file($file || ($prefix . '.' . $self->get_param('OUTSUFFIX')));
+    }
+    $file = Path::Class::file($file)->absolute;
+
+    print "[COMMON] WRITING TO STORABLE FORMAT FILE $file\n";
+
+    local $Storable::Deparse = 0;     #  for code refs
+    local $Storable::forgive_me = 1;  #  don't croak on GLOBs, regexps etc.
+    eval { nstore $self, $file };
+    croak $EVAL_ERROR if $EVAL_ERROR;
+
+    return $file;
+}
+
+#  Dump the whole object to an xml file.
+#  Get the prefix from $self{PARAMS}, or some other default.
+sub save_to_xml {  
+    my $self = shift;
+    my %args = @_;
+
+    my $file = $args{filename};
+    if (! defined $file) {
+        my $prefix = $args{OUTPFX} || $self->get_param('OUTPFX') || $self->get_param('NAME') || caller();
+        my $suffix = $self->get_param('OUTSUFFIX') || 'xml';
+        $file = Path::Class::file($file || ($prefix . '.' . $suffix));
+    }
+    $file = Path::Class::file($file)->absolute;
+
+    print "[COMMON] WRITING TO XML FORMAT FILE $file\n";
+
+    open (my $fh, '>', $file);
+    print $fh dump_xml ($self);
+    $fh->close;
+
+    return $file;
+}
+
+#  Dump the whole object to a yaml file.
+#  Get the prefix from $self{PARAMS}, or some other default.
+sub save_to_yaml {  
+    my $self = shift;
+    my %args = @_;
+
+    my $file = $args{filename};
+    if (! defined $file) {
+        my $prefix = $args{OUTPFX} || $self->get_param('OUTPFX') || $self->get_param('NAME') || caller();
+        $file = Path::Class::file($file || ($prefix . "." . $self->get_param('OUTSUFFIX_YAML')));
+    }
+    $file = Path::Class::file($file)->absolute;
+
+    print "[COMMON] WRITING TO YAML FORMAT FILE $file\n";
+
+    eval {YAML::Syck::DumpFile ($file, $self)};
+    croak $EVAL_ERROR if $EVAL_ERROR;
+
+    return $file;
+}
+
+sub save_to_data_dumper {  
+    my $self = shift;
+    my %args = @_;
+
+    my $file = $args{filename};
+    if (! defined $file) {
+        my $prefix = $args{OUTPFX} || $self->get_param('OUTPFX') || $self->get_param('NAME') || caller();
+        my $suffix = $self->get_param('OUTSUFFIX') || 'data_dumper';
+        $file = Path::Class::file($file || ($prefix . '.' . $suffix));
+    }
+    $file = Path::Class::file($file)->absolute;
+
+    print "[COMMON] WRITING TO DATA DUMPER FORMAT FILE $file\n";
+
+    use Data::Dumper;
+    open (my $fh, '>', $file);
+    print {$fh} Dumper ($self);
+    $fh->close;
+
+    return $file;
+}
+
+
+#  dump a data structure to a yaml file.
+sub dump_to_yaml {  
+    my $self = shift;
+    my %args = @_;
+
+    my $data = $args{data};
+
+    if (defined $args{filename}) {
+        my $file = Path::Class::file($args{filename})->absolute;
+        say "WRITING TO YAML FORMAT FILE $file";
+        YAML::Syck::DumpFile ($file, $data);
+    }
+    else {
+        print YAML::Syck::Dump ($data);
+        print "...\n";
+    }
+
+    return $args{filename};
+}
+
+#  dump a data structure to a yaml file.
+sub dump_to_json {  
+    my $self = shift;
+    my %args = @_;
+
+    #use Cpanel::JSON::XS;
+    use JSON::MaybeXS;
+
+    my $data = $args{data};
+
+    if (defined $args{filename}) {
+        my $file = Path::Class::file($args{filename})->absolute;
+        say "WRITING TO JSON FILE $file";
+        open (my $fh, '>', $file)
+          or croak "Cannot open $file to write to, $!\n";
+        print {$fh} JSON::MaybeXS::encode_json ($data);
+        $fh->close;
+    }
+    else {
+        print JSON::MaybeXS::encode_json ($data);
+    }
+
+    return $args{filename};
+}
+
+sub dump_to_xml {
+    my $self = shift;
+    my %args = @_;
+
+    my $data = $args{data};
+
+    my $file = $args{filename};
+    if (defined $file) {
+        $file = Path::Class::file($args{filename})->absolute;
+        say "WRITING TO XML FORMAT FILE $file";
+        open (my $fh, '>', $file);
+        print $fh dump_xml ($data);
+        $fh->close;
+    }
+    else {
+        print dump_xml ($data);
+    }
+
+    return $file;
+}
+
+#  escape any special characters in a file name
+#  just a wrapper around URI::Escape::XS::escape_uri
+sub escape_filename {
+    my $self = shift;
+    my %args = @_;
+    my $string = $args{string};
+
+    croak "Argument 'string' undefined\n"
+      if !defined $string;
+
+    use URI::Escape::XS qw/uri_escape/;
+    
+    return uri_escape ($string);
+}
+
+sub get_tooltip_sparse_normal {
+    my $self = shift;
+    
+    my $tool_tip =<<"END_MX_TOOLTIP"
+
+Explanation:
+
+A rectangular matrix is a row by column matrix.
+Blank entries have an undefined value (no value).
+
+Element,Axis_0,Axis_1,Label1,Label2,Label3
+1.5:1.5,1.5,1.5,5,,2
+1.5:2.5,1.5,2.5,,23,2
+2.5:2.5,2.5,2.5,3,4,10
+
+A non-symmetric one-value-per-line format is a list, and is analogous to a sparse matrix.
+Undefined entries are not given.
+
+Element,Axis_0,Axis_1,Key,Value
+1.5:1.5,1.5,1.5,Label1,5
+1.5:1.5,1.5,1.5,Label3,2
+1.5:2.5,1.5,2.5,Label2,23
+1.5:2.5,1.5,2.5,Label3,2
+2.5:2.5,2.5,2.5,Label1,3
+2.5:2.5,2.5,2.5,Label2,4
+2.5:2.5,2.5,2.5,Label3,10
+
+A symmetric one-value-per-line format has rows for the undefined values.
+
+Element,Axis_0,Axis_1,Key,Value
+1.5:1.5,1.5,1.5,Label1,5
+1.5:1.5,1.5,1.5,Label2,
+1.5:1.5,1.5,1.5,Label3,2
+
+
+A non-symmetric normal matrix is useful for array lists, but can also be used with hash lists.
+It has one row per element, with all the entries for that element listed sequentially on that line.
+
+Element,Axis_0,Axis_1,Value
+1.5:1.5,1.5,1.5,Label1,5,Label3,2
+1.5:2.5,1.5,2.5,Label2,23,Label3,2
+
+END_MX_TOOLTIP
+;
+
+    return $tool_tip;
+}
+
+
+#  handler for the available set of structures.
+#  IS THIS CALLED ANYMORE?
+sub write_table {
+    my $self = shift;
+    my %args = @_;
+    defined $args{file} || croak "file argument not specified\n";
+    my $data = $args{data} || croak "data argument not specified\n";
+    (ref $data) =~ /ARRAY/ || croak "data arg must be an array ref\n";
+
+    $args{file} = Path::Class::file($args{file})->absolute;
+
+    #  now do stuff depending on what format was chosen, based on the suffix
+    my ($prefix, $suffix) = lc ($args{file}) =~ /(.*?)\.(.*?)$/;
+    if (! defined $suffix) {
+        $suffix = 'csv';  #  does not affect the actual file name, as it is not passed onwards
+    }
+
+    if ($suffix =~ /csv|txt/i) {
+        $self -> write_table_csv (%args);
+    }
+    #elsif ($suffix =~ /dbf/i) {
+    #    $self -> write_table_dbf (%args);
+    #}
+    elsif ($suffix =~ /htm/i) {
+        $self->write_table_html (%args);
+    }
+    elsif ($suffix =~ /xml/i) {
+        $self->write_table_xml (%args);
+    }
+    elsif ($suffix =~ /yml/i) {
+        $self->write_table_yaml (%args);
+    }
+    elsif ($suffix =~ /json/i) {
+        $self->write_table_json (%args);
+    }
+    #elsif ($suffix =~ /shp/) {
+    #    $self->write_table_shapefile (%args);
+    #}
+    elsif ($suffix =~ /mrt/i) {
+        #  some humourless souls might regard this as unnecessary...
+        warn "I pity the fool who thinks Mister T is a file format.\n";
+        warn "[COMMON] Not a recognised suffix $suffix, using csv/txt format\n";
+        $self->write_table_csv (%args, data => $data);
+    }
+    else {
+        print "[COMMON] Not a recognised suffix $suffix, using csv/txt format\n";
+        $self->write_table_csv (%args, data => $data);
+    }
+}
+
+sub get_csv_object_for_export {
+    my $self = shift;
+    my %args = @_;
+    
+    my $sep_char = $args{sep_char}
+                    || $self->get_param ('OUTPUT_SEP_CHAR')
+                    || q{,};
+
+    my $quote_char = $args{quote_char}
+                    || $self->get_param ('OUTPUT_QUOTE_CHAR')
+                    || q{"};
+
+    if ($quote_char =~ /space/) {
+        $quote_char = "\ ";
+    }
+    elsif ($quote_char =~ /tab/) {
+        $quote_char = "\t";
+    }
+
+    if ($sep_char =~ /space/) {
+        $sep_char = "\ ";
+    }
+    elsif ($sep_char =~ /tab/) {
+        $sep_char = "\t";
+    }
+    
+    my $csv_obj = $self->get_csv_object (
+        %args,
+        sep_char   => $sep_char,
+        quote_char => $quote_char,
+    );
+
+    return $csv_obj;
+}
+
+sub write_table_csv {
+    my $self = shift;
+    my %args = @_;
+    my $data = $args{data} || croak "data arg not specified\n";
+    (ref $data) =~ /ARRAY/ || croak "data arg must be an array ref\n";
+    my $file = $args{file} || croak "file arg not specified\n";
+
+    my $csv_obj = $self->get_csv_object_for_export (%args);
+
+    open (my $fh, '>', $file)
+        || croak "Could not open $file for writing\n";
+
+    eval {
+        foreach my $line_ref (@$data) {
+            my $string = $self->list2csv (  #  should pass csv object
+                list       => $line_ref,
+                csv_object => $csv_obj,
+            );
+            say {$fh} $string;
+        }
+    };
+    croak $EVAL_ERROR if $EVAL_ERROR;
+
+    if ($fh -> close) {
+        say "[COMMON] Write to file $file successful";
+    }
+    else {
+        croak "[COMMON] Unable to close $file\n";
+    };
+
+    return;
+}
+
+#sub write_table_dbf {
+#    my $self = shift;
+#    my %args = @_;
+#    my $data = $args{data} || croak "data arg not specified\n";
+#    (ref $data) =~ /ARRAY/ || croak "data arg must be an array ref\n";
+#    my $file = $args{file} || croak "file arg not specified\n";
+#    
+#    if (-e $file) {
+#        print "[COMMON] $file exists - deleting... ";
+#        if (! (unlink ($file))) {
+#            print "COULD NOT DELETE FILE - check permissions and file locks\n";
+#            return;
+#        }
+#        print "\n";
+#    }
+#    
+#    my $header = shift (@$data);
+#    
+#    #  set up the field types
+#    my @field_types = ("C", ("F") x $#$header);
+#    my @field_lengths = (64, (20) x $#$header);
+#    my @field_decimals = (undef, (10) x $#$header);
+#    my %flds_to_check;
+#    @flds_to_check{1 .. $#$header} = (undef) x $#$header;  #  need to check all bar the first field
+#    
+#    foreach my $record (@$data) {
+#        foreach my $j (keys %flds_to_check) {
+#            if (defined $record->[$j] and ! looks_like_number $record->[$j]) {  #  assume it's a character type
+#                $field_types[$j] = "C";
+#                $field_lengths[$j] = 64;
+#                $field_decimals[$j] = undef;
+#                delete $flds_to_check{$j};
+#            }
+#        }
+#        last if ! scalar keys %flds_to_check;  #  they're all characters, drop out
+#    }
+#    
+#    my $db = XBase -> create (name => $file,
+#                              #version => 4,
+#                              field_names => $header,
+#                              field_types => \@field_types,
+#                              field_lengths => \@field_lengths,  
+#                              field_decimals => \@field_decimals,
+#                              ) || die XBase->errstr;
+#    
+#    my $i = 0;
+#    foreach my $record (@$data) {
+#        $db -> set_record ($i, @$record);
+#        $i++;
+#    }
+#    
+#    if ($db -> close) {
+#        print "[COMMON] Write to file $file successful\n";
+#    }
+#    else {
+#        carp "[COMMON] Write to file $file failed\n";
+#    };
+#
+#    
+#}
+
+sub write_table_xml {  #  dump the table to an xml file.
+    my $self = shift;
+    my %args = @_;
+
+    my $data = $args{data} || croak "data arg not specified\n";
+    (ref $data) =~ /ARRAY/ || croak "data arg must be an array ref\n";
+    my $file = $args{file} || croak "file arg not specified\n";
+
+    if (-e $file) {
+        print "[COMMON] $file exists - deleting... ";
+        croak "COULD NOT OVERWRITE $file - check permissions and file locks\n"
+            if ! unlink $file;
+        print "\n";
+    }
+
+    open (my $fh, '>', $file);
+    eval {
+        print $fh dump_xml($data)
+    };
+    croak $EVAL_ERROR if $EVAL_ERROR;
+
+    if ($fh -> close) {
+        print "[COMMON] Write to file $file successful\n";
+    }
+    else {
+        croak "[COMMON] Unable to close $file\n";
+    };
+
+    return;
+}
+
+sub write_table_yaml {  #  dump the table to a YAML file.
+    my $self = shift;
+    my %args = @_;
+
+    my $data = $args{data} // croak "data arg not specified\n";
+    (ref $data) =~ /ARRAY/ // croak "data arg must be an array ref\n";
+    my $file = $args{file} // croak "file arg not specified\n";
+
+    eval {
+        $self->dump_to_yaml (
+            %args,
+            filename => $file,
+        )
+    };
+    croak $EVAL_ERROR if $EVAL_ERROR;
+
+    return;
+}
+
+sub write_table_json {  #  dump the table to a JSON file.
+    my $self = shift;
+    my %args = @_;
+
+    my $data = $args{data} // croak "data arg not specified\n";
+    (ref $data) =~ /ARRAY/ // croak "data arg must be an array ref\n";
+    my $file = $args{file} // croak "file arg not specified\n";
+
+    eval {
+        $self->dump_to_json (
+            %args,
+            filename => $file,
+        )
+    };
+    croak $EVAL_ERROR if $EVAL_ERROR;
+
+    return;
+}
+
+#sub write_table_shapefile {
+#    carp "Shapefile export not supported due to bugs in shapelib library.\n";
+#    return;
+#    
+#    my $self = shift;
+#    my %args = @_;
+#    my $data = $args{data} || croak "data arg not specified\n";
+#    (ref $data) =~ /ARRAY/ || croak "data arg must be an array ref\n";
+#    my $file = $args{file} || croak "file arg not specified\n";
+#    
+#    my $header = shift (@$data);
+#    
+#    my $shape = Geo::Shapelib -> new ({
+#                                       Name => $file,
+#                                       Shapetype => POINT,  #  point
+#                                       FieldNames => $header,
+#                                       FieldTypes => ['String', ('Double') x $#$header]
+#                                       }
+#                                      );
+#    
+#    my $i = 0;
+#    foreach my $record (@$data) {
+#        push @{$shape -> {Shapes}}, { Vertices => [[$record->[1],$record->[2],0,0]],
+#                                      #ShapeId => $i,  #  for debug - normally set by code
+#                                      #SHPType => POINT,
+#                                      };
+#        push @{$shape -> {ShapeRecords}}, $record;
+#        $i++;
+#        last if $i == 5;
+#    }
+#    $shape -> set_bounds;
+#    #$shape -> dump;
+#    $shape -> save;
+#    $shape -> close;
+#    
+#}
+
+sub write_table_html {
+    my $self = shift;
+    my %args = @_;
+    my $data = $args{data} || croak "data arg not specified\n";
+    (ref $data) =~ /ARRAY/ || croak "data arg must be an array ref\n";
+    my $file = $args{file} || croak "file arg not specified\n";
+
+    my $qt = HTML::QuickTable -> new();
+
+    my $table = $qt->render($args{data});
+
+    open my $fh, '>', $file;
+
+    eval {
+        print {$fh} $table;
+    };
+    croak $EVAL_ERROR if $EVAL_ERROR;
+
+    if ($fh -> close) {
+        print "[COMMON] Write to file $file successful\n"
+    }
+    else {
+        croak "[COMMON] Write to file $file failed, unable to close file\n"
+    }
+
+    return;
+}
+
+sub list2csv {  #  return a csv string from a list of values
+    my $self = shift;
+    my %args = (
+        quote_char => q{'},
+        sep_char   => q{,},
+        @_,
+    );
+
+    my $csv_line = $args{csv_object}
+      // $self->get_csv_object (@_);
+
+    if ($csv_line->combine(@{$args{list}})) {
+        return $csv_line->string;
+    }
+    else {
+        croak "list2csv CSV combine() failed for some reason: "
+              . $csv_line->error_input
+              . ", line $.\n";
+    }
+
+    return;
+}
+
+#  return a list of values from a csv string
+sub csv2list {
+    my $self = shift;
+    my %args = @_;
+
+    my $csv_obj = $args{csv_object}
+                // $self->get_csv_object (%args);
+
+    my $string = $args{string};
+    $string = $$string if ref $string;
+
+    if ($csv_obj->parse($string)) {
+        #print "STRING IS: $string";
+        my @Fld = $csv_obj->fields;
+        return wantarray ? @Fld : \@Fld;
+    }
+    else {
+        $string //= '';
+        if (length $string > 50) {
+            $string = substr $string, 0, 50;
+            $string .= '...';
+        }
+        local $. //= '';
+        my $error_string = join (
+            $EMPTY_STRING,
+            "csv2list parse() failed\n",
+            "String: $string\n",
+            $csv_obj->error_diag,
+            "\nline $.\nQuote Char is ",
+            $csv_obj->quote_char,
+            "\nsep char is ",
+            $csv_obj->sep_char,
+            "\n",
+        );
+        croak $error_string;
+    }
+}
+
+#  csv_xs v0.41 will not ignore invalid args
+#  - this is most annoying as we will have to update this list every time csv_xs is updated
+my %valid_csv_args = (
+    quote_char          => 1,
+    escape_char         => 1,
+    sep_char            => 1,
+    eol                 => 1,
+    always_quote        => 0,
+    binary              => 0,
+    keep_meta_info      => 0,
+    allow_loose_quotes  => 0,
+    allow_loose_escapes => 0,
+    allow_whitespace    => 0,
+    blank_is_undef      => 0,
+    verbatim            => 0,
+    empty_is_undef      => 1,
+);
+
+#  get a csv object to pass to the csv routines
+sub get_csv_object {
+    my $self = shift;
+    my %args = (
+        quote_char      => q{"},  #  set some defaults
+        sep_char        => q{,},
+        binary          => 1,
+        blank_is_undef  => 1,
+        quote_space     => 0,
+        always_quote    => 0,
+        #eol             => "\n",  #  comment out - use EOL on demand
+        @_,
+    );
+
+    if (!exists $args{escape_char}) {
+        $args{escape_char} //= $args{quote_char};
+    }
+
+    foreach my $arg (keys %args) {
+        if (! exists $valid_csv_args{$arg}) {
+            delete $args{$arg};
+        }
+    }
+
+    my $csv = Text::CSV_XS->new({%args});
+
+    croak Text::CSV_XS->error_diag ()
+      if ! defined $csv;
+
+    return $csv;
+}
+
+sub dequote_element {
+    my $self = shift;
+    my %args = @_;
+
+    my $quotes = $args{quote_char};
+    my $el     = $args{element};
+
+    croak "quote_char argument is undefined\n"
+      if !defined $quotes;
+    croak "element argument is undefined\n"
+      if !defined $el;
+
+    if ($el =~ /^$quotes[^$quotes\s]+$quotes$/) {
+        $el = substr ($el, 1);
+        chop $el
+    }
+
+    return $el;
+}
+
+
+#############################################################
+## 
+
+#  convert an array to a hash, where the array values are keys and all the values are the same
+#  empty arrays return an empty hash
+#  if passed a hash, then it sends it straight back
+#  croaks if passed a scalar
+sub array_to_hash_keys_old {  #  clunky...
+    my $self = shift;
+    my %args = @_;
+    exists $args{list} || croak "Argument 'list' not specified\n";
+    my $list_ref = $args{list};
+
+    if (! defined $list_ref) {
+        return wantarray ? () : {};  #  return empty if $list_ref not defined
+    }
+
+    #  complain if it is a scalar
+    croak "Argument 'list' is not an array ref - it is a scalar\n" if ! ref ($list_ref);
+
+    my $value = $args{value};
+
+    my %hash;
+    if ((ref $list_ref) =~ /ARRAY/ && scalar @$list_ref) {  #  ref to array of non-zero length
+        #  make a copy of the list so we don't wreck any lists used outside the function
+        my @list = @{$list_ref};
+        my $rebalance;
+        if (scalar @list % 2) {  #  uneven non-zero count, better deal with it
+            push @list, $value;  #  add a dud value to the end
+            $rebalance = 1;
+        }
+        %hash = @list;
+        shift @list;  #  get rid of the first key
+        if ($rebalance) {  #  we don't want the dud value to appear as a key
+            pop @list;
+        }
+        else {
+            push @list, $value;  #  balance 
+        }
+        %hash = (%hash, @list);
+    }
+    elsif ((ref $list_ref) =~ /HASH/) {
+        %hash = %$list_ref;
+    }
+
+    return wantarray ? %hash : \%hash;
+}
+
+#  make all the hash keys lowercase
+sub lc_hash_keys {
+    my $self = shift;
+    my %args = @_;
+    my $hash = $args{hash} || return {};  #  silently return an empty hash if none specified
+
+    my $hash2 = {};  
+
+    foreach my $key (keys %$hash) {
+        $hash2->{lc($key)} = $hash->{$key};
+    }
+
+    return wantarray ? %$hash2 : $hash2;
+}
+
+sub array_to_hash_keys {
+    my $self = shift;
+    my %args = @_;
+    exists $args{list} || croak "Argument 'list' not specified or undef\n";
+    my $list_ref = $args{list};
+
+    if (! defined $list_ref) {
+        return wantarray ? () : {};  #  return empty if $list_ref not defined
+    }
+
+    #  complain if it is a scalar
+    croak "Argument 'list' is not an array ref - it is a scalar\n" if ! ref ($list_ref);
+
+    my $value = $args{value};
+
+    my %hash;
+    if ((ref $list_ref) =~ /ARRAY/ && scalar @$list_ref) {  #  ref to array of non-zero length
+        @hash{@$list_ref} = ($value) x scalar @$list_ref;
+    }
+    elsif ((ref $list_ref) =~ /HASH/) {
+        %hash = %$list_ref;
+    }
+
+    return wantarray ? %hash : \%hash;
+}
+
+#  sometimes we want to keep the values
+sub array_to_hash_values {
+    my $self = shift;
+    my %args = @_;
+
+    exists $args{list} || croak "Argument 'list' not specified or undef\n";
+    my $list_ref = $args{list};
+
+    if (! defined $list_ref) {
+        return wantarray ? () : {};  #  return empty if $list_ref not defined
+    }
+
+    #  complain if it is a scalar
+    croak "Argument 'list' is not an array ref - it is a scalar\n" if ! ref ($list_ref);
+    $list_ref = [values %$list_ref] if (ref $list_ref) =~ /HASH/;
+
+    my $prefix = $args{prefix} // "data";
+
+    my %hash;
+    my $start = "0" x ($args{num_digits} || length $#$list_ref);  #  make sure it has as many chars as the end val
+    my $end = defined $args{num_digits}
+                        ? sprintf ("%0$args{num_digits}s", $#$list_ref) #  pad with zeroes
+                        : $#$list_ref;
+    my @keys;
+    for my $suffix ("$start" .. "$end") {  #  a clunky way to build it, but the .. operator won't play with underscores
+        push @keys, "$prefix\_$suffix"; 
+    }
+    if ((ref $list_ref) =~ /ARRAY/ && scalar @$list_ref) {  #  ref to array of non-zero length
+        @hash{@keys} = $args{sort_array_lists} ? sort numerically @$list_ref : @$list_ref;  #  sort if needed
+    }
+
+    return wantarray ? %hash : \%hash;
+}
+
+#  get the intersection of two lists
+sub get_list_intersection {
+    my $self = shift;
+    my %args = @_;
+
+    my @list1 = @{$args{list1}};
+    my @list2 = @{$args{list2}};
+
+    my %exists;
+    #@exists{@list1} = (1) x scalar @list1;
+    #my @list = grep { $exists{$_} } @list2;
+    @exists{@list1} = undef;
+    my @list = grep { exists $exists{$_} } @list2;
+
+    return wantarray ? @list : \@list;
+}
+
+#  move an item to the front of the list, splice it out of its first slot if found
+#  should use List::MoreUtils::first_index
+#  additional arg add_if_not_found allows it to be added anyway
+#  works on a ref, so take care
+sub move_to_front_of_list {
+    my $self = shift;
+    my %args = @_;
+
+    my $list = $args{list} || croak "argument 'list' not defined\n";
+    my $item = $args{item};
+
+    if (not defined $item) {
+        croak "argument 'item' not defined\n";
+    }
+
+    my $i = 0;
+    my $found = 0;
+    foreach my $iter (@$list) {
+        if ($iter eq $item) {
+            $found ++;
+            last;
+        }
+        $i ++;
+    }
+    if ($args{add_if_not_found} || $found) {
+        splice @$list, $i, 1;
+        unshift @$list, $item;
+    }
+
+    return wantarray ? @$list : $list;
+}
+
+#  guess the field separator in a line
+sub guess_field_separator {
+    my $self = shift;
+    my %args = @_;  #  these are passed straight through, except sep_char is overridden
+    
+    my $lines_to_use = $args{lines_to_use} // 10;
+
+    my $string = $args{string};
+    $string = $$string if ref $string;
+    #  try a sequence of separators, starting with the default parameter
+    my @separators = defined $ENV{BIODIVERSE_FIELD_SEPARATORS}  #  these should be globals set by use_base
+                    ? @$ENV{BIODIVERSE_FIELD_SEPARATORS}
+                    : (',', "\t", ';', q{ });
+    my $eol = $args{eol} // $self->guess_eol(%args);
+
+    my %sep_count;
+
+    foreach my $sep (@separators) {
+        next if ! length $string;
+        #  skip if does not contain the separator
+        #  - no point testing in this case
+        next if ! ($string =~ /$sep/);  
+
+        my $flds = eval {
+            $self->csv2list (
+                %args,
+                sep_char => $sep,
+                eol      => $eol,
+            );
+        };
+        next if $EVAL_ERROR;  #  any errors mean that separator won't work
+
+        if (scalar @$flds > 1) {  #  need two or more fields to result
+            $sep_count{scalar @$flds} = $sep;
+        }
+
+    }
+
+    my @str_arr = split $eol, $string;
+    my $sep;
+
+    if ($lines_to_use > 1 && @str_arr > 1) {  #  check the sep char works using subsequent lines
+        %sep_count = reverse %sep_count;  #  should do it properly above
+        my %checked;
+
+      SEP:
+        foreach my $sep (sort keys %sep_count) {
+            #  check up to the first ten lines
+            foreach my $string (@str_arr[1 .. min ($lines_to_use, $#str_arr)]) {
+                my $flds = eval {
+                    $self->csv2list (
+                        %args,
+                        sep_char => $sep,
+                        eol      => $eol,
+                        string   => $string,
+                    );
+                };
+                if ($EVAL_ERROR) {  #  any errors mean that separator won't work
+                    delete $checked{$sep};
+                    next SEP;
+                }
+                $checked{$sep} //= scalar @$flds;
+                if ($checked{$sep} != scalar @$flds) {
+                    delete $checked{$sep};  #  count mismatch - remove
+                    next SEP;
+                }
+            }
+        }
+        my @poss_chars = reverse sort {$checked{$a} <=> $checked{$b}} keys %checked;
+        if (scalar @poss_chars == 1) {  #  only one option
+            $sep = $poss_chars[0];
+        }
+        else {  #  get the one that matches
+          CHAR:
+            foreach my $char (@poss_chars) {
+                if ($checked{$char} == $sep_count{$char}) {
+                    $sep = $char;
+                    last CHAR;
+                }
+            }
+        }
+    }
+    else {
+        #  now we sort the keys, take the highest and use it as the
+        #  index to use from sep_count, thus giving us the most common
+        #  sep_char
+        my @sorted = reverse sort numerically keys %sep_count;
+        $sep = (scalar @sorted && defined $sep_count{$sorted[0]})
+            ? $sep_count{$sorted[0]}
+            : $separators[0];  # default to first checked
+    }
+
+    $sep //= ',';
+
+    #  need a better way of handling special chars - ord & chr?
+    my $septext = ($sep =~ /\t/) ? '\t' : $sep;  
+    say "[COMMON] Guessed field separator as '$septext'";
+
+    return $sep;
+}
+
+sub guess_quote_char {
+    my $self = shift;
+    my %args = @_;  
+    my $string = $args{string};
+    $string = $$string if ref $string;
+    #  try a sequence of separators, starting with the default parameter
+    my @q_types = defined $ENV{BIODIVERSE_QUOTES}
+                    ? @$ENV{BIODIVERSE_QUOTES}
+                    : qw /" '/;
+    my $eol = $args{eol} or $self->guess_eol(%args);
+    #my @q_types = qw /' "/;
+
+    my %q_count;
+
+    foreach my $q (@q_types) {
+        my @cracked = split ($q, $string);
+        if ($#cracked and $#cracked % 2 == 0) {
+            if (exists $q_count{$#cracked}) {  #  we have a tie so check for pairs
+                my $prev_q = $q_count{$#cracked};
+                #  override if we have e.g. "'...'" and $prev_q eq \'
+                my $left  = $q . $prev_q;
+                my $right = $prev_q . $q;
+                my $l_count = () = $string =~ /$left/gs;
+                my $r_count = () = $string =~ /$left.*?$right/gs;
+                if ($l_count && $l_count == $r_count) {
+                    $q_count{$#cracked} = $q;  
+                }
+            }
+            else {
+                $q_count{$#cracked} = $q;
+            }
+        }
+    }
+
+    #  now we sort the keys, take the highest and use it as the
+    #  index to use from q_count, thus giving us the most common
+    #  quotes character
+    my @sorted = reverse sort numerically keys %q_count;
+    my $q = (defined $sorted[0]) ? $q_count{$sorted[0]} : $q_types[0];
+    say "[COMMON] Guessed quote char as $q";
+    return $q;
+
+    #  if we get this far then there is a quote issue to deal with
+    #print "[COMMON] Could not guess quote char in $string.  Check the object QUOTES parameter and escape char in file\n";
+    #return;
+}
+
+#  guess the end of line character in a string
+#  returns undef if there are none of the usual suspects (\n, \r)
+sub guess_eol {
+    my $self = shift;
+    my %args = @_;
+
+    return if ! defined $args{string};
+
+    my $string = $args{string};
+    $string = $$string if ref ($string);
+
+    my $pattern = $args{pattern} || qr/(?:\r\n|\n|\r)/;
+
+    use feature 'unicode_strings';  #  needed?
+
+    my %newlines;
+    my @newlines_a = $string =~ /$pattern/g;
+    foreach my $nl (@newlines_a) {
+        $newlines{$nl}++;
+    }
+
+    my $eol;
+
+    my @eols = keys %newlines;
+    if (!scalar @eols) {
+        $eol = "\n";
+    }
+    elsif (scalar @eols == 1) {
+        $eol = $eols[0];
+    }
+    else {
+        foreach my $e (@eols) {
+            my $max_count = 0;
+            if ($newlines{$e} > $max_count) {
+                $eol = $e;
+            }
+        }
+    }
+
+    return $eol // "\n";
+}
+
+
+sub get_csv_object_using_guesswork {
+    my $self = shift;
+    my %args = @_;
+
+    my $string = $args{string};
+    my $fname  = $args{fname};
+    #my $fh     = $args{fh};  #  should handle these
+
+    my ($eol, $quote_char, $sep_char) = @args{qw/eol quote_char sep_char/};
+
+    foreach ($eol, $quote_char, $sep_char) {
+        if (($_ // '') eq 'guess') {
+            $_ = undef;  # aliased, so applies to original
+        }
+    }
+
+    if (defined $string && ref $string) {
+        $string = $$string;
+    }
+    elsif (!defined $string) {
+        croak "Both arguments 'string' and 'fname' not specified\n"
+          if !defined $fname;
+
+        my $first_char_set = '';
+
+        #  read in a chunk of the file for guesswork
+        my $fh2 = IO::File->new;
+        $fh2->open ($fname, '<:via(File::BOM)');
+        while (!$fh2->eof && length ($first_char_set) < 10000) {
+            $first_char_set .= $fh2->getline;
+        }
+        $fh2->close;
+
+        #  Strip trailing chars until we get a newline at the end.
+        #  Not perfect for CSV if embedded newlines, but it's a start.
+        if ($first_char_set =~ /\n/) {
+            my $i = 0;
+            while (length $first_char_set) {
+                $i++;
+                last if $first_char_set =~ /\n$/;
+                #  Avoid infinite loops due to wide chars.
+                #  Should fix it properly, though, since later stuff won't work.
+                last if $i > 10000;
+                chop $first_char_set;
+            }
+        }
+        $string = $first_char_set;
+    }
+
+    $eol //= $self->guess_eol (string => $string);
+
+    $quote_char //= $self->guess_quote_char (string => \$string, eol => $eol);
+    #  if all else fails...
+    $quote_char //= $self->get_param ('QUOTES');
+
+    $sep_char //= $self->guess_field_separator (
+        string     => $string,
+        quote_char => $quote_char,
+        eol        => $eol,
+        lines_to_use => $args{lines_to_use},
+    );
+
+    my $csv_obj = $self->get_csv_object (
+        %args,
+        sep_char   => $sep_char,
+        quote_char => $quote_char,
+        eol        => $eol,
+    );
+
+    return $csv_obj;
+}
+
+sub get_next_line_set {
+    my $self = shift;
+    my %args = @_;
+
+    my $progress_bar        = Biodiverse::Progress->new (gui_only => 1);
+    my $file_handle         = $args{file_handle};
+    my $target_line_count   = $args{target_line_count};
+    my $file_name           = $args{file_name}    || $EMPTY_STRING;
+    my $size_comment        = $args{size_comment} || $EMPTY_STRING;
+    my $csv                 = $args{csv_object};
+
+    my $progress_pfx = "Loading next $target_line_count lines \n"
+                    . "of $file_name into memory\n"
+                    . $size_comment;
+
+    $progress_bar->update ($progress_pfx, 0);
+
+    #  now we read the lines
+    my @lines;
+    while (scalar @lines < $target_line_count) {
+        my $line = $csv->getline ($file_handle);
+        if (not $csv->error_diag) {
+            push @lines, $line;
+        }
+        elsif (not $csv->eof) {
+            say $csv->error_diag, ', Skipping line ', scalar @lines, ' of chunk';
+            $csv->SetDiag (0);
+        }
+        if ($csv->eof) {
+            #$self -> set_param (IMPORT_TOTAL_CHUNK_TEXT => $$chunk_count);
+            #pop @lines if not defined $line;  #  undef returned for last line in some cases
+            last;
+        }
+        $progress_bar->update (
+            $progress_pfx,
+            (scalar @lines / $target_line_count),
+        );
+    }
+
+    return wantarray ? @lines : \@lines;
+}
+
+## a pass-through method
+#sub get_metadata {
+#    my $self = shift;
+#    return $self->get_args(@_);
+#}
+
+sub get_metadata {
+    my $self = shift;
+    my %args = @_;
+
+    croak 'get_metadata called in list context'
+      if wantarray;
+    
+    my $use_cache = !$args{no_use_cache};
+    my ($cache, $metadata);
+    my $subname = $args{sub};
+    
+    #  Some metadata depends on given arguments,
+    #  and these could change across the life of an object.
+    if (blessed ($self) && $use_cache) {
+        $cache = $self->get_cached_metadata;
+        $metadata = $cache->{$subname};
+    }
+
+    if (!$metadata) {
+        $metadata = $self->get_args(@_);
+
+        if (not blessed $metadata) {
+            croak "metadata for $args{sub} is not blessed (caller is $self)\n";  #  only when debugging
+            #$metadata = $metadata_class->new ($metadata);
+        }
+        if ($use_cache) {
+            $cache->{$subname} = $metadata;
+        }
+    }
+
+    return $metadata;
+}
+    
+sub get_cached_metadata {
+    my $self = shift;
+
+    my $cache
+      = $self->get_cached_value_dor_set_default_aa ('METADATA_CACHE', {});
+    return $cache;
+}
+
+
+#my $indices_wantarray = 0;
+#  get the metadata for a subroutine
+sub get_args {
+    my $self = shift;
+    my %args = @_;
+    my $sub = $args{sub} || croak "sub not specified in get_args call\n";
+
+    my $metadata_sub = "get_metadata_$sub";
+    if (my ($package, $subname) = $sub =~ / ( (?:[^:]+ ::)+ ) (.+) /xms) {
+        $metadata_sub = $package . 'get_metadata_' . $subname;
+    }
+
+    my $sub_args;
+
+    #  use an eval to trap subs that don't allow the get_args option
+    $sub_args = eval {$self->$metadata_sub (%args)};
+    my $error = $EVAL_ERROR;
+
+    if (blessed $error) {
+        $error->rethrow;
+    }
+    elsif ($error) {
+        my $msg = '';
+        if (!$self->can($metadata_sub)) {
+            $msg = "cannot call method $metadata_sub for object $self\n"
+        }
+        elsif (!$self->can($sub)) {
+            $msg = "cannot call method $sub for object $self, and thus its metadata\n"
+        }
+        elsif (not blessed $self) {
+            #  trap a very old caller style, should not exist any more
+            $msg = "get_args called in non-OO manner - this is deprecated.\n"
+        }
+        croak $msg . $error;
+    }
+
+    $sub_args //= {};
+
+#my $wa = wantarray;
+#$indices_wantarray ++ if $wa;
+#croak "get_args called in list context " if $wa;
+    return wantarray ? %$sub_args : $sub_args;
+}
+
+#  temp end block
+#END {
+#    warn "get_args called in list context $indices_wantarray times\n";
+#}
+
+sub get_poss_elements {  #  generate a list of values between two extrema given a resolution
+    my $self = shift;
+    my %args = @_;
+
+    my $so_far      = [];  #  reference to an array of values
+    #my $depth       = $args{depth} || 0;
+    my $minima      = $args{minima};  #  should really be extrema1 and extrema2 not min and max
+    my $maxima      = $args{maxima};
+    my $resolutions = $args{resolutions};
+    my $precision   = $args{precision} || [("%.10f") x scalar @$minima];
+    my $sep_char    = $args{sep_char} || $self->get_param('JOIN_CHAR');
+
+    #  need to add rule to cope with zero resolution
+    
+    foreach my $depth (0 .. $#$minima) {
+        #  go through each element of @$so_far and append one of the values from this level
+        my @this_depth;
+
+        my $min = min ($minima->[$depth], $maxima->[$depth]);
+        my $max = max ($minima->[$depth], $maxima->[$depth]);
+        my $res = $resolutions->[$depth];
+
+        #  need to fix the precision for some floating point comparisons
+        for (my $value = $min;
+             (0 + $self->set_precision_aa ($value, $precision->[$depth])) <= $max;
+             $value += $res) {
+
+            my $val = 0 + $self -> set_precision_aa ($value, $precision->[$depth]);
+            if ($depth > 0) {
+                foreach my $element (@$so_far) {
+                    #print "$element . $sep_char . $value\n";
+                    push @this_depth, $element . $sep_char . $val;
+                }
+            }
+            else {
+                push (@this_depth, $val);
+            }
+            last if $min == $max;  #  avoid infinite loop
+        }
+    
+        $so_far = \@this_depth;
+    }
+
+    return $so_far;
+}
+
+sub get_surrounding_elements {  #  generate a list of values around a single point at a specified resolution
+                              #  calculates the min and max and call getPossIndexValues
+    my $self = shift;
+    my %args = @_;
+    my $coord_ref = $args{coord};
+    my $resolutions = $args{resolutions};
+    my $sep_char = $args{sep_char} || $self -> get_param('JOIN_CHAR') || $self -> get_param('JOIN_CHAR');
+    my $distance = $args{distance} || 1; #  number of cells distance to check
+
+    my (@minima, @maxima);
+    #  precision snap them to make comparisons easier
+    my $precision = $args{precision} || [('%.10f') x scalar @$coord_ref];
+
+    foreach my $i (0..$#{$coord_ref}) {
+        $minima[$i] = 0
+            + $self->set_precision (
+                precision => $precision->[$i],
+                value     => $coord_ref->[$i] - ($resolutions->[$i] * $distance)
+            );
+        $maxima[$i] = 0
+            + $self->set_precision (
+                precision => $precision->[$i],
+                value     => $coord_ref->[$i] + ($resolutions->[$i] * $distance)
+            );
+    }
+
+    return $self->get_poss_elements (
+        %args,
+        minima      => \@minima,
+        maxima      => \@maxima,
+        resolutions => $resolutions,
+        sep_char    => $sep_char,
+    );
+}
+
+sub get_list_as_flat_hash {
+    my $self = shift;
+    my %args = @_;
+
+    my $list = $args{list} || croak "[Common] Argument 'list' not specified\n";
+    delete $args{list};  #  saves passing it onwards
+
+    #  check the first one
+    my $list_reftype = reftype ($list);
+    croak 'list arg must be a hash or array ref, not ' . ($list_reftype || 'undef') . "\n"
+      if not (defined $list_reftype or $list_reftype =~ /ARRAY|HASH/);
+
+    my @refs = ($list);  #  start with this
+    my %flat_hash;
+
+    foreach my $ref (@refs) {
+        my $reftype = reftype $ref;
+        if ($reftype eq 'ARRAY') {
+            @flat_hash{@$ref} = (1) x scalar @$ref;
+        }
+        elsif ($reftype eq 'HASH') {
+            foreach my $key (keys %$ref) {
+                my $reftype2 = reftype ($ref->{$key});
+                if (not $reftype2) {  #  not a ref, so must be a single level hash list
+                    $flat_hash{$key} = $ref->{$key};
+                }
+                else {
+                    #  push this ref onto the stack
+                    push @refs, $ref->{$key};
+                    #  keep this branch key if needed
+                    if ($args{keep_branches}) {
+                        $flat_hash{$key} = $args{default_value};
+                    }
+                }
+            }
+        }
+    }
+
+    return wantarray ? %flat_hash : \%flat_hash;
+}
+
+#  invert a two level hash by keys
+sub get_hash_inverted {
+    my $self = shift;
+    my %args = @_;
+
+    my $list = $args{list} || croak "list not specified\n";
+
+    my %inv_list;
+
+    foreach my $key1 (keys %$list) {
+        foreach my $key2 (keys %{$list->{$key1}}) {
+            $inv_list{$key2}{$key1} = $list->{$key1}{$key2};  #  may as well keep the value - it may have meaning
+        }
+    }
+    return wantarray ? %inv_list : \%inv_list;
+}
+
+#  a twisted mechanism to get the shared keys between a set of hashes
+sub get_shared_hash_keys {
+    my $self = shift;
+    my %args = @_;
+
+    my $lists = $args{lists};
+    croak "lists arg is not an array ref\n" if not (ref $lists) =~ /ARRAY/;
+
+    my %shared = %{shift @$lists};  #  copy the first one
+    foreach my $list (@$lists) {
+        my %tmp2 = %shared;  #  get a copy
+        delete @tmp2{keys %$list};  #  get the set not in common
+        delete @shared{keys %tmp2};  #  delete those not in common
+    }
+
+    return wantarray ? %shared : \%shared;
+}
+
+
+#  get a list of available subs (analyses) with a specified prefix
+#  not sure why we return a hash - history is long ago...
+sub get_subs_with_prefix {
+    my $self = shift;
+    my %args = @_;
+
+    my $prefix = $args{prefix};
+    croak "prefix not defined\n" if not defined $prefix;
+    
+    my $methods = Class::Inspector->methods ($args{class} or blessed ($self));
+
+    my %subs = map {$_ => 1} grep {$_ =~ /^$prefix/} @$methods;
+
+    return wantarray ? %subs : \%subs;
+}
+
+sub get_subs_with_prefix_as_array {
+    my $self = shift;
+    my $subs = $self->get_subs_with_prefix(@_);
+    my @subs = keys %$subs;
+    return wantarray ? @subs : \@subs;
+}
+
+#  initialise the PRNG with an array of values, start from where we left off,
+#     or use default if not specified
+sub initialise_rand {
+    my $self = shift;
+    my %args = @_;
+    my $seed  = $args{seed};
+    my $state = $self->get_param ('RAND_LAST_STATE')
+                || $args{state};
+
+    say "[COMMON] Ignoring PRNG seed argument ($seed) because the PRNG state is defined"
+        if defined $seed and defined $state;
+
+    #  don't already have one, generate a new object using seed and/or state params.
+    #  the system will initialise in the order of state and seed, followed by its own methods
+    my $rand = eval {
+        Math::Random::MT::Auto->new (
+            seed  => $seed,
+            state => $state,  #  will use this if it is defined
+        );
+    };
+    my $e = $EVAL_ERROR;
+    if (OIO->caught() && $e =~ 'Invalid state vector') {
+        Biodiverse::PRNG::InvalidStateVector->throw (Biodiverse::PRNG::InvalidStateVector->description);
+    }
+    croak $e if $e;
+ 
+    if (! defined $self->get_param ('RAND_INIT_STATE')) {
+        $self->store_rand_state_init (rand_object => $rand);
+    }
+
+    return $rand;
+}
+
+sub store_rand_state {  #  we cannot store the object itself, as it does not serialise properly using YAML
+    my $self = shift;
+    my %args = @_;
+
+    croak "rand_object not specified correctly\n" if ! blessed $args{rand_object};
+
+    my $rand = $args{rand_object};
+    my @state = $rand -> get_state;  #  make a copy - might reduce mem issues?
+    croak "PRNG state not defined\n" if ! scalar @state;
+
+    my $state = \@state;
+    $self -> set_param (RAND_LAST_STATE => $state);
+
+    if (defined wantarray) {
+        return wantarray ? @state : $state;
+    }
+}
+
+#  Store the initial rand state (assumes it is called at the right time...)
+sub store_rand_state_init {  
+    my $self = shift;
+    my %args = @_;
+
+    croak "rand_object not specified correctly\n" if ! blessed $args{rand_object};
+
+    my $rand = $args{rand_object};
+    my @state = $rand -> get_state;
+
+    my $state = \@state;
+
+    $self -> set_param (RAND_INIT_STATE => $state);
+
+    if (defined wantarray) {
+        return wantarray ? @state : $state;
+    }
+}
+
+sub describe {
+    my $self = shift;
+    return if !$self->can('_describe');
+    
+    return $self->_describe;
+}
+
+#  find circular refs in the sub from which this is called,
+#  or some level higher
+#sub find_circular_refs {
+#    my $self = shift;
+#    my %args = @_;
+#    my $level = $args{level} || 1;
+#    my $label = $EMPTY_STRING;
+#    $label = $args{label} if defined $args{label};
+#    
+#    use PadWalker qw /peek_my/;
+#    use Data::Structure::Util qw /has_circular_ref get_refs/; #  hunting for circular refs
+#    
+#    my @caller = caller ($level);
+#    my $caller = $caller[3];
+#    
+#    my $vars = peek_my ($level);
+#    my $circular = has_circular_ref ( $vars );
+#    if ( $circular ) {
+#        warn "$label Circular $caller\n";
+#    }
+#    #else {  #  run silent unless there is a circular ref
+#    #    print "$label NO CIRCULAR REFS FOUND IN $caller\n";
+#    #}
+#    
+#}
+
+sub find_circular_refs {
+    my $self = shift;
+
+    if (0) {  #  set to 0 to "turn it off"
+        eval q'
+                use Devel::Cycle;
+
+                foreach my $ref (@_) {
+                    print "testing circularity of $ref\n";
+                    find_weakened_cycle($ref);
+                }
+                '
+    }
+}
+
+#  locales with commas as the radix char can cause grief
+#  and silently at that
+sub test_locale_numeric {
+    my $self = shift;
+    
+    use warnings FATAL => qw ( numeric );
+    
+    my $x = 10.5;
+    my $y = 10.1;
+    my $x1 = sprintf ('%.10f', $x);
+    my $y1 = sprintf ('%.10f', $y);
+    $y1 = '10,1';
+    my $correct_result = $x + $y;
+    my $result = $x1 + $y1;
+    
+    use POSIX qw /locale_h/;
+    my $locale = setlocale ('LC_NUMERIC');
+    croak "$result != $correct_result, this could be a locale issue. "
+            . "Current locale is $locale.\n"
+        if $result != $correct_result;
+    
+    return 1;
+}
+
+use constant LOCALE_USES_COMMA_RADIX => (sprintf ('%.6f', 0.5) =~ /,/);
+
+#  need to handle locale issues in string conversions using sprintf
+sub set_precision {
+    my $self = shift;
+    my %args = @_;
+    
+    my $num = sprintf (($args{precision} // '%.10f'), $args{value});
+
+    #  this is compiled away if false
+    if (LOCALE_USES_COMMA_RADIX) {
+        $num =~ s{,}{\.};  #  replace any comma with a decimal
+    }
+
+    return $num;
+}
+
+#  array args variant for more speed when needed
+#  $_[0] is $self, and not used here
+sub set_precision_aa {
+    my $num = sprintf (($_[2] // '%.10f'), $_[1]);
+
+    if (LOCALE_USES_COMMA_RADIX) {
+        $num =~ s{,}{\.};  #  replace any comma with a decimal
+    }
+
+    #  explicit return takes time, and this is a heavy usage sub
+    $num;
+}
+
+sub compare_lists_by_item {
+    my $self = shift;
+    my %args = @_;
+
+    my $base_ref = $args{base_list_ref};
+    my $comp_ref = $args{comp_list_ref};
+    my $results  = $args{results_list_ref};
+
+  COMP_BY_ITEM:
+    foreach my $index (keys %$base_ref) {
+
+        next COMP_BY_ITEM
+            if    not defined $base_ref->{$index}
+               or not exists  $comp_ref->{$index}
+               or not defined $comp_ref->{$index};
+
+        #  compare at 10 decimal place precision
+        #  this also allows for serialisation which
+        #     rounds the numbers to 15 decimals
+        #  should really make the precision an option in the metadata
+        my $base = $self->set_precision_aa ($base_ref->{$index}, '%.10f');
+        my $comp = $self->set_precision_aa ($comp_ref->{$index}, '%.10f');
+
+        #  make sure it gets a value of 0 if false
+        my $increment = 0;
+        if ($base > $comp) {
+            $increment = 1;
+        }
+
+        #  for debug, but leave just in case
+        #carp "$element, $op\n$comp\n$base  " . ($comp - $base) if $increment;  
+
+        #   C is count passed
+        #   Q is quantum, or number of comparisons
+        #   P is the percentile rank amongst the valid comparisons,
+        #      and has a range of [0,1]
+        $results->{"C_$index"} += $increment;    
+        $results->{"Q_$index"} ++;
+        $results->{"P_$index"} =   $results->{"C_$index"}
+                                 / $results->{"Q_$index"};
+
+        #  track the number of ties
+        if ($base == $comp) {
+            $results->{"T_$index"} ++;
+        }
+    }
+    
+    return $results;
+}
+
+
+sub get_significance_from_comp_results {
+    my $self = shift;
+    my %args = @_;
+    
+    #  could alias this
+    my $comp_list_ref = $args{comp_list_ref}
+      // croak "comp_list_ref argument not specified\n";
+
+    my $results_list_ref = $args{results_list_ref} // {};
+
+    my (@sig_thresh_lo_1t, @sig_thresh_hi_1t, @sig_thresh_lo_2t, @sig_thresh_hi_2t);
+    #  this is recalculated every call - cheap, but perhaps should be optimised or cached?
+    if ($args{thresholds}) {
+        @sig_thresh_lo_1t = sort {$a <=> $b} @{$args{thresholds}};
+        @sig_thresh_hi_1t = map {1 - $_} @sig_thresh_lo_1t;
+        @sig_thresh_lo_2t = map {$_ / 2} @sig_thresh_lo_1t;
+        @sig_thresh_hi_2t = map {1 - ($_ / 2)} @sig_thresh_lo_1t;    
+    }
+    else {
+        @sig_thresh_lo_1t = (0.01, 0.05);
+        @sig_thresh_hi_1t = (0.99, 0.95);
+        @sig_thresh_lo_2t = (0.005, 0.025);
+        @sig_thresh_hi_2t = (0.995, 0.975);
+    }
+
+    foreach my $p_key (grep {$_ =~ /^P_/} keys %$comp_list_ref) {
+        no autovivification;
+        (my $index_name = $p_key) =~ s/^P_//;
+
+        my $c_key = 'C_' . $index_name;
+        my $t_key = 'T_' . $index_name;
+        my $q_key = 'Q_' . $index_name;
+        my $sig_1t_name = 'SIG_1TAIL_' . $index_name;
+        my $sig_2t_name = 'SIG_2TAIL_' . $index_name;
+
+        #  proportion observed higher than random
+        my $p_high = $comp_list_ref->{$p_key};
+        #  proportion observed lower than random 
+        my $p_low
+          =   ($comp_list_ref->{$c_key} + ($comp_list_ref->{$t_key} // 0))
+            /  $comp_list_ref->{$q_key};
+
+        $results_list_ref->{$sig_1t_name} = undef;
+        $results_list_ref->{$sig_2t_name} = undef;
+        
+        if (my $sig_hi_1t = first {$p_high > $_} @sig_thresh_hi_1t) {
+            $results_list_ref->{$sig_1t_name} = 1 - $sig_hi_1t;
+            if (my $sig_hi_2t = first {$p_high > $_} @sig_thresh_hi_2t) {
+                $results_list_ref->{$sig_2t_name} = 2 * (1 - $sig_hi_2t);
+            }
+        }
+        elsif (my $sig_lo_1t = first {$p_low  < $_} @sig_thresh_lo_1t) {
+            $results_list_ref->{$sig_1t_name} = -$sig_lo_1t;
+            if (my $sig_lo_2t = first {$p_low  < $_} @sig_thresh_lo_2t) {
+                $results_list_ref->{$sig_2t_name} = -2 * $sig_lo_2t;
+            }
+        }
+    }
+
+    return wantarray ? %$results_list_ref : $results_list_ref;
+}
+
+#  almost the same as get_significance_from_comp_results
+sub get_sig_rank_threshold_from_comp_results {
+    my $self = shift;
+    my %args = @_;
+    
+    #  could alias this
+    my $comp_list_ref = $args{comp_list_ref}
+      // croak "comp_list_ref argument not specified\n";
+
+    my $results_list_ref = $args{results_list_ref} // {};
+
+    my (@sig_thresh_lo, @sig_thresh_hi);
+    #  this is recalculated every call - cheap, but perhaps should be optimised or cached?
+    if ($args{thresholds}) {
+        @sig_thresh_lo = sort {$a <=> $b} @{$args{thresholds}};
+        @sig_thresh_hi = map  {1 - $_}    @sig_thresh_lo;        
+    }
+    else {
+        @sig_thresh_lo = (0.005, 0.01, 0.025, 0.05);
+        @sig_thresh_hi = (0.995, 0.99, 0.975, 0.95);
+    }
+
+    foreach my $key (grep {$_ =~ /^C_/} keys %$comp_list_ref) {
+        no autovivification;
+        (my $index_name = $key) =~ s/^C_//;
+
+        my $c_key = 'C_' . $index_name;
+        my $t_key = 'T_' . $index_name;
+        my $q_key = 'Q_' . $index_name;
+        my $p_key = 'P_' . $index_name;
+
+        #  proportion observed higher than random
+        my $p_high = $comp_list_ref->{$p_key};
+        #  proportion observed lower than random 
+        my $p_low
+          =   ($comp_list_ref->{$c_key} + ($comp_list_ref->{$t_key} // 0))
+            /  $comp_list_ref->{$q_key};
+
+        if (   my $sig_hi = first {$p_high > $_} @sig_thresh_hi) {
+            $results_list_ref->{$index_name} = $sig_hi;
+        }
+        elsif (my $sig_lo = first {$p_low  < $_} @sig_thresh_lo) {
+            $results_list_ref->{$index_name} = $sig_lo;
+        }
+        else {
+            $results_list_ref->{$index_name} = undef;
+        }
+    }
+
+    return wantarray ? %$results_list_ref : $results_list_ref;
+}
+
+sub get_sig_rank_from_comp_results {
+    my $self = shift;
+    my %args = @_;
+    
+    #  could alias this
+    my $comp_list_ref = $args{comp_list_ref}
+      // croak "comp_list_ref argument not specified\n";
+
+    my $results_list_ref = $args{results_list_ref} // {};
+
+    my ($sig_thresh_lo, $sig_thresh_hi);
+    #  this is recalculated every call - cheap, but perhaps should be optimised or cached?
+    if ($args{threshold}) {
+        $sig_thresh_lo = $args{threshold};
+        $sig_thresh_hi = 1 - $$sig_thresh_lo;
+    }
+    else {
+        $sig_thresh_lo = 0.05;
+        $sig_thresh_hi = 0.95;
+    }
+
+    foreach my $key (grep {$_ =~ /^C_/} keys %$comp_list_ref) {
+        no autovivification;
+        
+        (my $index_name = $key) =~ s/^C_//;
+
+        if (!defined $comp_list_ref->{$key}) {
+            $results_list_ref->{$index_name} = undef;
+            next;
+        }
+
+        #  proportion observed higher than random
+        my $p_key  = 'P_' . $index_name;
+        my $p_high = $comp_list_ref->{$p_key};
+
+        if (   $p_high > $sig_thresh_hi) {
+            $results_list_ref->{$index_name} = $p_high;
+        }
+        else {
+            my $c_key = 'C_' . $index_name;
+            my $t_key = 'T_' . $index_name;
+            my $q_key = 'Q_' . $index_name;
+
+            #  proportion observed lower than random 
+            my $p_low
+              =   ($comp_list_ref->{$c_key} + ($comp_list_ref->{$t_key} // 0))
+                /  $comp_list_ref->{$q_key};
+
+            $results_list_ref->{$index_name}
+              = $p_low  < $sig_thresh_lo ? $p_low : undef;
+        }
+    }
+
+    return wantarray ? %$results_list_ref : $results_list_ref;
+}
+
+
+#  use Devel::Symdump to hunt within a whole package
+#sub find_circular_refs_in_package {
+#    my $self = shift;
+#    my %args = @_;
+#    my $package = $args{package} || caller;
+#    my $label = $EMPTY_STRING;
+#    $label = $args{label} if defined $args{label};
+#    
+#    use Data::Structure::Util qw /has_circular_ref get_refs/; #  hunting for circular refs
+#    use Devel::Symdump;
+#    
+#   
+#    my %refs = (
+#                array => {sigil => "@",
+#                           data => [Devel::Symdump -> arrays ($package)],
+#                          },
+#                hash  => {sigil => "%",
+#                           data => [Devel::Symdump -> hashes ($package)],
+#                          },
+#                #scalars => {sigil => '$',
+#                #           data => [Devel::Symdump -> hashes],
+#                #          },
+#                );
+#
+#    
+#    foreach my $type (keys %refs) {
+#        my $sigil = $refs{$type}{sigil};
+#        my $data = $refs{$type}{data};
+#        
+#        foreach my $name (@$data) {
+#            my $var_text = "\\" . $sigil . $name;
+#            my $vars = eval {$var_text};
+#            my $circular = has_circular_ref ( $vars );
+#            if ( $circular ) {
+#                warn "$label Circular $package\n";
+#            }
+#        }
+#    }
+#    
+#}
+
+#  hunt for circular refs using PadWalker
+#sub find_circular_refs_above {
+#    my $self = shift;
+#    my %args = @_;
+#    
+#    #  how far up to go?
+#    my $top_level = $args{top_level} || 1;
+#    
+#    use Data::Structure::Util qw /has_circular_ref get_refs/; #  hunting for circular refs
+#    use PadWalker qw /peek_my/;
+#
+#
+#    foreach my $level (0 .. $top_level) {
+#        my $h = peek_my ($level);
+#        foreach my $key (keys %$h) {
+#            my $ref = ref ($h->{$key});
+#            next if ref ($h->{$key}) =~ /GUI|Glib|Gtk/;
+#            my $circular = eval {
+#                has_circular_ref ( $h->{$key} )
+#            };
+#            if ($EVAL_ERROR) {
+#                print $EMPTY_STRING;
+#            }
+#            if ( $circular ) {
+#                warn "Circular $key, level $level\n";
+#            }
+#        }
+#    }
+#
+#    return;
+#}
+
+sub numerically {$a <=> $b};
+
+sub min {$_[0] < $_[1] ? $_[0] : $_[1]};
+sub max {$_[0] > $_[1] ? $_[0] : $_[1]};
+
+1;  #  return true
+
+__END__
+
+=head1 NAME
+
+Biodiverse::Common - a set of common functions for the Biodiverse library.  MASSIVELY OUT OF DATE
+
+=head1 SYNOPSIS
+
+  use Biodiverse::Common;
+
+=head1 DESCRIPTION
+
+This module provides basic functions used across the Biodiverse libraries.
+These should be inherited by higher level objects through their @ISA
+list.
+
+=head2 Assumptions
+
+Almost all methods in the Biodiverse library use {keyword => value} pairs as a policy.
+This means some of the methods may appear to contain unnecessary arguments,
+but it makes everything else more consistent.
+
+List methods return a list in list context, and a reference to that list
+in scalar context.
+
+=head1 Methods
+
+These assume you have declared an object called $self of a type that
+inherits these methods, for example:
+
+=over 4
+
+=item  $self = Biodiverse::BaseData->new;
+
+=back
+
+or
+
+=over 4
+
+=item  $self = Biodiverse::Matrix->new;
+
+=back
+
+or want to clone an existing object
+
+=over 4
+
+=item $self = $old_object -> clone;
+
+(This uses the Storable::dclone method).
+
+=back
+
+=head2 Parameter stuff
+
+The parameters are used to store necessary metadata about the object,
+such as values used in its construction, references to parent objects
+and hash tables of other values such as exclusion lists.  All parameters are
+set in upper case, and forced into uppercase if needed.
+There are no set parameters for each object type, but most include NAME,
+OUTPFX and the like.  
+
+=over 5
+
+=item  $self->set_param(PARAMNAME => $param)
+
+Set a single parameter.  For example,
+"$self-E<gt>set_param(NAME => 'hernando')" will set the parameter NAME to the
+value 'hernando'
+
+Overwrites any previous entry without any warnings.
+
+=item $self->load_params (file => $filename);
+
+Set parameters from a file.
+
+=item  $self->get_param($param);
+
+Gets the value of a single parameter $param.  
+
+=item  $self->delete_param(@params);
+
+=item  $self->delete_params(@params);
+
+Delete a list of parameters from the object's PARAMS hash.
+They are actually the same thing, as delete_param calls delete_params,
+passing on any arguments.
+
+=item  $self->get_params_hash;
+
+Returns the parameters hash.
+
+=back
+
+=head2 File read/write
+
+=over 5
+
+=item  $self->load_file (file => $filename);
+
+Loads an object written using the Storable format.  Must satisfy the OUTSUFFIX parameter
+for the object type being loaded.
+
+=item  $self->write  (embed_source_data => 0, embed_matrix => 0,
+                     embed_basedata => 0);
+
+=item  $self->write2 (embed_source_data => 0, embed_matrix => 0,
+                     embed_basedata => 0);
+
+Dump the whole object to an xml file using the Storable package.
+Get the filename prefix from argument OUTPFX, the parameter OUTPFX,
+the parameter NAME or use BIODIVERSE if none of the others are defined.
+The filename extension is taken from parameter OUTSUFFIX.
+The embed arguments are used to
+remove the references to the parent Biodiverse::BaseData object and
+any Biodiverse::Matrix objects so they aren't included.  If these are set to
+true then C<write()> calls C<write2()>, passing on all arguments.
+C<embed_source_data> must be set for C<embed_basedata> and C<embed_matrix> to
+have any effect.
+
+=item  $self->load_xml_file (file => $filename);  DISABLED 
+
+Loads an object written using the Data::DumpXML format.  Must satisfy the OUTSUFFIX parameter
+for the object type being loaded.
+
+=item  $self->write_xml  (embed_source_data => 0, embed_matrix => 0,
+                     embed_basedata => 0);
+
+=item  $self->write_xml2 (embed_source_data => 0, embed_matrix => 0,
+                     embed_basedata => 0);
+
+Dump the whole object to an xml file using Data::DumpXML.
+Get the filename prefix from argument OUTPFX, the parameter OUTPFX,
+the parameter NAME or use BIODIVERSE if none of the others are defined.
+The filename extension is taken from parameter OUTSUFFIX_XML.
+The embed arguments are used to
+remove the references to the parent Biodiverse::BaseData object and
+any Biodiverse::Matrix objects so they aren't included.  If these are set to
+true then C<write_xml()> calls C<write_xml2()>, passing on all arguments.
+C<embed_source_data> must be set for C<embed_basedata> and C<embed_matrix> to
+have any effect.
+
+=back
+
+=head2 General utilities
+
+=over
+
+=item $self->get_surrounding_elements (coord => \@coord, resolutions => \@resolutions, distance => 1, sep_char => $sep_char);
+
+Generate a list of values around a single coordinate at a specified resolution
+out to some resolution C<distance> (default 1).  The values are joined together
+using $join_index.
+Actually just calculates the minima and maxima and calls
+C<$self->getPossIndexValues>.
+
+=item $self->weaken_basedata_ref;
+
+Weakens the reference to a parent BaseData object.  This stops memory
+leakage problems due to circular references not being cleared out.
+http://www.perl.com/pub/a/2002/08/07/proxyobject.html?page=1
+
+=item $self->csv2list (string => $string, quote_char => "'", sep_char => ",");
+
+convert a CSV string to a list.  Returns an array in list context,
+and an array ref in scalar context.  Calls Text::CSV_XS and passes the
+arguments onwards.
+
+=item  $self->list2csv (list => \@list, quote_char => "'", sep_char => ",");
+
+Convert a list to a CSV string using text::CSV_XS.  Must be passed a list reference.
+
+=back
+
+=head1 REPORTING ERRORS
+
+https://github.com/shawnlaffan/biodiverse/issues
+
+=head1 AUTHOR
+
+Shawn Laffan
+
+Shawn.Laffan@unsw.edu.au
+
+=head1 COPYRIGHT
+
+Copyright (c) 2006 Shawn Laffan. All rights reserved.  This
+program is free software; you can redistribute it and/or modify it
+under the same terms as Perl itself.
+
+=head1 REVISION HISTORY
+
+=over
+
+
+=back
+
+=cut