--- conflicted
+++ resolved
@@ -1,1184 +1,1180 @@
-=head1 GRID
-
-A component that displays a 2D matrix using GnomeCanvas
-
-=cut
-
-package Biodiverse::GUI::MatrixGrid;
-
-use 5.010;
-
-use strict;
-use warnings;
-use Data::Dumper;
-use Carp;
-use POSIX qw /floor/;
-use List::Util qw /min max/;
-
-our $VERSION = '0.99_008';
-
-use Gtk2;
-use Gnome2::Canvas;
-
-use Biodiverse::GUI::GUIManager;
-use Biodiverse::GUI::CellPopup;
-use Biodiverse::Progress;
-
-##########################################################
-# Rendering constants
-##########################################################
-use constant CELL_SIZE       => 10;    # Cell size (canvas units)
-use constant CIRCLE_DIAMETER => 5;
-
-use constant BORDER_SIZE   => 5;
-use constant LEGEND_WIDTH  => 20;
-
-use constant INDEX_VALUES  => 0;
-use constant INDEX_ELEMENT => 1;
-use constant INDEX_RECT    => 2;
-use constant INDEX_CROSS   => 3;
-use constant INDEX_CIRCLE  => 4;
-use constant INDEX_MINUS   => 5;
-
-use constant HOVER_CURSOR  => 'hand2';
-
-use constant HIGHLIGHT_COLOUR => Gtk2::Gdk::Color->new(255*257, 0, 0); # red
-use constant CELL_BLACK       => Gtk2::Gdk::Color->new(0, 0, 0);
-use constant CELL_WHITE       => Gtk2::Gdk::Color->new(255*257, 255*257, 255*257);
-#use constant CELL_COLOUR      => Gtk2::Gdk::Color->parse('#B3FFFF');
-use constant CELL_COLOUR      => Gtk2::Gdk::Color->parse('#FFFFFF');
-use constant OVERLAY_COLOUR   => Gtk2::Gdk::Color->parse('#001169');
-
-# Stiple for the selection-masking shape
-my $gray50_width  = 2;
-my $gray50_height = 2;
-my $gray50_bits   = pack "CC", 0x02, 0x01;
-
-##########################################################
-# Construction
-##########################################################
-
-sub new {
-    my $class = shift;
-    my %args  = @_;
-
-    my $frame   = $args{frame};
-    my $hscroll = $args{hscroll};
-    my $vscroll = $args{vscroll};
-
-    my $self = {
-        colours => 'Hue',
-        hue     => 0,      # default constant-hue red
-    }; 
-    bless $self, $class;
-
-    #  callbacks
-    $self->{hover_func}  = $args{hover_func};  # move mouse over a cell
-    $self->{select_func} = $args{select_func}; # click on a cell
-    $self->{grid_click_func} = $args{grid_click_func}; # click on a cell
-
-    # Make the canvas and hook it up
-    $self->{canvas} = Gnome2::Canvas->new();
-    $frame->add($self->{canvas});
-
-    $self->{canvas}->signal_connect_swapped (
-        size_allocate => \&on_size_allocate,
-        $self,
-    );
-
-    # Set up custom scrollbars due to flicker problems whilst panning..
-    $self->{hadjust} = Gtk2::Adjustment->new(0, 0, 1, 1, 1, 1);
-    $self->{vadjust} = Gtk2::Adjustment->new(0, 0, 1, 1, 1, 1);
-
-    $hscroll->set_adjustment( $self->{hadjust} );
-    $vscroll->set_adjustment( $self->{vadjust} );
-
-    $self->{hadjust}->signal_connect_swapped(
-        'value-changed',
-        \&on_scrollbars_scroll,
-        $self,
-    );
-    $self->{vadjust}->signal_connect_swapped(
-        'value-changed',
-        \&on_scrollbars_scroll,
-        $self,
-    );
-
-    $self->{canvas}->get_vadjustment->signal_connect_swapped(
-        'value-changed',
-        \&on_scroll,
-        $self,
-    );
-    $self->{canvas}->get_hadjustment->signal_connect_swapped(
-        'value-changed',
-        \&on_scroll,
-        $self,
-    );
-
-    # Set up canvas
-    $self->{canvas}->set_center_scroll_region(0);
-    $self->{canvas}->show;
-    #$self->{zoom_fit}  = 1;
-    $self->set_zoom_fit_flag(1);
-    $self->{dragging}  = 0;
-    $self->{selecting} = 0;
-
-    # Create background rectangle to receive mouse events for panning
-    my $rect = Gnome2::Canvas::Item->new (
-        $self->{canvas}->root,
-        'Gnome2::Canvas::Rect',
-        x1              => 0,
-        y1              => 0,
-        x2              => CELL_SIZE,
-        fill_color_gdk  => CELL_WHITE,
-        y2              => CELL_SIZE,
-    );
-
-    $rect->lower_to_bottom();
-    $self->{canvas}->root->signal_connect_swapped (
-        event => \&on_background_event,
-        $self,
-    );
-    $self->{back_rect} = $rect;
-
-    $self->show_legend;
-
-    $self->{drag_mode} = 'select';
-
-    return $self;
-}
-
-sub show_legend {
-    my $self = shift;
-    print "already have legend!\n" if $self->{legend};
-    
-    return if $self->{legend};
-
-    # Create legend
-    my $pixbuf = $self->make_legend_pixbuf;
-    $self->{legend} = Gnome2::Canvas::Item->new (
-        $self->{canvas}->root,
-        'Gnome2::Canvas::Pixbuf',
-        pixbuf              => $pixbuf,
-        'width_in_pixels'   => 1,
-        'height_in_pixels'  => 1,
-        'height-set'        => 1,
-        width               => LEGEND_WIDTH,
-    );
-    
-    $self->{legend}->raise_to_top();
-    $self->{back_rect}->lower_to_bottom();
-
-    $self->{marks}[0] = $self->make_mark('ne');
-    $self->{marks}[1] = $self->make_mark('e');
-    $self->{marks}[2] = $self->make_mark('e');
-    $self->{marks}[3] = $self->make_mark('se');
-    
-    return;
-}
-
-sub hide_legend {
-    my $self = shift;
-
-    if ($self->{legend}) {
-        $self->{legend}->destroy();
-        delete $self->{legend};
-
-        foreach my $i (0..3) {
-            $self->{marks}[$i]->destroy();
-        }
-    }
-    delete $self->{marks};
-    
-    return;
-}
-
-
-sub destroy {
-    my $self = shift;
-
-    #$self->{canvas}->hide();
-    print "[MatrixGrid] Trying to clean up canvas references\n";
-
-    if ($self->{legend}) {
-        $self->{legend}->destroy();
-        delete $self->{legend};
-
-        foreach my $i (0..3) {
-            $self->{marks}[$i]->destroy();
-        }
-    }
-
-    delete $self->{marks};
-
-    # Destroy cell groups
-    if ($self->{cells_group}) {
-        $self->{cells_group}->destroy();
-    }
-
-    delete $self->{hover_func}; #??? not sure if helps
-    delete $self->{select_func}; #??? not sure if helps
-    delete $self->{click_func}; #??? not sure if helps
-    
-    delete $self->{cells_group}; #!!!! Without this, GnomeCanvas __crashes__
-                                # Apparently, a reference cycle prevents it from being destroyed properly,
-                                # and a bug makes it repaint in a half-dead state
-    delete $self->{back_rect};
-    delete $self->{cells};
-
-    delete $self->{canvas};
-    
-    return;
-}
-
-
-##########################################################
-# Setting up the canvas
-##########################################################
-
-sub make_mark {
-    my $self = shift;
-    my $anchor = shift;
-    my $mark = Gnome2::Canvas::Item->new (
-        $self->{canvas}->root,
-        'Gnome2::Canvas::Text',
-        text           => q{},
-        anchor         => $anchor,
-        fill_color_gdk => CELL_BLACK,
-    );
-    $mark->raise_to_top();
-    return $mark;
-}
-
-sub make_legend_pixbuf {
-    my $self = shift;
-    my ($width, $height);
-    my @pixels;
-
-    # Make array of rgb values
-
-    if ($self->{colours} eq 'Hue') {
-        
-        ($width, $height) = (LEGEND_WIDTH, 180);
-
-        foreach my $row (0..($height - 1)) {
-            my @rgb = hsv_to_rgb($row, 1, 1);
-            push @pixels, (@rgb) x $width;
-        }
-
-    }
-    elsif ($self->{colours} eq 'Sat') {
-        
-        ($width, $height) = (LEGEND_WIDTH, 100);
-
-        foreach my $row (0..($height - 1)) {
-            my @rgb = hsv_to_rgb($self->{hue}, 1 - $row / 100.0, 1);
-            push @pixels, (@rgb) x $width;
-        }
-
-    }
-    else {
-        croak "Invalid colour system\n";
-    }
-
-
-    # Convert to low-level integers
-    my $data = pack "C*", @pixels;
-
-    my $pixbuf = Gtk2::Gdk::Pixbuf->new_from_data(
-        $data,       # the data.  this will be copied.
-        'rgb',       # only currently supported colorspace
-        0,           # true, because we do have alpha channel data
-        8,           # gdk-pixbuf currently allows only 8-bit samples
-        $width,      # width in pixels
-        $height,     # height in pixels
-        $width * 3,  # rowstride -- we have RGBA data, so it's four
-    );               #   bytes per pixel.
-
-    return $pixbuf;
-}
-
-##########################################################
-# Drawing stuff on the grid (mostly public)
-##########################################################
-
-# Draws a square matrix of specified length
-#
-sub draw_matrix {
-    my $self = shift;
-    my $side_length = shift;
-
-    $self->{cells} = {};
-
-    my ($cell_x, $cell_y, $width_pixels) = (10, 10, 0);
-
-    # Delete any old cells
-    if ($self->{cells_group}) {
-        $self->{cells_group}->destroy();
-    }
-
-    # Make group so we can transform everything together
-    my $cells_group = Gnome2::Canvas::Item->new (
-        $self->{canvas}->root,
-        'Gnome2::Canvas::Group',
-        x => 0,
-        y => 0,
-    );
-    
-    $self->{cells_group} = $cells_group;
-    $cells_group->lower_to_bottom();
-
-    my $progress_bar = Biodiverse::Progress->new(gui_only => 1);
-    my $progress = 0;
-    my $progress_count = 0;
-
-    # Draw left to right, top to bottom
-    for (my $y = 0; $y < $side_length; $y++) {
-        $progress = min ($y / $side_length, 1);
-        $progress = $self->set_precision (value => $progress, precision => '%.4f');
-        $progress_count ++;
-        my $progress_text = "Drawing matrix, $progress_count rows";
-
-        for (my $x = 0; $x < $side_length; $x++) {
-
-            $progress_bar->update ($progress_text, $progress);
- 
-            my $rect = Gnome2::Canvas::Item->new (
-                $cells_group,
-                'Gnome2::Canvas::Rect',
-                x1 =>  $x      * CELL_SIZE,
-                y1 =>  $y      * CELL_SIZE,
-                x2 => ($x + 1) * CELL_SIZE,
-                y2 => ($y + 1) * CELL_SIZE,
-
-                fill_color_gdk    => CELL_COLOUR,
-                outline_color_gdk => CELL_BLACK,
-                width_pixels      => $width_pixels,
-            );
-
-            $rect->signal_connect_swapped (event => \&on_event, $self);
-
-            $self->{cells}{$rect}[INDEX_ELEMENT] = [$x, $y];
-            $self->{cells}{$rect}[INDEX_RECT]    = $rect;
-        }
-    }
-
-    # Flip the y-axis (default has origin top-left with y going down)
-    # Add border
-    my $total_cells_X = $side_length;
-    my $total_cells_Y = $side_length;
-    my $width  = $total_cells_X * CELL_SIZE;
-    my $height = $total_cells_Y * CELL_SIZE;
-    $self->{width_units}  = $width  + 2 * BORDER_SIZE;
-    $self->{height_units} = $height + 4 * BORDER_SIZE;
-
-    $self->{total_x} = $side_length - 1;
-
-    # $cells_group->affine_absolute( [1, 0, 0, -1, BORDER_SIZE, $height + 2*BORDER_SIZE] );
-    
-    # Set visible region
-    $self->{canvas}->set_scroll_region(
-        0,
-        0,
-        $self->{width_units},
-        $self->{height_units},
-    );
-
-    # Update
-    $self->setup_scrollbars();
-    $self->resize_background_rect();
-    
-    return;
-}
-
-
-#  need to handle locale issues in string conversions using sprintf
-sub set_precision {
-    my $self = shift;
-    my %args = @_;
-    
-    my $num = sprintf ($args{precision}, $args{value});
-    $num =~ s{,}{\.};  #  replace any comma with a decimal
-    
-    return $num;
-}
-
-
-# Gives each rectangle a value determined by a callback
-#
-# value_func : (h , v ) -> value for colouring
-sub set_values {
-    my $self = shift;
-    my $value_func = shift;
-
-    my $progress_bar = Biodiverse::Progress->new(gui_only => 1);
-    my $progress = 0;
-    my $progress_count = 0;
-    my $progress_text = 'Updating sorted matrix cell values';
-
-    my $hash = $self->{cells};
-    my $indices;
-
-    my $total_count = scalar keys %$hash;
-
-    foreach my $rect (keys %$hash) {
-        $progress_count ++;
-        $progress = $progress_count / $total_count;
-
-        $progress_bar->update ($progress_text, $progress);
-
-        my $data = $hash->{$rect};
-
-        my $indices = $data->[INDEX_ELEMENT];
-        # the first argument to values_func refers to the horizontal row (ie: the y coord)
-        $data->[INDEX_VALUES] = $value_func->($indices->[1], $indices->[0]);
-    }
-    
-    return;
-}
-
-# Colours elements based on value in the given analysis (eg: Jaccard, REDUNDANCY,...)
-sub set_colouring {
-    my $self = shift;
-    my $min_value = shift;
-    my $max_value = shift;
-    my $colour_none = shift;
-
-    $self->{min} = $min_value;
-    $self->{max} = $max_value;
-
-    # Colour each cell
-    $self->colour_cells($colour_none);
-
-    # Set legend textbox markers
-    if ($self->{marks} and defined $min_value) {
-        my $marker_step = ($max_value - $min_value) / 3;
-        foreach my $i (0..3) {
-            my $text = sprintf ("%.4f", $min_value + $i * $marker_step); # round to 4 d.p.
-            $self->{marks}[3 - $i]->set( text => $text );
-        }
-    }
-    
-    return;
-}
-
-
-##########################################################
-# Highlighting rows/cols by masking the other ones
-##########################################################
-
-# PUBLIC #
-#
-sub highlight {
-    my $self = shift;
-    my $sel_rows = shift;
-    my $sel_cols = shift;
-
-    # Remove old mask
-    if ($self->{mask}) {
-        $self->{mask}->destroy;
-        $self->{mask} = undef;
-    }
-
-    my @mask_rects = $self->get_mask_rects($sel_rows, $sel_cols);
-    return if not @mask_rects; # if nothing to mask, return
-    
-    # Create a GnomeCanvasPathDef for all the regions we have to mask
-    my @paths;
-    my ($x, $y, $w, $h);
-
-    foreach my $rect (@mask_rects) {
-        my $pathdef = Gnome2::Canvas::PathDef->new;
-        ($x, $y, $w, $h) = ($rect->x, $rect->y, $rect->width, $rect->height);
-        #print "MASK RECT: ($x, $y) w=$w h=$h\n";
-
-        $pathdef->moveto($x, $y);
-        $pathdef->lineto($x + $w, $y);
-        $pathdef->lineto($x + $w, $y + $h);
-        $pathdef->lineto($x, $y + $h);
-        $pathdef->closepath();
-
-        push @paths, $pathdef;
-    }
-
-    # concatenate each region
-    #  mask and stipple need to use Cairo
-<<<<<<< HEAD
-    #  - see issue 480 https://code.google.com/p/biodiverse/issues/detail?id=480
-=======
-    #  - see issue 480 https://github.com/shawnlaffan/biodiverse/issues/480
->>>>>>> ef7f1385
-    my $mask_path    = Gnome2::Canvas::PathDef->concat(@paths);
-    my $mask_stipple = Gtk2::Gdk::Bitmap->create_from_data(
-        undef,
-        $gray50_bits,
-        $gray50_width,
-        $gray50_height,
-    );
-
-    $self->{mask} = Gnome2::Canvas::Item->new (
-        $self->{cells_group},
-        'Gnome2::Canvas::Shape',
-        #fill_color    => 'white',
-        #fill_stipple  => $mask_stipple,  #  off for now - issue 480
-        #fill_color_rgba => 0xFFFFFFFF,
-        outline_color => 'black',
-        width_pixels  => 0,
-    );
-
-    $self->{mask}->signal_connect_swapped (event => \&on_event, $self);
-    $self->{mask}->set_path_def($mask_path);
-
-    return;
-}
-
-# {all regions} - {selected cells}
-sub get_mask_rects {
-    my $self = shift;
-    my $sel_rows = shift;
-    my $sel_cols = shift;
-
-    my $total_lines = $self->{total_x} || 0;
-    my $side_length = $total_lines * CELL_SIZE + CELL_SIZE;
-    my $whole_matrix = Gtk2::Gdk::Rectangle->new(0, 0, $side_length, $side_length);
-
-    # Create regions for all selected rows and columns
-    my $row_reg = Gtk2::Gdk::Region->new;
-    my $col_reg = Gtk2::Gdk::Region->new;
-    my $rect;
-
-    foreach my $sel (@$sel_rows) {
-        $rect = Gtk2::Gdk::Rectangle->new(0, $sel * CELL_SIZE, $side_length, CELL_SIZE);
-        $row_reg->union_with_rect($rect);
-    }
-    foreach my $sel (@$sel_cols) {
-        $rect = Gtk2::Gdk::Rectangle->new($sel * CELL_SIZE, 0, CELL_SIZE, $side_length);
-        $col_reg->union_with_rect($rect);
-    }
-
-    # If no row/col selected, act as though everything is
-    if (not @$sel_rows) {
-        $row_reg->union_with_rect($whole_matrix);
-    }
-    if (not @$sel_cols) {
-        $col_reg->union_with_rect($whole_matrix);
-    }
-
-    # Intersect them - this makes the area we want highlighted
-    my $intersect_reg = $col_reg;
-    $intersect_reg->intersect($row_reg);
-
-    # Subtract highlighted area from the whole area - giving us the mask region
-    my $mask_reg = Gtk2::Gdk::Region->rectangle($whole_matrix);
-    $mask_reg->subtract($intersect_reg);
-
-    return $mask_reg->get_rectangles();
-}
-
-##########################################################
-# Colouring based on an analysis value
-##########################################################
-
-sub colour_cells {
-    my $self = shift;
-    my $colour_none = shift || CELL_WHITE;
-
-    my $progress_bar = Biodiverse::Progress->new(gui_only => 1);
-    my $progress = 0;
-    my $progress_count = 0;
-    my $progress_text = 'Colouring matrix cells';
-
-    my $hashref = $self->{cells};
-    my $total_count = scalar keys %$hashref;
-
-    foreach my $cell (values %$hashref) {
-        $progress_count ++;
-        $progress = $progress_count / $total_count;
-
-        $progress_bar->update ($progress_text, $progress);
-
-        my $val    = $cell->[INDEX_VALUES];
-        my $rect   = $cell->[INDEX_RECT];
-        my $colour = defined $val ? $self->get_colour($val, $self->{min}, $self->{max}) : $colour_none;
-        my $fill_colour = defined $val ? $colour : CELL_BLACK;
-
-        $rect->set('fill-color-gdk' => $colour, 'outline-color-gdk' => $fill_colour);
-    }
-
-    return;
-}
-
-sub get_colour {
-    my $self = shift;
-    
-    if ($self->{colours} eq "Hue") {
-        return $self->get_colour_hue(@_);
-    }
-    elsif ($self->{colours} eq "Sat") {
-        return $self->get_colour_saturation(@_);
-    }
-    else {
-        confess "Unknown colour system: " . $self->{colours} . "\n";
-    }
-    
-    return;
-}
-
-sub get_colour_hue {
-    my ($self, $val, $min, $max) = @_;
-    # We use the following system:
-    #   Linear interpolation between min...max
-    #   HUE goes from 180 to 0 as val goes from min to max
-    #   Saturation, Brightness are 1
-    #
-    my $hue;
-    if (! defined $max || ! defined $min) {
-        return Gtk2::Gdk::Color->new(0, 0, 0);
-    }
-    elsif ($max != $min) {
-        $hue = ($val - $min) / ($max - $min) * 180;
-    }
-    else {
-        $hue = 0;
-    }
-    
-    $hue = int(180 - $hue); # reverse 0..180 to 180..0 (this makes high values red)
-    
-    my ($r, $g, $b) = hsv_to_rgb($hue, 1, 1);
-    
-    return Gtk2::Gdk::Color->new($r*257, $g*257, $b*257);
-}
-
-sub get_colour_saturation {
-    my ($self, $val, $min, $max) = @_;
-    #   Linear interpolation between min...max
-    #   SATURATION goes from 0 to 1 as val goes from min to max
-    #   Hue is variable, Brightness 1
-    my $sat;
-    if (! defined $max || ! defined $min) {
-        return Gtk2::Gdk::Color->new(0, 0, 0);
-    }
-    elsif ($max != $min) {
-        $sat = ($val - $min) / ($max - $min);
-    }
-    else {
-        $sat = 1;
-    }
-    
-    my ($r, $g, $b) = hsv_to_rgb($self->{hue}, $sat, 1);
-    
-    return Gtk2::Gdk::Color->new($r*257, $g*257, $b*257);
-}
-
-# FROM http://blog.webkist.com/archives/000052.html
-# by Jacob Ehnmark
-sub hsv_to_rgb {
-  my($h, $s, $v) = @_;
-  $v = $v >= 1.0 ? 255 : $v * 256;
-
-  # Grey image.
-  return((int($v)) x 3) if ($s == 0);
-
-  $h /= 60;
-  my $i = int($h);
-  my $f = $h - int($i);
-  my $p = int($v * (1 - $s));
-  my $q = int($v * (1 - $s * $f));
-  my $t = int($v * (1 - $s * (1 - $f)));
-  $v = int($v);
-
-  if($i == 0) { return($v, $t, $p); }
-  elsif($i == 1) { return($q, $v, $p); }
-  elsif($i == 2) { return($p, $v, $t); }
-  elsif($i == 3) { return($p, $q, $v); }
-  elsif($i == 4) { return($t, $p, $v); }
-  else           { return($v, $p, $q); }
-}
-
-sub rgb_to_hsv {
-  my $var_r = $_[0] / 255;
-  my $var_g = $_[1] / 255;
-  my $var_b = $_[2] / 255;
-  my($var_max, $var_min) = maxmin($var_r, $var_g, $var_b);
-  my $del_max = $var_max - $var_min;
-
-  if($del_max) {
-    my $del_r = ((($var_max - $var_r) / 6) + ($del_max / 2)) / $del_max;
-    my $del_g = ((($var_max - $var_g) / 6) + ($del_max / 2)) / $del_max;
-    my $del_b = ((($var_max - $var_b) / 6) + ($del_max / 2)) / $del_max;
-
-    my $h;
-       if($var_r == $var_max) { $h = $del_b - $del_g; }
-    elsif($var_g == $var_max) { $h = 1/3 + $del_r - $del_b; }
-    elsif($var_b == $var_max) { $h = 2/3 + $del_g - $del_r; }
-
-     if($h < 0) { $h += 1 }
-     if($h > 1) { $h -= 1 }
-
-     return($h * 360, $del_max / $var_max, $var_max);
-  }
-  else {
-     return(0, 0, $var_max);
-  }
-}
-
-sub maxmin {
-  my($min, $max) = @_;
-  for(my $i=0; $i<@_; $i++) {
-    $max = $_[$i] if($max < $_[$i]);
-    $min = $_[$i] if($min > $_[$i]);
-  }
-  return($max,$min);
-}
-
-##########################################################
-# Event handling
-##########################################################
-
-# Events raised by little squares or the mask rect
-# Works out the target by the mouse coords (easy since have a square matrix)
-sub on_event {
-    my ($self, $event, $cell) = @_;
-
-    # Do everything with left clck now.
-    if ($event->type =~ m/^button-/ && $event->button != 1) {
-        return;
-    }
-
-    my ($x, $y) = ($event->x, $event->y);
-
-    #print $event->x . "\n";
-    #print $event->y . "\n";
-    #print "\n\n";
-    
-    # normalize coordinates
-    my $max_coord = $self->{total_x} * CELL_SIZE + CELL_SIZE;
-    $x = min($max_coord, max (0, $x));
-    $y = min($max_coord, max (0, $y));
-
-    # By "horizontal element" we refer to the one whose values are on the row of the matrix running
-    # horizontally. It is determined by the y-value
-    my ($horz_elt, $vert_elt) = (floor($y / CELL_SIZE), floor($x / CELL_SIZE) );
-
-    # If moved right onto the edge, we end up at the "next" row/col which doesn't exist
-    $horz_elt-- if $y == $max_coord;
-    $vert_elt-- if $x == $max_coord;
-
-    #say "x=$x y=$y max=$max_coord horz=$horz_elt vert=$vert_elt";
-
-    if ($event->type eq 'enter-notify') {
-
-        # Call client-defined callback function
-        if (my $f = $self->{hover_func}) {
-            $f->($horz_elt, $vert_elt);
-        }
-
-        # Change the cursor if we are in select mode
-        if (!$self->{cursor}) {
-            my $cursor = Gtk2::Gdk::Cursor->new(HOVER_CURSOR);
-            $self->{canvas}->window->set_cursor($cursor);
-        }
-    }
-    elsif ($event->type eq 'leave-notify') {
-
-        # Change cursor back to default
-        $self->{canvas}->window->set_cursor($self->{cursor});
-
-    }
-    elsif ($event->type eq 'button-press') {
-
-        if ($self->{drag_mode} eq 'select') {
-
-            ($self->{sel_start_horez_elt}, $self->{sel_start_vert_elt}) = ($horz_elt, $vert_elt);
-            ($self->{sel_start_x}, $self->{sel_start_y}) = ($x, $y);
-
-            # Grab mouse
-            $cell->grab (
-                [qw/pointer-motion-mask button-release-mask/],
-                Gtk2::Gdk::Cursor->new ('fleur'),
-                $event->time,
-            );
-            $self->{selecting} = 1;
-            $self->{sel_rect} = Gnome2::Canvas::Item->new (
-                $self->{canvas}->root,
-                'Gnome2::Canvas::Rect',
-                x1 => $x,
-                y1 => $y,
-                x2 => $x,
-                y2 => $y,
-                fill_color_gdk    => undef,
-                outline_color_gdk => CELL_BLACK,
-                width_pixels      => 0,
-            );
-
-            return 0;
-        }
-        elsif ($self->{drag_mode} eq 'click') {
-            if (defined $self->{grid_click_func}) {
-                $self->{grid_click_func}->();
-            }
-        }
-    }
-    elsif ($event->type eq 'button-release') {
-        if ($self->{selecting} and $event->button == 1) {
-            $self->{sel_rect}->destroy;
-            delete $self->{sel_rect};
-            $cell->ungrab ($event->time);
-            $self->{selecting} = 0;
-
-            # Establish the selection
-            my ($horz_start, $vert_start) = ($self->{sel_start_horez_elt}, $self->{sel_start_vert_elt});
-            my ($horz_end,   $vert_end)   = ($horz_elt, $vert_elt);
-
-            if ($horz_start > $horz_end) {
-                ($horz_start, $horz_end) = ($horz_end, $horz_start);
-            }
-            if ($vert_start > $vert_end) {
-                ($vert_start, $vert_end) = ($vert_end, $vert_start);
-            }
-
-            if (my $f = $self->{select_func}) {
-                my $cell_coords = [$horz_start, $horz_end, $vert_start, $vert_end];
-                my $pixel_coords = [$x, $y, $self->{sel_start_x}, $self->{sel_start_y}];
-                $f->(cell_coords => $cell_coords, pixel_coords => $pixel_coords);
-                delete $self->{sel_start_x};  #  clean up
-                delete $self->{sel_start_y};
-            }
-        }
-    }
-    elsif ($event->type eq 'motion-notify') {
-        # Call client-defined callback function
-        if (my $f = $self->{hover_func}) {
-            $f->($horz_elt, $vert_elt);
-        }
-
-        if ($self->{selecting}) {
-            # Resize selection rectangle
-            $self->{sel_rect}->set(x2 => $x, y2 => $y);
-        }
-
-        return 0;
-    }
-
-    return 0;    
-}
-
-# Implements resizing
-sub on_size_allocate {
-    my ($self, $size, $canvas) = @_;
-    $self->{width_px}  = $size->width;
-    $self->{height_px} = $size->height;
-
-    if (exists $self->{width_units}) {
-        if ($self->get_zoom_fit_flag) {
-            $self->fit_grid();
-        }
-
-        $self->reposition();
-        $self->setup_scrollbars();
-        $self->resize_background_rect();
-
-    }
-    
-    return;
-}
-
-# Implements panning
-sub on_background_event {
-    my ($self, $event, $item) = @_;
-
-    # Do everything with left clck now.
-    if ($event->type =~ m/^button-/ && $event->button != 1) {
-        return;
-    }
-
-    if ($event->type eq 'enter-notify') {
-        $self->{page}->set_active_pane('matrix_grid');
-    }
-    elsif ($event->type eq 'leave-notify') {
-        $self->{page}->set_active_pane('');
-    }
-    elsif ( $event->type eq 'button-press') {
-#        print "Background Event\tPress\n";
-
-        if ($self->{drag_mode} eq 'pan') {
-            ($self->{pan_start_x}, $self->{pan_start_y}) = $event->coords;
-
-            # Grab mouse
-            $item->grab ([qw/pointer-motion-mask button-release-mask/],
-                         Gtk2::Gdk::Cursor->new ('fleur'),
-                        $event->time);
-            $self->{dragging} = 1;
-        }
-
-    }
-    elsif ( $event->type eq 'button-release') {
-#        print "Background Event\tRelease\n";
-
-        if ($self->{dragging}) {
-            $item->ungrab ($event->time);
-            $self->{dragging} = 0;
-            $self->update_scrollbars(); #FIXME: If we do this for motion-notify - get great flicker!?!?
-        }
-
-    }
-    elsif ( $event->type eq 'motion-notify') {
-#        print "Background Event\tMotion\n";
-        
-        #if ($self->{dragging} && $event->state >= 'button1-mask' ) {
-        if ($self->{dragging}) {
-            # Work out how much we've moved away from pan_start (world coords)
-            my ($x, $y) = $event->coords;
-            my ($dx, $dy) = ($x - $self->{pan_start_x}, $y - $self->{pan_start_y});
-
-            # Scroll to get back to pan_start
-            my ($scrollx, $scrolly) = $self->{canvas}->get_scroll_offsets();
-            my ($cx, $cy) =  $self->{canvas}->w2c($dx, $dy);
-            $self->{canvas}->scroll_to(-1 * $cx + $scrollx, -1 * $cy + $scrolly);
-        }
-    }
-
-    return 0;    
-}
-
-##########################################################
-# Scrolling
-##########################################################
-
-sub setup_scrollbars {
-    my $self = shift;
-    return if !defined $self->{width_units} || !defined $self->{height_units};
-
-    my ($total_width, $total_height) = $self->{canvas}->w2c($self->{width_units}, $self->{height_units});
-
-    $self->{hadjust}->upper( $total_width );
-    $self->{vadjust}->upper( $total_height );
-
-    if ($self->{width_px}) {
-        $self->{hadjust}->page_size( $self->{width_px} );
-        $self->{vadjust}->page_size( $self->{height_px} );
-
-        $self->{hadjust}->page_increment( $self->{width_px} / 2 );
-        $self->{vadjust}->page_increment( $self->{height_px} / 2 );
-    }
-
-    $self->{hadjust}->changed;
-    $self->{vadjust}->changed;
-    
-    return;
-}
-
-sub update_scrollbars {
-    my $self = shift;
-
-    my ($scrollx, $scrolly) = $self->{canvas}->get_scroll_offsets();
-    $self->{hadjust}->set_value($scrollx);
-    $self->{vadjust}->set_value($scrolly);
-    
-    return;
-}
-
-sub on_scrollbars_scroll {
-    my $self = shift;
-
-    if (not $self->{dragging}) {
-        my ($x, $y) = ($self->{hadjust}->get_value, $self->{vadjust}->get_value);
-        $self->{canvas}->scroll_to($x, $y);
-        $self->reposition();
-    }
-
-    return;
-}
-
-
-##########################################################
-# Zoom and Resizing
-##########################################################
-
-# Calculate pixels-per-unit to make image fit
-sub fit_grid {
-    my $self = shift;
-    if (!$self->{width_px} or !$self->{height_px}) {
-        #carp "width_px and/or height_px not defined\n";
-        return;
-    }
-    if ($self->{width_units} == 0) {
-        $self->{width_units} = 0.00001;
-    }
-    if ($self->{height_units} == 0) {
-        $self->{height_units} = 0.00001;
-    }
-    my $ppu_width = $self->{width_px} / ($self->{width_units} // 1);
-    my $ppu_height = $self->{height_px} / ($self->{height_units} // 1);
-    my $min_ppu = $ppu_width < $ppu_height ? $ppu_width : $ppu_height;
-    $self->{canvas}->set_pixels_per_unit( $min_ppu );
-    #print "[Grid] Setting grid zoom (pixels per unit) to $min_ppu\n";
-    
-    return;
-}
-
-# Resize background rectangle which is dragged for panning
-sub resize_background_rect {
-    my $self = shift;
-
-    if ($self->{width_px}) {
-
-        # Make it the full visible area
-        my ($width, $height) = $self->{canvas}->c2w($self->{width_px}, $self->{height_px});
-        if (not $self->{dragging}) {
-            $self->{back_rect}->set(
-                x2 => max($width,  $self->{width_units} // 1),
-                y2 => max($height, $self->{height_units} // 1),
-            );
-            $self->{back_rect}->lower_to_bottom();
-        }
-    }
-    
-    return;
-}
-
-# Updates position of legend and value box when canvas is resized or scrolled
-sub reposition {
-    my $self = shift;
-    return if not defined $self->{legend};
-
-    # Convert coordinates into world units
-    # (this has been tricky to get working right...)
-    #  SWL - use zero if these are not defined.  this is a total hack and not a solution
-    my ($width, $height) = $self->{canvas}->c2w($self->{width_px} || 0, $self->{height_px} || 0);
-
-    my ($scroll_x, $scroll_y) = $self->{canvas}->get_scroll_offsets();
-    ($scroll_x, $scroll_y) = $self->{canvas}->c2w($scroll_x, $scroll_y);
-
-    my ($border_width, $legend_width)
-        = $self->{canvas}->c2w(BORDER_SIZE, LEGEND_WIDTH);
-
-    $self->{legend}->set(
-        x      => $width + $scroll_x - $legend_width, # world units
-        y      => $scroll_y,                          # world units
-        width  => LEGEND_WIDTH,                       # pixels
-        height => $self->{height_px}                  # pixels
-    );
-    
-    # Reposition the "mark" textboxes
-    my $mark_x = $scroll_x + $width - $legend_width - 2 * $border_width; # world units
-    foreach my $i (0..3) {
-        $self->{marks}[$i]->set( x => $mark_x , y => $scroll_y + $i * $height / 3);
-    }
-    
-    # Reposition value box
-    if ($self->{value_group}) {
-        my ($value_x, $value_y) = $self->{value_group}->get('x', 'y');
-        $self->{value_group}->move( $scroll_x - $value_x,$scroll_y - $value_y);
-
-        my ($text_width, $text_height) = $self->{value_text}->get("text-width", "text-height");
-
-        # Resize value background rectangle
-        $self->{value_rect}->set(x2 => $text_width, y2 => $text_height);
-    }
-    
-    return;
-}
-
-
-
-sub on_scroll {
-    my $self = shift;
-    #FIXME: check if this helps reduce flicker
-    $self->reposition();
-    
-    return;
-}
-
-##########################################################
-# More public functions (zoom/colours)
-##########################################################
-
-sub zoom_in {
-    my $self = shift;
-    my $ppu = $self->{canvas}->get_pixels_per_unit();
-    $self->{canvas}->set_pixels_per_unit( $ppu * 1.5 );
-    $self->set_zoom_fit_flag (0);
-    $self->post_zoom();
-    
-    return;
-}
-
-sub zoom_out {
-    my $self = shift;
-    my $ppu = $self->{canvas}->get_pixels_per_unit();
-    $self->{canvas}->set_pixels_per_unit( $ppu / 1.5 );
-    $self->set_zoom_fit_flag (0);
-    $self->post_zoom();
-    
-    return;
-}
-
-sub zoom_fit {
-    my $self = shift;
-    $self->set_zoom_fit_flag (1);
-    $self->fit_grid();
-    $self->post_zoom();
-    
-    return;
-}
-
-sub set_zoom_fit_flag {
-    my ($self, $zoom_fit) = @_;
-    
-    $self->{zoom_fit} = $zoom_fit;
-}
-
-sub get_zoom_fit_flag {
-    my ($self) = @_;
-    
-    return $self->{zoom_fit};
-}
-
-sub post_zoom {
-    my $self = shift;
-    $self->setup_scrollbars();
-    $self->resize_background_rect();
-    $self->reposition();
-    
-    return;
-}
-
-
-sub set_colours {
-    my $self = shift;
-    $self->{colours} = shift;
-
-    $self->colour_cells();
-
-    # Update legend
-    if ($self->{legend}) { 
-        $self->{legend}->set(pixbuf => $self->make_legend_pixbuf() );
-    }
-    
-    return;
-}
-
-=head2 set_hue
-
-Sets the hue for the saturation (constant-hue) colouring mode
-
-=cut
-
-sub set_hue {
-    my $self = shift;
-    my $rgb = shift;
-
-    $self->{hue} = (rgb_to_hsv($rgb->red / 257, $rgb->green /257, $rgb->blue / 257))[0];
-
-    $self->colour_cells();
-
-    # Update legend
-    if ($self->{legend}) { 
-        $self->{legend}->set(pixbuf => $self->make_legend_pixbuf() );
-    }
-    
-    return;
-}
-
-1;
+=head1 GRID
+
+A component that displays a 2D matrix using GnomeCanvas
+
+=cut
+
+package Biodiverse::GUI::MatrixGrid;
+
+use 5.010;
+
+use strict;
+use warnings;
+use Data::Dumper;
+use Carp;
+use POSIX qw /floor/;
+use List::Util qw /min max/;
+
+our $VERSION = '0.99_008';
+
+use Gtk2;
+use Gnome2::Canvas;
+
+use Biodiverse::GUI::GUIManager;
+use Biodiverse::GUI::CellPopup;
+use Biodiverse::Progress;
+
+##########################################################
+# Rendering constants
+##########################################################
+use constant CELL_SIZE       => 10;    # Cell size (canvas units)
+use constant CIRCLE_DIAMETER => 5;
+
+use constant BORDER_SIZE   => 5;
+use constant LEGEND_WIDTH  => 20;
+
+use constant INDEX_VALUES  => 0;
+use constant INDEX_ELEMENT => 1;
+use constant INDEX_RECT    => 2;
+use constant INDEX_CROSS   => 3;
+use constant INDEX_CIRCLE  => 4;
+use constant INDEX_MINUS   => 5;
+
+use constant HOVER_CURSOR  => 'hand2';
+
+use constant HIGHLIGHT_COLOUR => Gtk2::Gdk::Color->new(255*257, 0, 0); # red
+use constant CELL_BLACK       => Gtk2::Gdk::Color->new(0, 0, 0);
+use constant CELL_WHITE       => Gtk2::Gdk::Color->new(255*257, 255*257, 255*257);
+#use constant CELL_COLOUR      => Gtk2::Gdk::Color->parse('#B3FFFF');
+use constant CELL_COLOUR      => Gtk2::Gdk::Color->parse('#FFFFFF');
+use constant OVERLAY_COLOUR   => Gtk2::Gdk::Color->parse('#001169');
+
+# Stiple for the selection-masking shape
+my $gray50_width  = 2;
+my $gray50_height = 2;
+my $gray50_bits   = pack "CC", 0x02, 0x01;
+
+##########################################################
+# Construction
+##########################################################
+
+sub new {
+    my $class = shift;
+    my %args  = @_;
+
+    my $frame   = $args{frame};
+    my $hscroll = $args{hscroll};
+    my $vscroll = $args{vscroll};
+
+    my $self = {
+        colours => 'Hue',
+        hue     => 0,      # default constant-hue red
+    }; 
+    bless $self, $class;
+
+    #  callbacks
+    $self->{hover_func}  = $args{hover_func};  # move mouse over a cell
+    $self->{select_func} = $args{select_func}; # click on a cell
+    $self->{grid_click_func} = $args{grid_click_func}; # click on a cell
+
+    # Make the canvas and hook it up
+    $self->{canvas} = Gnome2::Canvas->new();
+    $frame->add($self->{canvas});
+
+    $self->{canvas}->signal_connect_swapped (
+        size_allocate => \&on_size_allocate,
+        $self,
+    );
+
+    # Set up custom scrollbars due to flicker problems whilst panning..
+    $self->{hadjust} = Gtk2::Adjustment->new(0, 0, 1, 1, 1, 1);
+    $self->{vadjust} = Gtk2::Adjustment->new(0, 0, 1, 1, 1, 1);
+
+    $hscroll->set_adjustment( $self->{hadjust} );
+    $vscroll->set_adjustment( $self->{vadjust} );
+
+    $self->{hadjust}->signal_connect_swapped(
+        'value-changed',
+        \&on_scrollbars_scroll,
+        $self,
+    );
+    $self->{vadjust}->signal_connect_swapped(
+        'value-changed',
+        \&on_scrollbars_scroll,
+        $self,
+    );
+
+    $self->{canvas}->get_vadjustment->signal_connect_swapped(
+        'value-changed',
+        \&on_scroll,
+        $self,
+    );
+    $self->{canvas}->get_hadjustment->signal_connect_swapped(
+        'value-changed',
+        \&on_scroll,
+        $self,
+    );
+
+    # Set up canvas
+    $self->{canvas}->set_center_scroll_region(0);
+    $self->{canvas}->show;
+    #$self->{zoom_fit}  = 1;
+    $self->set_zoom_fit_flag(1);
+    $self->{dragging}  = 0;
+    $self->{selecting} = 0;
+
+    # Create background rectangle to receive mouse events for panning
+    my $rect = Gnome2::Canvas::Item->new (
+        $self->{canvas}->root,
+        'Gnome2::Canvas::Rect',
+        x1              => 0,
+        y1              => 0,
+        x2              => CELL_SIZE,
+        fill_color_gdk  => CELL_WHITE,
+        y2              => CELL_SIZE,
+    );
+
+    $rect->lower_to_bottom();
+    $self->{canvas}->root->signal_connect_swapped (
+        event => \&on_background_event,
+        $self,
+    );
+    $self->{back_rect} = $rect;
+
+    $self->show_legend;
+
+    $self->{drag_mode} = 'select';
+
+    return $self;
+}
+
+sub show_legend {
+    my $self = shift;
+    print "already have legend!\n" if $self->{legend};
+    
+    return if $self->{legend};
+
+    # Create legend
+    my $pixbuf = $self->make_legend_pixbuf;
+    $self->{legend} = Gnome2::Canvas::Item->new (
+        $self->{canvas}->root,
+        'Gnome2::Canvas::Pixbuf',
+        pixbuf              => $pixbuf,
+        'width_in_pixels'   => 1,
+        'height_in_pixels'  => 1,
+        'height-set'        => 1,
+        width               => LEGEND_WIDTH,
+    );
+    
+    $self->{legend}->raise_to_top();
+    $self->{back_rect}->lower_to_bottom();
+
+    $self->{marks}[0] = $self->make_mark('ne');
+    $self->{marks}[1] = $self->make_mark('e');
+    $self->{marks}[2] = $self->make_mark('e');
+    $self->{marks}[3] = $self->make_mark('se');
+    
+    return;
+}
+
+sub hide_legend {
+    my $self = shift;
+
+    if ($self->{legend}) {
+        $self->{legend}->destroy();
+        delete $self->{legend};
+
+        foreach my $i (0..3) {
+            $self->{marks}[$i]->destroy();
+        }
+    }
+    delete $self->{marks};
+    
+    return;
+}
+
+
+sub destroy {
+    my $self = shift;
+
+    #$self->{canvas}->hide();
+    print "[MatrixGrid] Trying to clean up canvas references\n";
+
+    if ($self->{legend}) {
+        $self->{legend}->destroy();
+        delete $self->{legend};
+
+        foreach my $i (0..3) {
+            $self->{marks}[$i]->destroy();
+        }
+    }
+
+    delete $self->{marks};
+
+    # Destroy cell groups
+    if ($self->{cells_group}) {
+        $self->{cells_group}->destroy();
+    }
+
+    delete $self->{hover_func}; #??? not sure if helps
+    delete $self->{select_func}; #??? not sure if helps
+    delete $self->{click_func}; #??? not sure if helps
+    
+    delete $self->{cells_group}; #!!!! Without this, GnomeCanvas __crashes__
+                                # Apparently, a reference cycle prevents it from being destroyed properly,
+                                # and a bug makes it repaint in a half-dead state
+    delete $self->{back_rect};
+    delete $self->{cells};
+
+    delete $self->{canvas};
+    
+    return;
+}
+
+
+##########################################################
+# Setting up the canvas
+##########################################################
+
+sub make_mark {
+    my $self = shift;
+    my $anchor = shift;
+    my $mark = Gnome2::Canvas::Item->new (
+        $self->{canvas}->root,
+        'Gnome2::Canvas::Text',
+        text           => q{},
+        anchor         => $anchor,
+        fill_color_gdk => CELL_BLACK,
+    );
+    $mark->raise_to_top();
+    return $mark;
+}
+
+sub make_legend_pixbuf {
+    my $self = shift;
+    my ($width, $height);
+    my @pixels;
+
+    # Make array of rgb values
+
+    if ($self->{colours} eq 'Hue') {
+        
+        ($width, $height) = (LEGEND_WIDTH, 180);
+
+        foreach my $row (0..($height - 1)) {
+            my @rgb = hsv_to_rgb($row, 1, 1);
+            push @pixels, (@rgb) x $width;
+        }
+
+    }
+    elsif ($self->{colours} eq 'Sat') {
+        
+        ($width, $height) = (LEGEND_WIDTH, 100);
+
+        foreach my $row (0..($height - 1)) {
+            my @rgb = hsv_to_rgb($self->{hue}, 1 - $row / 100.0, 1);
+            push @pixels, (@rgb) x $width;
+        }
+
+    }
+    else {
+        croak "Invalid colour system\n";
+    }
+
+
+    # Convert to low-level integers
+    my $data = pack "C*", @pixels;
+
+    my $pixbuf = Gtk2::Gdk::Pixbuf->new_from_data(
+        $data,       # the data.  this will be copied.
+        'rgb',       # only currently supported colorspace
+        0,           # true, because we do have alpha channel data
+        8,           # gdk-pixbuf currently allows only 8-bit samples
+        $width,      # width in pixels
+        $height,     # height in pixels
+        $width * 3,  # rowstride -- we have RGBA data, so it's four
+    );               #   bytes per pixel.
+
+    return $pixbuf;
+}
+
+##########################################################
+# Drawing stuff on the grid (mostly public)
+##########################################################
+
+# Draws a square matrix of specified length
+#
+sub draw_matrix {
+    my $self = shift;
+    my $side_length = shift;
+
+    $self->{cells} = {};
+
+    my ($cell_x, $cell_y, $width_pixels) = (10, 10, 0);
+
+    # Delete any old cells
+    if ($self->{cells_group}) {
+        $self->{cells_group}->destroy();
+    }
+
+    # Make group so we can transform everything together
+    my $cells_group = Gnome2::Canvas::Item->new (
+        $self->{canvas}->root,
+        'Gnome2::Canvas::Group',
+        x => 0,
+        y => 0,
+    );
+    
+    $self->{cells_group} = $cells_group;
+    $cells_group->lower_to_bottom();
+
+    my $progress_bar = Biodiverse::Progress->new(gui_only => 1);
+    my $progress = 0;
+    my $progress_count = 0;
+
+    # Draw left to right, top to bottom
+    for (my $y = 0; $y < $side_length; $y++) {
+        $progress = min ($y / $side_length, 1);
+        $progress = $self->set_precision (value => $progress, precision => '%.4f');
+        $progress_count ++;
+        my $progress_text = "Drawing matrix, $progress_count rows";
+
+        for (my $x = 0; $x < $side_length; $x++) {
+
+            $progress_bar->update ($progress_text, $progress);
+ 
+            my $rect = Gnome2::Canvas::Item->new (
+                $cells_group,
+                'Gnome2::Canvas::Rect',
+                x1 =>  $x      * CELL_SIZE,
+                y1 =>  $y      * CELL_SIZE,
+                x2 => ($x + 1) * CELL_SIZE,
+                y2 => ($y + 1) * CELL_SIZE,
+
+                fill_color_gdk    => CELL_COLOUR,
+                outline_color_gdk => CELL_BLACK,
+                width_pixels      => $width_pixels,
+            );
+
+            $rect->signal_connect_swapped (event => \&on_event, $self);
+
+            $self->{cells}{$rect}[INDEX_ELEMENT] = [$x, $y];
+            $self->{cells}{$rect}[INDEX_RECT]    = $rect;
+        }
+    }
+
+    # Flip the y-axis (default has origin top-left with y going down)
+    # Add border
+    my $total_cells_X = $side_length;
+    my $total_cells_Y = $side_length;
+    my $width  = $total_cells_X * CELL_SIZE;
+    my $height = $total_cells_Y * CELL_SIZE;
+    $self->{width_units}  = $width  + 2 * BORDER_SIZE;
+    $self->{height_units} = $height + 4 * BORDER_SIZE;
+
+    $self->{total_x} = $side_length - 1;
+
+    # $cells_group->affine_absolute( [1, 0, 0, -1, BORDER_SIZE, $height + 2*BORDER_SIZE] );
+    
+    # Set visible region
+    $self->{canvas}->set_scroll_region(
+        0,
+        0,
+        $self->{width_units},
+        $self->{height_units},
+    );
+
+    # Update
+    $self->setup_scrollbars();
+    $self->resize_background_rect();
+    
+    return;
+}
+
+
+#  need to handle locale issues in string conversions using sprintf
+sub set_precision {
+    my $self = shift;
+    my %args = @_;
+    
+    my $num = sprintf ($args{precision}, $args{value});
+    $num =~ s{,}{\.};  #  replace any comma with a decimal
+    
+    return $num;
+}
+
+
+# Gives each rectangle a value determined by a callback
+#
+# value_func : (h , v ) -> value for colouring
+sub set_values {
+    my $self = shift;
+    my $value_func = shift;
+
+    my $progress_bar = Biodiverse::Progress->new(gui_only => 1);
+    my $progress = 0;
+    my $progress_count = 0;
+    my $progress_text = 'Updating sorted matrix cell values';
+
+    my $hash = $self->{cells};
+    my $indices;
+
+    my $total_count = scalar keys %$hash;
+
+    foreach my $rect (keys %$hash) {
+        $progress_count ++;
+        $progress = $progress_count / $total_count;
+
+        $progress_bar->update ($progress_text, $progress);
+
+        my $data = $hash->{$rect};
+
+        my $indices = $data->[INDEX_ELEMENT];
+        # the first argument to values_func refers to the horizontal row (ie: the y coord)
+        $data->[INDEX_VALUES] = $value_func->($indices->[1], $indices->[0]);
+    }
+    
+    return;
+}
+
+# Colours elements based on value in the given analysis (eg: Jaccard, REDUNDANCY,...)
+sub set_colouring {
+    my $self = shift;
+    my $min_value = shift;
+    my $max_value = shift;
+    my $colour_none = shift;
+
+    $self->{min} = $min_value;
+    $self->{max} = $max_value;
+
+    # Colour each cell
+    $self->colour_cells($colour_none);
+
+    # Set legend textbox markers
+    if ($self->{marks} and defined $min_value) {
+        my $marker_step = ($max_value - $min_value) / 3;
+        foreach my $i (0..3) {
+            my $text = sprintf ("%.4f", $min_value + $i * $marker_step); # round to 4 d.p.
+            $self->{marks}[3 - $i]->set( text => $text );
+        }
+    }
+    
+    return;
+}
+
+
+##########################################################
+# Highlighting rows/cols by masking the other ones
+##########################################################
+
+# PUBLIC #
+#
+sub highlight {
+    my $self = shift;
+    my $sel_rows = shift;
+    my $sel_cols = shift;
+
+    # Remove old mask
+    if ($self->{mask}) {
+        $self->{mask}->destroy;
+        $self->{mask} = undef;
+    }
+
+    my @mask_rects = $self->get_mask_rects($sel_rows, $sel_cols);
+    return if not @mask_rects; # if nothing to mask, return
+    
+    # Create a GnomeCanvasPathDef for all the regions we have to mask
+    my @paths;
+    my ($x, $y, $w, $h);
+
+    foreach my $rect (@mask_rects) {
+        my $pathdef = Gnome2::Canvas::PathDef->new;
+        ($x, $y, $w, $h) = ($rect->x, $rect->y, $rect->width, $rect->height);
+        #print "MASK RECT: ($x, $y) w=$w h=$h\n";
+
+        $pathdef->moveto($x, $y);
+        $pathdef->lineto($x + $w, $y);
+        $pathdef->lineto($x + $w, $y + $h);
+        $pathdef->lineto($x, $y + $h);
+        $pathdef->closepath();
+
+        push @paths, $pathdef;
+    }
+
+    # concatenate each region
+    #  mask and stipple need to use Cairo
+    #  - see issue 480 https://github.com/shawnlaffan/biodiverse/issues/480
+    my $mask_path    = Gnome2::Canvas::PathDef->concat(@paths);
+    my $mask_stipple = Gtk2::Gdk::Bitmap->create_from_data(
+        undef,
+        $gray50_bits,
+        $gray50_width,
+        $gray50_height,
+    );
+
+    $self->{mask} = Gnome2::Canvas::Item->new (
+        $self->{cells_group},
+        'Gnome2::Canvas::Shape',
+        #fill_color    => 'white',
+        #fill_stipple  => $mask_stipple,  #  off for now - issue 480
+        #fill_color_rgba => 0xFFFFFFFF,
+        outline_color => 'black',
+        width_pixels  => 0,
+    );
+
+    $self->{mask}->signal_connect_swapped (event => \&on_event, $self);
+    $self->{mask}->set_path_def($mask_path);
+
+    return;
+}
+
+# {all regions} - {selected cells}
+sub get_mask_rects {
+    my $self = shift;
+    my $sel_rows = shift;
+    my $sel_cols = shift;
+
+    my $total_lines = $self->{total_x} || 0;
+    my $side_length = $total_lines * CELL_SIZE + CELL_SIZE;
+    my $whole_matrix = Gtk2::Gdk::Rectangle->new(0, 0, $side_length, $side_length);
+
+    # Create regions for all selected rows and columns
+    my $row_reg = Gtk2::Gdk::Region->new;
+    my $col_reg = Gtk2::Gdk::Region->new;
+    my $rect;
+
+    foreach my $sel (@$sel_rows) {
+        $rect = Gtk2::Gdk::Rectangle->new(0, $sel * CELL_SIZE, $side_length, CELL_SIZE);
+        $row_reg->union_with_rect($rect);
+    }
+    foreach my $sel (@$sel_cols) {
+        $rect = Gtk2::Gdk::Rectangle->new($sel * CELL_SIZE, 0, CELL_SIZE, $side_length);
+        $col_reg->union_with_rect($rect);
+    }
+
+    # If no row/col selected, act as though everything is
+    if (not @$sel_rows) {
+        $row_reg->union_with_rect($whole_matrix);
+    }
+    if (not @$sel_cols) {
+        $col_reg->union_with_rect($whole_matrix);
+    }
+
+    # Intersect them - this makes the area we want highlighted
+    my $intersect_reg = $col_reg;
+    $intersect_reg->intersect($row_reg);
+
+    # Subtract highlighted area from the whole area - giving us the mask region
+    my $mask_reg = Gtk2::Gdk::Region->rectangle($whole_matrix);
+    $mask_reg->subtract($intersect_reg);
+
+    return $mask_reg->get_rectangles();
+}
+
+##########################################################
+# Colouring based on an analysis value
+##########################################################
+
+sub colour_cells {
+    my $self = shift;
+    my $colour_none = shift || CELL_WHITE;
+
+    my $progress_bar = Biodiverse::Progress->new(gui_only => 1);
+    my $progress = 0;
+    my $progress_count = 0;
+    my $progress_text = 'Colouring matrix cells';
+
+    my $hashref = $self->{cells};
+    my $total_count = scalar keys %$hashref;
+
+    foreach my $cell (values %$hashref) {
+        $progress_count ++;
+        $progress = $progress_count / $total_count;
+
+        $progress_bar->update ($progress_text, $progress);
+
+        my $val    = $cell->[INDEX_VALUES];
+        my $rect   = $cell->[INDEX_RECT];
+        my $colour = defined $val ? $self->get_colour($val, $self->{min}, $self->{max}) : $colour_none;
+        my $fill_colour = defined $val ? $colour : CELL_BLACK;
+
+        $rect->set('fill-color-gdk' => $colour, 'outline-color-gdk' => $fill_colour);
+    }
+
+    return;
+}
+
+sub get_colour {
+    my $self = shift;
+    
+    if ($self->{colours} eq "Hue") {
+        return $self->get_colour_hue(@_);
+    }
+    elsif ($self->{colours} eq "Sat") {
+        return $self->get_colour_saturation(@_);
+    }
+    else {
+        confess "Unknown colour system: " . $self->{colours} . "\n";
+    }
+    
+    return;
+}
+
+sub get_colour_hue {
+    my ($self, $val, $min, $max) = @_;
+    # We use the following system:
+    #   Linear interpolation between min...max
+    #   HUE goes from 180 to 0 as val goes from min to max
+    #   Saturation, Brightness are 1
+    #
+    my $hue;
+    if (! defined $max || ! defined $min) {
+        return Gtk2::Gdk::Color->new(0, 0, 0);
+    }
+    elsif ($max != $min) {
+        $hue = ($val - $min) / ($max - $min) * 180;
+    }
+    else {
+        $hue = 0;
+    }
+    
+    $hue = int(180 - $hue); # reverse 0..180 to 180..0 (this makes high values red)
+    
+    my ($r, $g, $b) = hsv_to_rgb($hue, 1, 1);
+    
+    return Gtk2::Gdk::Color->new($r*257, $g*257, $b*257);
+}
+
+sub get_colour_saturation {
+    my ($self, $val, $min, $max) = @_;
+    #   Linear interpolation between min...max
+    #   SATURATION goes from 0 to 1 as val goes from min to max
+    #   Hue is variable, Brightness 1
+    my $sat;
+    if (! defined $max || ! defined $min) {
+        return Gtk2::Gdk::Color->new(0, 0, 0);
+    }
+    elsif ($max != $min) {
+        $sat = ($val - $min) / ($max - $min);
+    }
+    else {
+        $sat = 1;
+    }
+    
+    my ($r, $g, $b) = hsv_to_rgb($self->{hue}, $sat, 1);
+    
+    return Gtk2::Gdk::Color->new($r*257, $g*257, $b*257);
+}
+
+# FROM http://blog.webkist.com/archives/000052.html
+# by Jacob Ehnmark
+sub hsv_to_rgb {
+  my($h, $s, $v) = @_;
+  $v = $v >= 1.0 ? 255 : $v * 256;
+
+  # Grey image.
+  return((int($v)) x 3) if ($s == 0);
+
+  $h /= 60;
+  my $i = int($h);
+  my $f = $h - int($i);
+  my $p = int($v * (1 - $s));
+  my $q = int($v * (1 - $s * $f));
+  my $t = int($v * (1 - $s * (1 - $f)));
+  $v = int($v);
+
+  if($i == 0) { return($v, $t, $p); }
+  elsif($i == 1) { return($q, $v, $p); }
+  elsif($i == 2) { return($p, $v, $t); }
+  elsif($i == 3) { return($p, $q, $v); }
+  elsif($i == 4) { return($t, $p, $v); }
+  else           { return($v, $p, $q); }
+}
+
+sub rgb_to_hsv {
+  my $var_r = $_[0] / 255;
+  my $var_g = $_[1] / 255;
+  my $var_b = $_[2] / 255;
+  my($var_max, $var_min) = maxmin($var_r, $var_g, $var_b);
+  my $del_max = $var_max - $var_min;
+
+  if($del_max) {
+    my $del_r = ((($var_max - $var_r) / 6) + ($del_max / 2)) / $del_max;
+    my $del_g = ((($var_max - $var_g) / 6) + ($del_max / 2)) / $del_max;
+    my $del_b = ((($var_max - $var_b) / 6) + ($del_max / 2)) / $del_max;
+
+    my $h;
+       if($var_r == $var_max) { $h = $del_b - $del_g; }
+    elsif($var_g == $var_max) { $h = 1/3 + $del_r - $del_b; }
+    elsif($var_b == $var_max) { $h = 2/3 + $del_g - $del_r; }
+
+     if($h < 0) { $h += 1 }
+     if($h > 1) { $h -= 1 }
+
+     return($h * 360, $del_max / $var_max, $var_max);
+  }
+  else {
+     return(0, 0, $var_max);
+  }
+}
+
+sub maxmin {
+  my($min, $max) = @_;
+  for(my $i=0; $i<@_; $i++) {
+    $max = $_[$i] if($max < $_[$i]);
+    $min = $_[$i] if($min > $_[$i]);
+  }
+  return($max,$min);
+}
+
+##########################################################
+# Event handling
+##########################################################
+
+# Events raised by little squares or the mask rect
+# Works out the target by the mouse coords (easy since have a square matrix)
+sub on_event {
+    my ($self, $event, $cell) = @_;
+
+    # Do everything with left clck now.
+    if ($event->type =~ m/^button-/ && $event->button != 1) {
+        return;
+    }
+
+    my ($x, $y) = ($event->x, $event->y);
+
+    #print $event->x . "\n";
+    #print $event->y . "\n";
+    #print "\n\n";
+    
+    # normalize coordinates
+    my $max_coord = $self->{total_x} * CELL_SIZE + CELL_SIZE;
+    $x = min($max_coord, max (0, $x));
+    $y = min($max_coord, max (0, $y));
+
+    # By "horizontal element" we refer to the one whose values are on the row of the matrix running
+    # horizontally. It is determined by the y-value
+    my ($horz_elt, $vert_elt) = (floor($y / CELL_SIZE), floor($x / CELL_SIZE) );
+
+    # If moved right onto the edge, we end up at the "next" row/col which doesn't exist
+    $horz_elt-- if $y == $max_coord;
+    $vert_elt-- if $x == $max_coord;
+
+    #say "x=$x y=$y max=$max_coord horz=$horz_elt vert=$vert_elt";
+
+    if ($event->type eq 'enter-notify') {
+
+        # Call client-defined callback function
+        if (my $f = $self->{hover_func}) {
+            $f->($horz_elt, $vert_elt);
+        }
+
+        # Change the cursor if we are in select mode
+        if (!$self->{cursor}) {
+            my $cursor = Gtk2::Gdk::Cursor->new(HOVER_CURSOR);
+            $self->{canvas}->window->set_cursor($cursor);
+        }
+    }
+    elsif ($event->type eq 'leave-notify') {
+
+        # Change cursor back to default
+        $self->{canvas}->window->set_cursor($self->{cursor});
+
+    }
+    elsif ($event->type eq 'button-press') {
+
+        if ($self->{drag_mode} eq 'select') {
+
+            ($self->{sel_start_horez_elt}, $self->{sel_start_vert_elt}) = ($horz_elt, $vert_elt);
+            ($self->{sel_start_x}, $self->{sel_start_y}) = ($x, $y);
+
+            # Grab mouse
+            $cell->grab (
+                [qw/pointer-motion-mask button-release-mask/],
+                Gtk2::Gdk::Cursor->new ('fleur'),
+                $event->time,
+            );
+            $self->{selecting} = 1;
+            $self->{sel_rect} = Gnome2::Canvas::Item->new (
+                $self->{canvas}->root,
+                'Gnome2::Canvas::Rect',
+                x1 => $x,
+                y1 => $y,
+                x2 => $x,
+                y2 => $y,
+                fill_color_gdk    => undef,
+                outline_color_gdk => CELL_BLACK,
+                width_pixels      => 0,
+            );
+
+            return 0;
+        }
+        elsif ($self->{drag_mode} eq 'click') {
+            if (defined $self->{grid_click_func}) {
+                $self->{grid_click_func}->();
+            }
+        }
+    }
+    elsif ($event->type eq 'button-release') {
+        if ($self->{selecting} and $event->button == 1) {
+            $self->{sel_rect}->destroy;
+            delete $self->{sel_rect};
+            $cell->ungrab ($event->time);
+            $self->{selecting} = 0;
+
+            # Establish the selection
+            my ($horz_start, $vert_start) = ($self->{sel_start_horez_elt}, $self->{sel_start_vert_elt});
+            my ($horz_end,   $vert_end)   = ($horz_elt, $vert_elt);
+
+            if ($horz_start > $horz_end) {
+                ($horz_start, $horz_end) = ($horz_end, $horz_start);
+            }
+            if ($vert_start > $vert_end) {
+                ($vert_start, $vert_end) = ($vert_end, $vert_start);
+            }
+
+            if (my $f = $self->{select_func}) {
+                my $cell_coords = [$horz_start, $horz_end, $vert_start, $vert_end];
+                my $pixel_coords = [$x, $y, $self->{sel_start_x}, $self->{sel_start_y}];
+                $f->(cell_coords => $cell_coords, pixel_coords => $pixel_coords);
+                delete $self->{sel_start_x};  #  clean up
+                delete $self->{sel_start_y};
+            }
+        }
+    }
+    elsif ($event->type eq 'motion-notify') {
+        # Call client-defined callback function
+        if (my $f = $self->{hover_func}) {
+            $f->($horz_elt, $vert_elt);
+        }
+
+        if ($self->{selecting}) {
+            # Resize selection rectangle
+            $self->{sel_rect}->set(x2 => $x, y2 => $y);
+        }
+
+        return 0;
+    }
+
+    return 0;    
+}
+
+# Implements resizing
+sub on_size_allocate {
+    my ($self, $size, $canvas) = @_;
+    $self->{width_px}  = $size->width;
+    $self->{height_px} = $size->height;
+
+    if (exists $self->{width_units}) {
+        if ($self->get_zoom_fit_flag) {
+            $self->fit_grid();
+        }
+
+        $self->reposition();
+        $self->setup_scrollbars();
+        $self->resize_background_rect();
+
+    }
+    
+    return;
+}
+
+# Implements panning
+sub on_background_event {
+    my ($self, $event, $item) = @_;
+
+    # Do everything with left clck now.
+    if ($event->type =~ m/^button-/ && $event->button != 1) {
+        return;
+    }
+
+    if ($event->type eq 'enter-notify') {
+        $self->{page}->set_active_pane('matrix_grid');
+    }
+    elsif ($event->type eq 'leave-notify') {
+        $self->{page}->set_active_pane('');
+    }
+    elsif ( $event->type eq 'button-press') {
+#        print "Background Event\tPress\n";
+
+        if ($self->{drag_mode} eq 'pan') {
+            ($self->{pan_start_x}, $self->{pan_start_y}) = $event->coords;
+
+            # Grab mouse
+            $item->grab ([qw/pointer-motion-mask button-release-mask/],
+                         Gtk2::Gdk::Cursor->new ('fleur'),
+                        $event->time);
+            $self->{dragging} = 1;
+        }
+
+    }
+    elsif ( $event->type eq 'button-release') {
+#        print "Background Event\tRelease\n";
+
+        if ($self->{dragging}) {
+            $item->ungrab ($event->time);
+            $self->{dragging} = 0;
+            $self->update_scrollbars(); #FIXME: If we do this for motion-notify - get great flicker!?!?
+        }
+
+    }
+    elsif ( $event->type eq 'motion-notify') {
+#        print "Background Event\tMotion\n";
+        
+        #if ($self->{dragging} && $event->state >= 'button1-mask' ) {
+        if ($self->{dragging}) {
+            # Work out how much we've moved away from pan_start (world coords)
+            my ($x, $y) = $event->coords;
+            my ($dx, $dy) = ($x - $self->{pan_start_x}, $y - $self->{pan_start_y});
+
+            # Scroll to get back to pan_start
+            my ($scrollx, $scrolly) = $self->{canvas}->get_scroll_offsets();
+            my ($cx, $cy) =  $self->{canvas}->w2c($dx, $dy);
+            $self->{canvas}->scroll_to(-1 * $cx + $scrollx, -1 * $cy + $scrolly);
+        }
+    }
+
+    return 0;    
+}
+
+##########################################################
+# Scrolling
+##########################################################
+
+sub setup_scrollbars {
+    my $self = shift;
+    return if !defined $self->{width_units} || !defined $self->{height_units};
+
+    my ($total_width, $total_height) = $self->{canvas}->w2c($self->{width_units}, $self->{height_units});
+
+    $self->{hadjust}->upper( $total_width );
+    $self->{vadjust}->upper( $total_height );
+
+    if ($self->{width_px}) {
+        $self->{hadjust}->page_size( $self->{width_px} );
+        $self->{vadjust}->page_size( $self->{height_px} );
+
+        $self->{hadjust}->page_increment( $self->{width_px} / 2 );
+        $self->{vadjust}->page_increment( $self->{height_px} / 2 );
+    }
+
+    $self->{hadjust}->changed;
+    $self->{vadjust}->changed;
+    
+    return;
+}
+
+sub update_scrollbars {
+    my $self = shift;
+
+    my ($scrollx, $scrolly) = $self->{canvas}->get_scroll_offsets();
+    $self->{hadjust}->set_value($scrollx);
+    $self->{vadjust}->set_value($scrolly);
+    
+    return;
+}
+
+sub on_scrollbars_scroll {
+    my $self = shift;
+
+    if (not $self->{dragging}) {
+        my ($x, $y) = ($self->{hadjust}->get_value, $self->{vadjust}->get_value);
+        $self->{canvas}->scroll_to($x, $y);
+        $self->reposition();
+    }
+
+    return;
+}
+
+
+##########################################################
+# Zoom and Resizing
+##########################################################
+
+# Calculate pixels-per-unit to make image fit
+sub fit_grid {
+    my $self = shift;
+    if (!$self->{width_px} or !$self->{height_px}) {
+        #carp "width_px and/or height_px not defined\n";
+        return;
+    }
+    if ($self->{width_units} == 0) {
+        $self->{width_units} = 0.00001;
+    }
+    if ($self->{height_units} == 0) {
+        $self->{height_units} = 0.00001;
+    }
+    my $ppu_width = $self->{width_px} / ($self->{width_units} // 1);
+    my $ppu_height = $self->{height_px} / ($self->{height_units} // 1);
+    my $min_ppu = $ppu_width < $ppu_height ? $ppu_width : $ppu_height;
+    $self->{canvas}->set_pixels_per_unit( $min_ppu );
+    #print "[Grid] Setting grid zoom (pixels per unit) to $min_ppu\n";
+    
+    return;
+}
+
+# Resize background rectangle which is dragged for panning
+sub resize_background_rect {
+    my $self = shift;
+
+    if ($self->{width_px}) {
+
+        # Make it the full visible area
+        my ($width, $height) = $self->{canvas}->c2w($self->{width_px}, $self->{height_px});
+        if (not $self->{dragging}) {
+            $self->{back_rect}->set(
+                x2 => max($width,  $self->{width_units} // 1),
+                y2 => max($height, $self->{height_units} // 1),
+            );
+            $self->{back_rect}->lower_to_bottom();
+        }
+    }
+    
+    return;
+}
+
+# Updates position of legend and value box when canvas is resized or scrolled
+sub reposition {
+    my $self = shift;
+    return if not defined $self->{legend};
+
+    # Convert coordinates into world units
+    # (this has been tricky to get working right...)
+    #  SWL - use zero if these are not defined.  this is a total hack and not a solution
+    my ($width, $height) = $self->{canvas}->c2w($self->{width_px} || 0, $self->{height_px} || 0);
+
+    my ($scroll_x, $scroll_y) = $self->{canvas}->get_scroll_offsets();
+    ($scroll_x, $scroll_y) = $self->{canvas}->c2w($scroll_x, $scroll_y);
+
+    my ($border_width, $legend_width)
+        = $self->{canvas}->c2w(BORDER_SIZE, LEGEND_WIDTH);
+
+    $self->{legend}->set(
+        x      => $width + $scroll_x - $legend_width, # world units
+        y      => $scroll_y,                          # world units
+        width  => LEGEND_WIDTH,                       # pixels
+        height => $self->{height_px}                  # pixels
+    );
+    
+    # Reposition the "mark" textboxes
+    my $mark_x = $scroll_x + $width - $legend_width - 2 * $border_width; # world units
+    foreach my $i (0..3) {
+        $self->{marks}[$i]->set( x => $mark_x , y => $scroll_y + $i * $height / 3);
+    }
+    
+    # Reposition value box
+    if ($self->{value_group}) {
+        my ($value_x, $value_y) = $self->{value_group}->get('x', 'y');
+        $self->{value_group}->move( $scroll_x - $value_x,$scroll_y - $value_y);
+
+        my ($text_width, $text_height) = $self->{value_text}->get("text-width", "text-height");
+
+        # Resize value background rectangle
+        $self->{value_rect}->set(x2 => $text_width, y2 => $text_height);
+    }
+    
+    return;
+}
+
+
+
+sub on_scroll {
+    my $self = shift;
+    #FIXME: check if this helps reduce flicker
+    $self->reposition();
+    
+    return;
+}
+
+##########################################################
+# More public functions (zoom/colours)
+##########################################################
+
+sub zoom_in {
+    my $self = shift;
+    my $ppu = $self->{canvas}->get_pixels_per_unit();
+    $self->{canvas}->set_pixels_per_unit( $ppu * 1.5 );
+    $self->set_zoom_fit_flag (0);
+    $self->post_zoom();
+    
+    return;
+}
+
+sub zoom_out {
+    my $self = shift;
+    my $ppu = $self->{canvas}->get_pixels_per_unit();
+    $self->{canvas}->set_pixels_per_unit( $ppu / 1.5 );
+    $self->set_zoom_fit_flag (0);
+    $self->post_zoom();
+    
+    return;
+}
+
+sub zoom_fit {
+    my $self = shift;
+    $self->set_zoom_fit_flag (1);
+    $self->fit_grid();
+    $self->post_zoom();
+    
+    return;
+}
+
+sub set_zoom_fit_flag {
+    my ($self, $zoom_fit) = @_;
+    
+    $self->{zoom_fit} = $zoom_fit;
+}
+
+sub get_zoom_fit_flag {
+    my ($self) = @_;
+    
+    return $self->{zoom_fit};
+}
+
+sub post_zoom {
+    my $self = shift;
+    $self->setup_scrollbars();
+    $self->resize_background_rect();
+    $self->reposition();
+    
+    return;
+}
+
+
+sub set_colours {
+    my $self = shift;
+    $self->{colours} = shift;
+
+    $self->colour_cells();
+
+    # Update legend
+    if ($self->{legend}) { 
+        $self->{legend}->set(pixbuf => $self->make_legend_pixbuf() );
+    }
+    
+    return;
+}
+
+=head2 set_hue
+
+Sets the hue for the saturation (constant-hue) colouring mode
+
+=cut
+
+sub set_hue {
+    my $self = shift;
+    my $rgb = shift;
+
+    $self->{hue} = (rgb_to_hsv($rgb->red / 257, $rgb->green /257, $rgb->blue / 257))[0];
+
+    $self->colour_cells();
+
+    # Update legend
+    if ($self->{legend}) { 
+        $self->{legend}->set(pixbuf => $self->make_legend_pixbuf() );
+    }
+    
+    return;
+}
+
+1;