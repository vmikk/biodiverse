--- conflicted
+++ resolved
@@ -126,15 +126,9 @@
     if ($writefile eq 'yes') {
         eval {
             $object->export(
-<<<<<<< HEAD
                 format         => $selected_format,
                 file           => $filename,
-                @$params,
-=======
-                format   => $selected_format,
-                file     => $filename,
                 @$extracted_params,
->>>>>>> 960f5fa8
             )
         };
         if ($EVAL_ERROR) {
