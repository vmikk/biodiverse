--- conflicted
+++ resolved
@@ -340,13 +340,7 @@
     );
 
     my $punct_match_count = @punct_matches;
-<<<<<<< HEAD
-    my $punct_match_label = Gtk2::Label->new(
-        "Matches ignoring punctuation differences ($punct_match_count):"
-    );
-
-=======
->>>>>>> 27ed7e16
+
     my $punct_match_scroll = Gtk2::ScrolledWindow->new( undef, undef );
     $punct_match_scroll->add($punct_tree);
 
@@ -376,15 +370,8 @@
     );
 
     my $typo_match_count = @typo_matches;
-<<<<<<< HEAD
-
-    my $typo_match_label = Gtk2::Label->new(
-          "Possible Typos ($typo_match_count):\n"
-        . "(labels within 'max distance' edits of an exact match)"
-    );
-
-=======
->>>>>>> 27ed7e16
+
+
     my $typo_match_scroll = Gtk2::ScrolledWindow->new( undef, undef );
     $typo_match_scroll->add($typo_tree);
 
@@ -504,7 +491,9 @@
     $vbox->pack_start( $accept_remap_label, 0, 1, 0 );
     $vbox->pack_start( $export_checkbutton, 0, 1, 0 );
 
-<<<<<<< HEAD
+    
+    $dlg->show_all;
+   
     if (!$exact_match_count) {
         $exact_match_scroll->hide;
     }
@@ -517,11 +506,6 @@
         $typo_match_scroll->hide;
     }
 
-=======
-    
-    $dlg->show_all;
-   
->>>>>>> 27ed7e16
     my $response = $dlg->run();
 
     $dlg->destroy();
