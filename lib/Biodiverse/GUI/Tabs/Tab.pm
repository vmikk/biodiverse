--- conflicted
+++ resolved
@@ -1,985 +1,967 @@
-package Biodiverse::GUI::Tabs::Tab;
-use strict;
-use warnings;
-use 5.010;
-
-our $VERSION = '0.99_008';
-
-use List::Util qw/min max/;
-use Scalar::Util qw /blessed/;
-use List::MoreUtils qw /minmax/;
-use Gtk2;
-use Biodiverse::GUI::GUIManager;
-use Biodiverse::GUI::Project;
-use Carp;
-
-
-sub add_to_notebook {
-    my $self = shift;
-    my %args = @_;
-
-    my $page  = $args{page};
-    my $label = $args{label};
-    my $label_widget = $args{label_widget};
-
-    $self->{notebook}   = $self->{gui}->get_notebook();
-    $self->{notebook}->append_page_menu($page, $label, $label_widget);
-    $self->{page}       = $page;
-    $self->{gui}->add_tab($self);
-    $self->set_tab_reorderable($page);
-
-    return;
-}
-
-sub get_page_index {
-    my $self = shift;
-    my $page = shift || $self->{page};
-    my $index = $self->{notebook}->page_num($page);
-    return $index >= 0 ? $index : undef;
-}
-
-sub set_page_index {
-    my $self = shift;
-    
-    #  no-op now
-    #$self->{page_index} = shift;
-    
-    return;
-}
-
-sub get_base_ref {
-    my $self = shift;
-
-    #  check all possibilities
-    #  should really just have one
-    foreach my $key (qw /base_ref basedata_ref selected_basedata_ref/) {
-        if (exists $self->{$key}) {
-            return $self->{$key};
-        }
-    }
-
-    croak "Unable to access the base ref\n";
-}
-
-sub get_current_registration {
-    my $self = shift;
-    return $self->{current_registration};
-}
-
-sub update_current_registration {
-    my $self = shift;
-    my $object = shift;
-    $self->{current_registration} = $object;
-}
-
-sub set_label_widget_tooltip {
-    my $self = shift;
-    my $bd = $self->get_base_ref;
-    
-    my $text = "Part of basedata " . $bd->get_name;
-    my $w = $self->{label_widget} || $self->{tab_menu_label};
-    
-    eval {$w->set_tooltip_text ($text)};
-
-    return;
-}
-
-sub update_name {
-    my $self = shift;
-    my $new_name = shift;
-    #$self->{current_registration} = $new_name;
-    eval {$self->{label_widget}->set_text ($new_name)};
-    eval {$self->{title_widget}->set_text ($new_name)};
-    eval {$self->{tab_menu_label}->set_text ($new_name)};
-    return;
-}
-
-sub remove {
-    my $self = shift;
-
-    if (exists $self->{current_registration}) {  #  deregister if necessary
-        #$self->{project}->register_in_outputs_model($self->{current_registration}, undef);
-        $self->register_in_outputs_model($self->{current_registration}, undef);
-    }
-    my $index = $self->get_page_index;
-    if (defined $index && $index > -1) {
-        $self->{notebook}->remove_page( $index );
-    }
-
-    return;
-}
-
-sub set_tab_reorderable {
-    my $self = shift;
-    my $page = shift || $self->{page};
-
-    $self->{notebook}->set_tab_reorderable($page, 1);
-
-    return;
-}
-
-sub on_close {
-    my $self = shift;
-    $self->{gui}->remove_tab($self);
-    #print "[GUI] Closed tab - ", $self->get_page_index(), "\n";
-    return;
-}
-
-# Make ourselves known to the Outputs tab to that it
-# can switch to this tab if the user presses "Show"
-sub register_in_outputs_model {
-    my $self = shift;
-    my $output_ref = shift;
-    my $tabref = shift; # either $self, or undef to deregister
-    my $model = $self->{project}->get_base_data_output_model();
-
-    # Find iter
-    my $iter;
-    my $iter_base = $model->get_iter_first();
-
-    while ($iter_base) {
-
-        my $iter_output = $model->iter_children($iter_base);
-        while ($iter_output) {
-            if ($model->get($iter_output, MODEL_OBJECT) eq $output_ref) {
-                $iter = $iter_output;
-                last; #FIXME: do we have to look at other iter_bases, or does this iterate over entire level?
-            }
-            
-            $iter_output = $model->iter_next($iter_output);
-        }
-        
-        last if $iter; # break if found it
-        $iter_base = $model->iter_next($iter_base);
-    }
-
-    if ($iter) {
-        $model->set($iter, MODEL_TAB, $tabref);
-        $self->{current_registration} = $output_ref;
-    }
-    
-    return;
-}
-
-#  prepend some text to the grid hover text
-sub get_grid_text_pfx {
-    my $self = shift;
-
-    return q{};
-}
-
-
-sub warn_if_basedata_has_gt2_axes {
-    my $self = shift;
-
-    my $bd = $self->get_base_ref;
-    my @cellsizes = $bd->get_cell_sizes;
-    my $col_count = scalar @cellsizes;
-    
-    return if $col_count <= 2;
-    
-    my $text = << "END_OF_GT2_AXIS_TEXT"
-Note: Basedata has more than two axes
-so some cells will be overplotted
-and thus not visible.
-
-Only the first two axes are used for plotting.
-END_OF_GT2_AXIS_TEXT
-  ;
-
-    my $dialog = Gtk2::MessageDialog->new (
-        undef,
-        'destroy-with-parent',
-        'warning',
-        'ok',
-        $text,
-    );
-    $dialog->run;
-    $dialog->destroy;
-
-    return;
-}
-
-
-##########################################################
-# Keyboard shortcuts
-##########################################################
-
-my $snooper_id;
-my $handler_entered = 0;
-
-# Called when user switches to this tab
-#   installs keyboard-shortcut handler
-sub set_keyboard_handler {
-    my $self = shift;
-    # Make CTRL-G activate the "go!" button (on_run)
-    if ($snooper_id) {
-        ##print "[Tab] Removing keyboard snooper $snooper_id\n";
-        Gtk2->key_snooper_remove($snooper_id);
-        $snooper_id = undef;
-    }
-
-
-    $snooper_id = Gtk2->key_snooper_install(\&hotkey_handler, $self);
-    ##print "[Tab] Installed keyboard snooper $snooper_id\n";
-}
-
-sub remove_keyboard_handler {
-    my $self = shift;
-    if ($snooper_id) {
-        ##print "[Tab] Removing keyboard snooper $snooper_id\n";
-        Gtk2->key_snooper_remove($snooper_id);
-        $snooper_id = undef;
-    }
-}
-    
-# Processes keyboard shortcuts like CTRL-G = Go!
-sub hotkey_handler {
-    my ($widget, $event, $self) = @_;
-    my $retval;
-
-    # stop recursion into on_run if shortcut triggered during processing
-    #   (this happens because progress-dialogs pump events..)
-
-    return 1 if $handler_entered == 1;
-
-    $handler_entered = 1;
-
-    if ($event->type eq 'key-press' && Biodiverse::GUI::GUIManager::keyboard_snooper_active) {
-        # if CTL- key is pressed
-        if ($event->state >= ['control-mask']) {
-            my $keyval = $event->keyval;
-            #print $keyval . "\n";
-            
-            # Go!
-            if ((uc chr $keyval) eq 'G') {
-                $self->on_run();
-                $retval = 1; # stop processing
-            }
-
-            # Close tab (CTRL-W)
-            elsif ((uc chr $keyval) eq 'W') {
-                if ($self->get_removable) {
-                    $self->{gui}->remove_tab($self);
-                    $retval = 1; # stop processing
-                }
-            }
-
-            # Change to next tab
-            elsif ($keyval eq Gtk2::Gdk->keyval_from_name ('Tab')) {
-                #  switch tabs
-                #print "keyval is $keyval (tab), state is " . $event->state . "\n";
-                my $page_index = $self->get_page_index;
-                $self->{gui}->switch_tab (undef, $page_index + 1); #  go right
-            }
-            elsif ($keyval eq Gtk2::Gdk->keyval_from_name ('ISO_Left_Tab')) {
-                #  switch tabs
-                #print "keyval is $keyval (left tab), state is " . $event->state . "\n";
-                my $page_index = $self->get_page_index;
-                $self->{gui}->switch_tab (undef, $page_index - 1); #  go left
-            }
-        }
-        elsif ($event->state == []) {
-            # Catch alphabetic keys only for now.
-            my $keyval = $event->keyval;
-            if (($keyval >= ord('a') && $keyval <= ord('z')) or (
-                    $keyval >= ord('A') && $keyval <= ord('Z'))) {
-                $self->on_bare_key(uc chr $event->keyval);
-            }
-        }
-    }
-
-    $handler_entered = 0;
-    $retval = 0; # continue processing
-    return $retval;
-}
-
-######################################
-#  Other stuff
-
-
-sub on_run {} # default for tabs that don't implement on_run
-
-my %key_tool_map = (
-    Z => 'ZoomIn',
-    X => 'ZoomOut',
-    C => 'Pan',
-    V => 'ZoomFit',
-    B => 'Select',
-    S => 'Select',
-);
-
-# Default for tabs that don't implement on_bare_key
-sub on_bare_key {
-    my ($self, $keyval) = @_;
-    # TODO: Add other tools
-    my $tool = $key_tool_map{$keyval};
-
-    return if not defined $tool;
-
-<<<<<<< HEAD
-    if ($tool eq 'ZoomOut' and $self->{active_pane} ne '') {
-        # Do an instant zoom out and keep the current tool.
-        $self->{$self->{active_pane}}->zoom_out();
-    }
-    elsif ($tool eq 'ZoomFit' and $self->{active_pane} ne '') {
-        $self->{$self->{active_pane}}->zoom_fit();
-    }
-    elsif ($self->{active_pane}) {
-=======
-    my $active_pane = $self->{active_pane};
-
-    return if !defined $active_pane;
-
-    if ($tool eq 'ZoomOut' and $active_pane ne '') {
-        # Do an instant zoom out and keep the current tool.
-        $self->{$self->{active_pane}}->zoom_out();
-    }
-    elsif ($tool eq 'ZoomFit' and $active_pane ne '') {
-        $self->{$self->{active_pane}}->zoom_fit();
-    }
-    elsif ($active_pane) {
->>>>>>> ef7f1385
-        $self->choose_tool($tool) if exists $key_tool_map{$keyval};
-    }
-}
-
-sub choose_tool {}
-
-sub get_removable { return 1; } # default - tabs removable
-
-#  codes to define percentiles etc
-sub get_display_stretch_codes {
-    my $self = shift;
-    
-    my %codes = (
-        '2.5'  => 'PCT025',
-        '97.5' => 'PCT975',
-        '5'    => 'PCT05',
-        '95'   => 'PCT95',
-    );
-
-    return wantarray ? %codes : \%codes;
-}
-
-sub get_plot_min_max_values {
-    my $self = shift;
-
-    my @minmax = ($self->{plot_min_value}, $self->{plot_max_value});
-
-    return wantarray ? @minmax : \@minmax;
-}
-
-sub format_number_for_display {
-    my $self = shift;
-    my %args = @_;
-    my $val = $args{number};
-
-    my $text = sprintf ('%.4f', $val); # round to 4 d.p.
-    if ($text == 0) {
-        $text = sprintf ('%.2e', $val);
-    }
-    if ($text == 0) {
-        $text = 0;  #  make sure it is 0 and not 0.00e+000
-    };
-    return $text;
-}
-
-sub set_legend_ltgt_flags {
-    my $self = shift;
-    my $stats = shift;
-
-    my $flag = 0;
-    my $stat_name = ($self->{PLOT_STAT_MIN} || 'MIN');
-    eval {
-        if (defined $stats->{$stat_name}
-            and $stats->{$stat_name} != $stats->{MIN}
-            and $stat_name =~ /PCT/) {
-            $flag = 1;
-        }
-        $self->{grid}->set_legend_lt_flag ($flag);
-    };
-    $flag = 0;
-    $stat_name = ($self->{PLOT_STAT_MAX} || 'MAX');
-    eval {
-        if (defined $stats->{$stat_name}
-            and $stats->{$stat_name} != $stats->{MAX}
-            and $stat_name =~ /PCT/) {
-            $flag = 1;
-        }
-        $self->{grid}->set_legend_gt_flag ($flag);
-    };
-    return;
-}
-
-sub on_show_hide_legend {
-    my $self = shift;
-    my $menu_item = shift;
-
-    my $grid = $self->{grid};
-
-    return if !$grid;
-
-    my $active = $menu_item->get_active;
-
-    if ($active) {
-        $grid->show_legend;
-        $grid->set_legend_min_max;
-    }
-    else {
-        $grid->hide_legend;
-    }
-
-}
-
-sub on_colour_mode_changed {
-    my ($self, $menu_item) = @_;
-
-    if ($menu_item) {
-        # Just got the signal for the deselected option.
-        # Wait for signal for selected one.
-        return if !$menu_item->get_active();
-
-        my $mode = $menu_item->get_label();
-    
-        if ($mode eq 'Sat...') {
-            $mode = 'Sat';
-
-            # Pop up dialog for choosing the hue to use in saturation mode
-            my $colour_dialog = Gtk2::ColorSelectionDialog->new('Pick Hue');
-            my $colour_select = $colour_dialog->get_color_selection();
-            if (my $col = $self->{hue}) {
-                $colour_select->set_previous_color($col);
-                $colour_select->set_current_color($col);
-            }
-            $colour_dialog->show_all();
-            my $response = $colour_dialog->run;
-            if ($response eq 'ok') {
-                $self->{hue} = $colour_select->get_current_color();
-                $self->{grid}->set_legend_hue($self->{hue});
-                eval {$self->{dendrogram}->recolour(all_elements => 1)};  #  only clusters have dendrograms - needed here?  recolour below does this
-            }
-            $colour_dialog->destroy();
-        }
-
-        $self->{colour_mode} = $mode;
-    }
-
-    $self->{grid}->set_legend_mode($self->{colour_mode});
-    $self->recolour(all_elements => 1);
-
-    return;
-}
-
-
-sub set_active_pane {
-    my ($self, $active_pane) = @_;
-    $self->{active_pane} = $active_pane;
-}
-
-sub rect_canonicalise {
-    my ($self, $rect) = @_;
-    ($rect->[0], $rect->[2]) = minmax ($rect->[2], $rect->[0]);
-    ($rect->[1], $rect->[3]) = minmax ($rect->[3], $rect->[1]);
-}
-
-sub rect_centre {
-    my ($self, $rect) = @_;
-    return (($rect->[0] + $rect->[2]) / 2, ($rect->[1] + $rect->[3]) / 2);
-}
-
-sub on_select_tool {
-    my $self = shift;
-    return if $self->{ignore_tool_click};
-    $self->choose_tool('Select');
-}
-
-sub on_pan_tool {
-    my $self = shift;
-    return if $self->{ignore_tool_click};
-    $self->choose_tool('Pan');
-}
-
-sub on_zoom_in_tool {
-    my $self = shift;
-    return if $self->{ignore_tool_click};
-    $self->choose_tool('ZoomIn');
-}
-
-sub on_zoom_out_tool {
-    my $self = shift;
-    return if $self->{ignore_tool_click};
-    $self->choose_tool('ZoomOut');
-}
-
-sub on_zoom_fit_tool {
-    my $self = shift;
-    return if $self->{ignore_tool_click};
-    $self->choose_tool('ZoomFit');
-}
-
-my %cursor_icons = (
-    Select  => undef,
-    ZoomIn  => 'zoom-in',
-    ZoomOut => 'zoom-out',
-    ZoomFit => 'zoom-fit-best',
-    Pan     => 'fleur',
-);
-
-sub set_display_cursors {
-    my $self = shift;
-    my $type = shift;
-
-    my $icon = $cursor_icons{$type};
-    
-    foreach my $widget (qw /grid matrix_grid dendrogram/) {
-        no autovivification;
-        my $wref = $self->{$widget};
-        next if !$wref || !$wref->{canvas};
-
-        my $window = $wref->{canvas}->window;
-        my $cursor;
-        if ($icon) {
-            #  check if it's a real cursor
-            $cursor = eval {Gtk2::Gdk::Cursor->new ($icon)};
-            if ($@) {  #  might need to come from an icon
-                my $cache_name = "ICON: $icon";
-                $cursor = $self->get_cached_value ($cache_name);
-                if (!$cursor) {
-                    my $ic = Gtk2::IconTheme->new();
-<<<<<<< HEAD
-                    my $pixbuf = $ic->load_icon($icon, 16, 'no-svg');
-                    my $display = $window->get_display;
-                    $cursor = Gtk2::Gdk::Cursor->new_from_pixbuf($display, $pixbuf, 0, 0);
-                    $self->set_cached_value ($cache_name => $cursor);
-=======
-                    my $pixbuf = eval {$ic->load_icon($icon, 16, 'no-svg')};
-                    if ($@) {
-                        warn $@;
-                    }
-                    else {
-                        my $display = $window->get_display;
-                        $cursor = Gtk2::Gdk::Cursor->new_from_pixbuf($display, $pixbuf, 0, 0);
-                        $self->set_cached_value ($cache_name => $cursor);
-                    }
->>>>>>> ef7f1385
-                }
-            }
-        }
-        $window->set_cursor($cursor);
-        $wref->{cursor} = $cursor;
-    }
-    
-}
-
-
-sub on_grid_select {
-    my ($self, $groups, $ignore_change, $rect) = @_;
-    if ($self->{tool} eq 'ZoomIn') {
-        my $grid = $self->{grid};
-        $self->handle_grid_drag_zoom($grid, $rect);
-    }
-}
-
-sub on_grid_click {
-    my $self = shift;
-    if ($self->{tool} eq 'ZoomOut') {
-        $self->{grid}->zoom_out();
-    }
-    elsif ($self->{tool} eq 'ZoomFit') {
-        $self->{grid}->zoom_fit();
-    }
-}
-
-
-sub handle_grid_drag_zoom {
-    my ($self, $grid, $rect) = @_;
-    my $canvas = $grid->{canvas};
-
-    $self->rect_canonicalise ($rect);
-
-    # Scale
-    my $width_px  = $grid->{width_px}; # Viewport/window size
-    my $height_px = $grid->{height_px};
-    my ($xc, $yc) = $canvas->world_to_window($self->rect_centre ($rect));
-    #print "Centre: $xc $yc\n";
-    my ($x1, $y1) = $canvas->world_to_window($rect->[0], $rect->[1]);
-    my ($x2, $y2) = $canvas->world_to_window($rect->[2], $rect->[3]);
-    #say "Window Rect: $x1 $x2 $y1 $y2";
-    my $width_s   = max ($x2 - $x1, 1); # Selected box width
-    my $height_s  = max ($y2 - $y1, 1); # Avoid div by 0
-
-    # Special case: If the rect is tiny, the user probably just clicked
-    # and released. Do something sensible, like just double the zoom level.
-    if ($width_s <= 2 || $height_s <= 2) {
-        $width_s  = $width_px  / 2;
-        $height_s = $height_px / 2;
-        ($rect->[0], $rect->[1])
-            = $canvas->window_to_world ($xc - $width_s / 2, $yc - $height_s / 2);
-        ($rect->[2], $rect->[3])
-            = $canvas->window_to_world ($xc + $width_s / 2, $yc + $height_s / 2);
-    }
-
-    my $ratio = min ($width_px / $width_s, $height_px / $height_s);
-
-    if (exists $grid->{render_width}) {  #  should shift this into a method in Dendrogram.pm
-
-        my @plot_centre = ($width_px  / 2, $height_px  / 2);
-        my @rect_centre = $self->rect_centre ($rect);
-
-        my ($dx, $dy) = ($plot_centre[0] - $rect_centre[0], $plot_centre[1] - $rect_centre[1]);
-
-        # Convert into scaled coords
-        $grid->{centre_x} *= $grid->{length_scale};
-        $grid->{centre_y} *= $grid->{height_scale};
-        
-        # Pan across
-        $grid->{centre_x} = $grid->clamp (
-            $grid->{centre_x} - $dx,
-            0,
-            $grid->{render_width},
-        ) ;
-        $grid->{centre_y} = $grid->clamp (
-            $grid->{centre_y} - $dy,
-            0,
-            $grid->{render_height},
-        );
-
-        # Convert into world coords
-        $grid->{centre_x} /= $grid->{length_scale};
-        $grid->{centre_y} /= $grid->{height_scale};
-
-        #  now adjust the zoom level
-        $grid->{render_width}  *= $ratio;
-        $grid->{render_height} *= $ratio;
-
-        $grid->set_zoom_fit_flag(0);  #  don't zoom to all when the window gets resized
-        $grid->post_zoom;
-        return;
-    }
-
-
-    my $oppu = $canvas->get_pixels_per_unit;
-    #say "Old PPU: $oppu";
-    my $ppu = $oppu * $ratio;
-    #say "New PPU: $ppu";
-    $canvas->set_pixels_per_unit($ppu);
-
-    # Now pan so that the selection is centered. There are two cases.
-    # +------------------------------------------+
-    # |                +-----+                   |
-    # |                |     |                   |
-    # |                |     |                   |
-    # |                +-----+                   |
-    # +------------------------------------------+
-    # or
-    # +------------------------------------------+
-    # |                                          |
-    # |                                          |
-    # |+----------------------------------------+|
-    # ||                                        ||
-    # |+----------------------------------------+|
-    # |                                          |
-    # |                                          |
-    # +------------------------------------------+
-    # We can cover both if we expand rect along both axes until it is
-    # the same aspect ratio as the window. (One axis will not change).
-    my $window_aspect =  $width_px / $height_px;
-    my $rect_aspect   = ($rect->[2] - $rect->[0]) / ($rect->[3] - $rect->[1]);
-    #say "WA: $window_aspect, RA: $rect_aspect";
-    #say "R: " . join ' ', @$rect;
-    if ($rect_aspect > $window_aspect) {
-        # 2nd case illustrated above. We need to change the height.
-        my $mid    = ($rect->[1] + $rect->[3]) / 2;
-        my $width  =  $rect->[2] - $rect->[0];
-        $rect->[1] = $mid - 0.5 * $width / $window_aspect;
-        $rect->[3] = $mid + 0.5 * $width / $window_aspect;
-    }
-    else {
-        # 1st case illustrated above. We need to change the width.
-        my $mid    = ($rect->[0] + $rect->[2]) / 2;
-        my $height =  $rect->[3] - $rect->[1];
-        $rect->[0] = $mid - 0.5 * $height * $window_aspect;
-        $rect->[2] = $mid + 0.5 * $height * $window_aspect;
-    }
-
-    my $midx = ($rect->[0] + $rect->[2]) / 2;
-    my $midy = ($rect->[1] + $rect->[3]) / 2;
-    #$midx = $rect->[0];
-    #$midy = $rect->[1];
-
-    # Apply and pan
-    $grid->set_zoom_fit_flag(0);  #  don't zoom to all when the window gets resized - poss should set some params to maintain the extent
-    $grid->post_zoom;
-    my @target = $canvas->w2c($rect->[0], $rect->[1]);
-    #say "Scrolling to " . join ' ', @target;
-    $canvas->scroll_to(@target);
-    $grid->update_scrollbars ($midx, $midy);
-
-}
-
-
-
-sub on_set_cell_outline_colour {
-    my $self = shift;
-    my $menu_item = shift;
-    $self->{grid}->set_cell_outline_colour (@_);
-
-    # set menu item for show outline as active if not currently
-    $self->set_cell_outline_menuitem_active (1);
-
-    return;
-}
-
-sub on_set_cell_show_outline {
-    my $self = shift;
-    my $menu_item = shift;
-    $self->{grid}->set_cell_show_outline($menu_item->get_active);
-    return;
-}
-
-
-sub get_undef_cell_colour {
-    my $self   = shift;
-
-    my $grid = $self->{grid} // return;
-
-    return $grid->get_colour_for_undef // $grid->set_colour_for_undef;
-}
-
-sub set_undef_cell_colour {
-    my ($self, $colour) = @_;
-    
-    my $grid = $self->{grid} // return;
-
-    $grid->set_colour_for_undef($colour);
-}
-
-sub on_set_undef_cell_colour {
-    my ($self, $widget, $colour) = @_;
-
-    if (! $colour) {  #  fire up a colour selector
-        $colour = $self->get_colour_from_chooser ($self->get_undef_cell_colour);
-    }
-
-    #  if still no colour chosen
-    return if !$colour;
-
-    $self->set_undef_cell_colour ($colour);
-
-    $self->recolour (all_elements => 1);
-
-    return;
-}
-
-sub get_excluded_cell_colour {
-    my $self   = shift;
-
-    return $self->{colour_excluded_cell} // $self->set_excluded_cell_colour;
-}
-
-sub set_excluded_cell_colour {
-    my ($self, $colour) = @_;
-    
-    my $g = my $grey = 0.9 * 255 * 257;;
-    $colour //= Gtk2::Gdk::Color->new($g, $g, $g);
-
-    croak "Colour argument must be a Gtk2::Gdk::Color object\n"
-      if not blessed ($colour) eq 'Gtk2::Gdk::Color';
-
-    $self->{colour_excluded_cell} = $colour;
-}
-
-sub on_set_excluded_cell_colour {
-    my ($self, $widget, $colour) = @_;
-
-    if (! $colour) {  #  fire up a colour selector
-        $colour = $self->get_colour_from_chooser ($self->get_excluded_cell_colour);
-    }
-
-    #  if still no colour chosen
-    return if !$colour;
-
-    $self->set_excluded_cell_colour ($colour);
-
-    $self->recolour (all_elements => 1);
-
-    return;
-}
-
-sub get_colour_from_chooser {
-    my ($self, $colour) = @_;
-
-    my $dialog = Gtk2::ColorSelectionDialog->new ('Select a colour');
-    my $selector = $dialog->colorsel;  #  get_color_selection?
-
-    if ($colour) {
-        $selector->set_current_color ($colour);
-    }
-
-    if ($dialog->run eq 'ok') {
-        $colour = $selector->get_current_color;
-    }
-    $dialog->destroy;
-
-    return $colour;
-}
-
-sub on_set_tree_line_widths {
-    my $self = shift;
-
-    return if !$self->{dendrogram};
-
-    my $props = {
-        name       => 'branch_width',
-        type       => 'integer',
-        default    => $self->{dendrogram}->{branch_line_width} // 0,
-        min        => 0,
-        max        => 15,
-        label_text => "Branch line thickness in pixels\n"
-                    . 'Does not affect the vertical connectors',
-        tooltip    => 'Set to zero to let the system calculate a default',
-    };
-
-    my ($spinner, $extractor) = Biodiverse::GUI::ParametersTable::generate_integer ($props);
-
-    my $dlg = Gtk2::Dialog->new_with_buttons (
-        'Set branch width',
-        undef,
-        'destroy-with-parent',
-        'gtk-ok' => 'ok',
-        'gtk-cancel' => 'cancel',
-    );
-
-    my $hbox  = Gtk2::HBox->new;
-    my $label = Gtk2::Label->new($props->{label_text});
-    $hbox->pack_start($label,   0, 0, 1);
-    $hbox->pack_start($spinner, 0, 0, 1);
-    $spinner->set_tooltip_text ($props->{tooltip});
-
-    my $vbox = $dlg->get_content_area;
-    $vbox->pack_start($hbox, 0, 0, 10);
-
-    $dlg->show_all;
-    my $response = $dlg->run;
-
-    my $val;
-    if ($response eq 'ok') {
-        $val = $extractor->();
-    }
-    
-    $dlg->destroy;
-
-    $self->{dendrogram}->set_branch_line_width ($val);
-
-    return $val;
-    
-}
-
-########
-##
-##  Some cache methods which have been copied across from Biodiverse::Common
-##  since we don't want all the methods.
-##  Need to refactor Biodiverse::Common.
-
-
-#  set any value - allows user specified additions to the core stuff
-sub set_cached_value {
-    my $self = shift;
-    my %args = @_;
-    @{$self->{_cache}}{keys %args} = values %args;
-
-    return;
-}
-
-sub set_cached_values {
-    my $self = shift;
-    $self->set_cached_value (@_);
-}
-
-#  hot path, so needs to be lean and mean, even if less readable
-sub get_cached_value {
-    return if ! exists $_[0]->{_cache}{$_[1]};
-    return $_[0]->{_cache}{$_[1]};
-}
-
-sub get_cached_value_keys {
-    my $self = shift;
-    
-    return if ! exists $self->{_cache};
-    
-    return wantarray
-        ? keys %{$self->{_cache}}
-        : [keys %{$self->{_cache}}];
-}
-
-sub delete_cached_values {
-    my $self = shift;
-    my %args = @_;
-    
-    return if ! exists $self->{_cache};
-
-    my $keys = $args{keys} || $self->get_cached_value_keys;
-    return if not defined $keys or scalar @$keys == 0;
-
-    delete @{$self->{_cache}}{@$keys};
-    delete $self->{_cache} if scalar keys %{$self->{_cache}} == 0;
-
-    return;
-}
-
-sub update_export_menu {
-    my $self = shift;
-
-    my $menubar = $self->{menubar};
-    my $output_ref = $self->{output_ref};  
-
-    # Clear out old entries from menu so we can rebuild it.
-    # This will be useful when we add checks for which export methods are valid.  
-    my $export_menu = $self->{export_menu};
-
-    if (!$export_menu) {
-        $export_menu  = Gtk2::MenuItem->new_with_label('Export');
-        $menubar->append($export_menu);
-        $self->{export_menu} = $export_menu;
-    }
-
-    if (!$output_ref || ($output_ref->get_param('COMPLETED') // 1) != 1) {
-        #  completed == 2 for clusters analyses with matrices only
-        $export_menu->set_sensitive(0);
-    }
-    else {
-        my $submenu = Gtk2::Menu->new;
-        # Get the Parameters metadata
-        my %args = $output_ref->get_args (sub => 'export');
-        my $format_labels = $args{format_labels};
-        foreach my $label (sort keys %$format_labels) {
-            next if !$label;
-            my $menu_item = Gtk2::MenuItem->new($label);
-            $submenu->append($menu_item);
-            $menu_item->signal_connect_swapped(
-                activate => \&do_export, [$self, $label],
-            );
-        }
-
-        $export_menu->set_submenu($submenu);
-        $export_menu->set_sensitive(1);
-    }
-
-    $menubar->show_all();
-}
-
-sub do_export {
-    my $args = shift;
-    my $self = $args->[0];
-    my @rest_of_args;
-    if (scalar @$args > 1) {
-        @rest_of_args = @$args[1..$#$args];
-    }
-
-    Biodiverse::GUI::Export::Run($self->{output_ref}, @rest_of_args);
-}
-
-
-
-1;
+package Biodiverse::GUI::Tabs::Tab;
+use strict;
+use warnings;
+use 5.010;
+
+our $VERSION = '0.99_008';
+
+use List::Util qw/min max/;
+use Scalar::Util qw /blessed/;
+use List::MoreUtils qw /minmax/;
+use Gtk2;
+use Biodiverse::GUI::GUIManager;
+use Biodiverse::GUI::Project;
+use Carp;
+
+
+sub add_to_notebook {
+    my $self = shift;
+    my %args = @_;
+
+    my $page  = $args{page};
+    my $label = $args{label};
+    my $label_widget = $args{label_widget};
+
+    $self->{notebook}   = $self->{gui}->get_notebook();
+    $self->{notebook}->append_page_menu($page, $label, $label_widget);
+    $self->{page}       = $page;
+    $self->{gui}->add_tab($self);
+    $self->set_tab_reorderable($page);
+
+    return;
+}
+
+sub get_page_index {
+    my $self = shift;
+    my $page = shift || $self->{page};
+    my $index = $self->{notebook}->page_num($page);
+    return $index >= 0 ? $index : undef;
+}
+
+sub set_page_index {
+    my $self = shift;
+    
+    #  no-op now
+    #$self->{page_index} = shift;
+    
+    return;
+}
+
+sub get_base_ref {
+    my $self = shift;
+
+    #  check all possibilities
+    #  should really just have one
+    foreach my $key (qw /base_ref basedata_ref selected_basedata_ref/) {
+        if (exists $self->{$key}) {
+            return $self->{$key};
+        }
+    }
+
+    croak "Unable to access the base ref\n";
+}
+
+sub get_current_registration {
+    my $self = shift;
+    return $self->{current_registration};
+}
+
+sub update_current_registration {
+    my $self = shift;
+    my $object = shift;
+    $self->{current_registration} = $object;
+}
+
+sub set_label_widget_tooltip {
+    my $self = shift;
+    my $bd = $self->get_base_ref;
+    
+    my $text = "Part of basedata " . $bd->get_name;
+    my $w = $self->{label_widget} || $self->{tab_menu_label};
+    
+    eval {$w->set_tooltip_text ($text)};
+
+    return;
+}
+
+sub update_name {
+    my $self = shift;
+    my $new_name = shift;
+    #$self->{current_registration} = $new_name;
+    eval {$self->{label_widget}->set_text ($new_name)};
+    eval {$self->{title_widget}->set_text ($new_name)};
+    eval {$self->{tab_menu_label}->set_text ($new_name)};
+    return;
+}
+
+sub remove {
+    my $self = shift;
+
+    if (exists $self->{current_registration}) {  #  deregister if necessary
+        #$self->{project}->register_in_outputs_model($self->{current_registration}, undef);
+        $self->register_in_outputs_model($self->{current_registration}, undef);
+    }
+    my $index = $self->get_page_index;
+    if (defined $index && $index > -1) {
+        $self->{notebook}->remove_page( $index );
+    }
+
+    return;
+}
+
+sub set_tab_reorderable {
+    my $self = shift;
+    my $page = shift || $self->{page};
+
+    $self->{notebook}->set_tab_reorderable($page, 1);
+
+    return;
+}
+
+sub on_close {
+    my $self = shift;
+    $self->{gui}->remove_tab($self);
+    #print "[GUI] Closed tab - ", $self->get_page_index(), "\n";
+    return;
+}
+
+# Make ourselves known to the Outputs tab to that it
+# can switch to this tab if the user presses "Show"
+sub register_in_outputs_model {
+    my $self = shift;
+    my $output_ref = shift;
+    my $tabref = shift; # either $self, or undef to deregister
+    my $model = $self->{project}->get_base_data_output_model();
+
+    # Find iter
+    my $iter;
+    my $iter_base = $model->get_iter_first();
+
+    while ($iter_base) {
+
+        my $iter_output = $model->iter_children($iter_base);
+        while ($iter_output) {
+            if ($model->get($iter_output, MODEL_OBJECT) eq $output_ref) {
+                $iter = $iter_output;
+                last; #FIXME: do we have to look at other iter_bases, or does this iterate over entire level?
+            }
+            
+            $iter_output = $model->iter_next($iter_output);
+        }
+        
+        last if $iter; # break if found it
+        $iter_base = $model->iter_next($iter_base);
+    }
+
+    if ($iter) {
+        $model->set($iter, MODEL_TAB, $tabref);
+        $self->{current_registration} = $output_ref;
+    }
+    
+    return;
+}
+
+#  prepend some text to the grid hover text
+sub get_grid_text_pfx {
+    my $self = shift;
+
+    return q{};
+}
+
+
+sub warn_if_basedata_has_gt2_axes {
+    my $self = shift;
+
+    my $bd = $self->get_base_ref;
+    my @cellsizes = $bd->get_cell_sizes;
+    my $col_count = scalar @cellsizes;
+    
+    return if $col_count <= 2;
+    
+    my $text = << "END_OF_GT2_AXIS_TEXT"
+Note: Basedata has more than two axes
+so some cells will be overplotted
+and thus not visible.
+
+Only the first two axes are used for plotting.
+END_OF_GT2_AXIS_TEXT
+  ;
+
+    my $dialog = Gtk2::MessageDialog->new (
+        undef,
+        'destroy-with-parent',
+        'warning',
+        'ok',
+        $text,
+    );
+    $dialog->run;
+    $dialog->destroy;
+
+    return;
+}
+
+
+##########################################################
+# Keyboard shortcuts
+##########################################################
+
+my $snooper_id;
+my $handler_entered = 0;
+
+# Called when user switches to this tab
+#   installs keyboard-shortcut handler
+sub set_keyboard_handler {
+    my $self = shift;
+    # Make CTRL-G activate the "go!" button (on_run)
+    if ($snooper_id) {
+        ##print "[Tab] Removing keyboard snooper $snooper_id\n";
+        Gtk2->key_snooper_remove($snooper_id);
+        $snooper_id = undef;
+    }
+
+
+    $snooper_id = Gtk2->key_snooper_install(\&hotkey_handler, $self);
+    ##print "[Tab] Installed keyboard snooper $snooper_id\n";
+}
+
+sub remove_keyboard_handler {
+    my $self = shift;
+    if ($snooper_id) {
+        ##print "[Tab] Removing keyboard snooper $snooper_id\n";
+        Gtk2->key_snooper_remove($snooper_id);
+        $snooper_id = undef;
+    }
+}
+    
+# Processes keyboard shortcuts like CTRL-G = Go!
+sub hotkey_handler {
+    my ($widget, $event, $self) = @_;
+    my $retval;
+
+    # stop recursion into on_run if shortcut triggered during processing
+    #   (this happens because progress-dialogs pump events..)
+
+    return 1 if $handler_entered == 1;
+
+    $handler_entered = 1;
+
+    if ($event->type eq 'key-press' && Biodiverse::GUI::GUIManager::keyboard_snooper_active) {
+        # if CTL- key is pressed
+        if ($event->state >= ['control-mask']) {
+            my $keyval = $event->keyval;
+            #print $keyval . "\n";
+            
+            # Go!
+            if ((uc chr $keyval) eq 'G') {
+                $self->on_run();
+                $retval = 1; # stop processing
+            }
+
+            # Close tab (CTRL-W)
+            elsif ((uc chr $keyval) eq 'W') {
+                if ($self->get_removable) {
+                    $self->{gui}->remove_tab($self);
+                    $retval = 1; # stop processing
+                }
+            }
+
+            # Change to next tab
+            elsif ($keyval eq Gtk2::Gdk->keyval_from_name ('Tab')) {
+                #  switch tabs
+                #print "keyval is $keyval (tab), state is " . $event->state . "\n";
+                my $page_index = $self->get_page_index;
+                $self->{gui}->switch_tab (undef, $page_index + 1); #  go right
+            }
+            elsif ($keyval eq Gtk2::Gdk->keyval_from_name ('ISO_Left_Tab')) {
+                #  switch tabs
+                #print "keyval is $keyval (left tab), state is " . $event->state . "\n";
+                my $page_index = $self->get_page_index;
+                $self->{gui}->switch_tab (undef, $page_index - 1); #  go left
+            }
+        }
+        elsif ($event->state == []) {
+            # Catch alphabetic keys only for now.
+            my $keyval = $event->keyval;
+            if (($keyval >= ord('a') && $keyval <= ord('z')) or (
+                    $keyval >= ord('A') && $keyval <= ord('Z'))) {
+                $self->on_bare_key(uc chr $event->keyval);
+            }
+        }
+    }
+
+    $handler_entered = 0;
+    $retval = 0; # continue processing
+    return $retval;
+}
+
+######################################
+#  Other stuff
+
+
+sub on_run {} # default for tabs that don't implement on_run
+
+my %key_tool_map = (
+    Z => 'ZoomIn',
+    X => 'ZoomOut',
+    C => 'Pan',
+    V => 'ZoomFit',
+    B => 'Select',
+    S => 'Select',
+);
+
+# Default for tabs that don't implement on_bare_key
+sub on_bare_key {
+    my ($self, $keyval) = @_;
+    # TODO: Add other tools
+    my $tool = $key_tool_map{$keyval};
+
+    return if not defined $tool;
+
+    my $active_pane = $self->{active_pane};
+
+    return if !defined $active_pane;
+
+    if ($tool eq 'ZoomOut' and $active_pane ne '') {
+        # Do an instant zoom out and keep the current tool.
+        $self->{$self->{active_pane}}->zoom_out();
+    }
+    elsif ($tool eq 'ZoomFit' and $active_pane ne '') {
+        $self->{$self->{active_pane}}->zoom_fit();
+    }
+    elsif ($active_pane) {
+        $self->choose_tool($tool) if exists $key_tool_map{$keyval};
+    }
+}
+
+sub choose_tool {}
+
+sub get_removable { return 1; } # default - tabs removable
+
+#  codes to define percentiles etc
+sub get_display_stretch_codes {
+    my $self = shift;
+    
+    my %codes = (
+        '2.5'  => 'PCT025',
+        '97.5' => 'PCT975',
+        '5'    => 'PCT05',
+        '95'   => 'PCT95',
+    );
+
+    return wantarray ? %codes : \%codes;
+}
+
+sub get_plot_min_max_values {
+    my $self = shift;
+
+    my @minmax = ($self->{plot_min_value}, $self->{plot_max_value});
+
+    return wantarray ? @minmax : \@minmax;
+}
+
+sub format_number_for_display {
+    my $self = shift;
+    my %args = @_;
+    my $val = $args{number};
+
+    my $text = sprintf ('%.4f', $val); # round to 4 d.p.
+    if ($text == 0) {
+        $text = sprintf ('%.2e', $val);
+    }
+    if ($text == 0) {
+        $text = 0;  #  make sure it is 0 and not 0.00e+000
+    };
+    return $text;
+}
+
+sub set_legend_ltgt_flags {
+    my $self = shift;
+    my $stats = shift;
+
+    my $flag = 0;
+    my $stat_name = ($self->{PLOT_STAT_MIN} || 'MIN');
+    eval {
+        if (defined $stats->{$stat_name}
+            and $stats->{$stat_name} != $stats->{MIN}
+            and $stat_name =~ /PCT/) {
+            $flag = 1;
+        }
+        $self->{grid}->set_legend_lt_flag ($flag);
+    };
+    $flag = 0;
+    $stat_name = ($self->{PLOT_STAT_MAX} || 'MAX');
+    eval {
+        if (defined $stats->{$stat_name}
+            and $stats->{$stat_name} != $stats->{MAX}
+            and $stat_name =~ /PCT/) {
+            $flag = 1;
+        }
+        $self->{grid}->set_legend_gt_flag ($flag);
+    };
+    return;
+}
+
+sub on_show_hide_legend {
+    my $self = shift;
+    my $menu_item = shift;
+
+    my $grid = $self->{grid};
+
+    return if !$grid;
+
+    my $active = $menu_item->get_active;
+
+    if ($active) {
+        $grid->show_legend;
+        $grid->set_legend_min_max;
+    }
+    else {
+        $grid->hide_legend;
+    }
+
+}
+
+sub on_colour_mode_changed {
+    my ($self, $menu_item) = @_;
+
+    if ($menu_item) {
+        # Just got the signal for the deselected option.
+        # Wait for signal for selected one.
+        return if !$menu_item->get_active();
+
+        my $mode = $menu_item->get_label();
+    
+        if ($mode eq 'Sat...') {
+            $mode = 'Sat';
+
+            # Pop up dialog for choosing the hue to use in saturation mode
+            my $colour_dialog = Gtk2::ColorSelectionDialog->new('Pick Hue');
+            my $colour_select = $colour_dialog->get_color_selection();
+            if (my $col = $self->{hue}) {
+                $colour_select->set_previous_color($col);
+                $colour_select->set_current_color($col);
+            }
+            $colour_dialog->show_all();
+            my $response = $colour_dialog->run;
+            if ($response eq 'ok') {
+                $self->{hue} = $colour_select->get_current_color();
+                $self->{grid}->set_legend_hue($self->{hue});
+                eval {$self->{dendrogram}->recolour(all_elements => 1)};  #  only clusters have dendrograms - needed here?  recolour below does this
+            }
+            $colour_dialog->destroy();
+        }
+
+        $self->{colour_mode} = $mode;
+    }
+
+    $self->{grid}->set_legend_mode($self->{colour_mode});
+    $self->recolour(all_elements => 1);
+
+    return;
+}
+
+
+sub set_active_pane {
+    my ($self, $active_pane) = @_;
+    $self->{active_pane} = $active_pane;
+}
+
+sub rect_canonicalise {
+    my ($self, $rect) = @_;
+    ($rect->[0], $rect->[2]) = minmax ($rect->[2], $rect->[0]);
+    ($rect->[1], $rect->[3]) = minmax ($rect->[3], $rect->[1]);
+}
+
+sub rect_centre {
+    my ($self, $rect) = @_;
+    return (($rect->[0] + $rect->[2]) / 2, ($rect->[1] + $rect->[3]) / 2);
+}
+
+sub on_select_tool {
+    my $self = shift;
+    return if $self->{ignore_tool_click};
+    $self->choose_tool('Select');
+}
+
+sub on_pan_tool {
+    my $self = shift;
+    return if $self->{ignore_tool_click};
+    $self->choose_tool('Pan');
+}
+
+sub on_zoom_in_tool {
+    my $self = shift;
+    return if $self->{ignore_tool_click};
+    $self->choose_tool('ZoomIn');
+}
+
+sub on_zoom_out_tool {
+    my $self = shift;
+    return if $self->{ignore_tool_click};
+    $self->choose_tool('ZoomOut');
+}
+
+sub on_zoom_fit_tool {
+    my $self = shift;
+    return if $self->{ignore_tool_click};
+    $self->choose_tool('ZoomFit');
+}
+
+my %cursor_icons = (
+    Select  => undef,
+    ZoomIn  => 'zoom-in',
+    ZoomOut => 'zoom-out',
+    ZoomFit => 'zoom-fit-best',
+    Pan     => 'fleur',
+);
+
+sub set_display_cursors {
+    my $self = shift;
+    my $type = shift;
+
+    my $icon = $cursor_icons{$type};
+    
+    foreach my $widget (qw /grid matrix_grid dendrogram/) {
+        no autovivification;
+        my $wref = $self->{$widget};
+        next if !$wref || !$wref->{canvas};
+
+        my $window = $wref->{canvas}->window;
+        my $cursor;
+        if ($icon) {
+            #  check if it's a real cursor
+            $cursor = eval {Gtk2::Gdk::Cursor->new ($icon)};
+            if ($@) {  #  might need to come from an icon
+                my $cache_name = "ICON: $icon";
+                $cursor = $self->get_cached_value ($cache_name);
+                if (!$cursor) {
+                    my $ic = Gtk2::IconTheme->new();
+                    my $pixbuf = eval {$ic->load_icon($icon, 16, 'no-svg')};
+                    if ($@) {
+                        warn $@;
+                    }
+                    else {
+                        my $display = $window->get_display;
+                        $cursor = Gtk2::Gdk::Cursor->new_from_pixbuf($display, $pixbuf, 0, 0);
+                        $self->set_cached_value ($cache_name => $cursor);
+                    }
+                }
+            }
+        }
+        $window->set_cursor($cursor);
+        $wref->{cursor} = $cursor;
+    }
+    
+}
+
+
+sub on_grid_select {
+    my ($self, $groups, $ignore_change, $rect) = @_;
+    if ($self->{tool} eq 'ZoomIn') {
+        my $grid = $self->{grid};
+        $self->handle_grid_drag_zoom($grid, $rect);
+    }
+}
+
+sub on_grid_click {
+    my $self = shift;
+    if ($self->{tool} eq 'ZoomOut') {
+        $self->{grid}->zoom_out();
+    }
+    elsif ($self->{tool} eq 'ZoomFit') {
+        $self->{grid}->zoom_fit();
+    }
+}
+
+
+sub handle_grid_drag_zoom {
+    my ($self, $grid, $rect) = @_;
+    my $canvas = $grid->{canvas};
+
+    $self->rect_canonicalise ($rect);
+
+    # Scale
+    my $width_px  = $grid->{width_px}; # Viewport/window size
+    my $height_px = $grid->{height_px};
+    my ($xc, $yc) = $canvas->world_to_window($self->rect_centre ($rect));
+    #print "Centre: $xc $yc\n";
+    my ($x1, $y1) = $canvas->world_to_window($rect->[0], $rect->[1]);
+    my ($x2, $y2) = $canvas->world_to_window($rect->[2], $rect->[3]);
+    #say "Window Rect: $x1 $x2 $y1 $y2";
+    my $width_s   = max ($x2 - $x1, 1); # Selected box width
+    my $height_s  = max ($y2 - $y1, 1); # Avoid div by 0
+
+    # Special case: If the rect is tiny, the user probably just clicked
+    # and released. Do something sensible, like just double the zoom level.
+    if ($width_s <= 2 || $height_s <= 2) {
+        $width_s  = $width_px  / 2;
+        $height_s = $height_px / 2;
+        ($rect->[0], $rect->[1])
+            = $canvas->window_to_world ($xc - $width_s / 2, $yc - $height_s / 2);
+        ($rect->[2], $rect->[3])
+            = $canvas->window_to_world ($xc + $width_s / 2, $yc + $height_s / 2);
+    }
+
+    my $ratio = min ($width_px / $width_s, $height_px / $height_s);
+
+    if (exists $grid->{render_width}) {  #  should shift this into a method in Dendrogram.pm
+
+        my @plot_centre = ($width_px  / 2, $height_px  / 2);
+        my @rect_centre = $self->rect_centre ($rect);
+
+        my ($dx, $dy) = ($plot_centre[0] - $rect_centre[0], $plot_centre[1] - $rect_centre[1]);
+
+        # Convert into scaled coords
+        $grid->{centre_x} *= $grid->{length_scale};
+        $grid->{centre_y} *= $grid->{height_scale};
+        
+        # Pan across
+        $grid->{centre_x} = $grid->clamp (
+            $grid->{centre_x} - $dx,
+            0,
+            $grid->{render_width},
+        ) ;
+        $grid->{centre_y} = $grid->clamp (
+            $grid->{centre_y} - $dy,
+            0,
+            $grid->{render_height},
+        );
+
+        # Convert into world coords
+        $grid->{centre_x} /= $grid->{length_scale};
+        $grid->{centre_y} /= $grid->{height_scale};
+
+        #  now adjust the zoom level
+        $grid->{render_width}  *= $ratio;
+        $grid->{render_height} *= $ratio;
+
+        $grid->set_zoom_fit_flag(0);  #  don't zoom to all when the window gets resized
+        $grid->post_zoom;
+        return;
+    }
+
+
+    my $oppu = $canvas->get_pixels_per_unit;
+    #say "Old PPU: $oppu";
+    my $ppu = $oppu * $ratio;
+    #say "New PPU: $ppu";
+    $canvas->set_pixels_per_unit($ppu);
+
+    # Now pan so that the selection is centered. There are two cases.
+    # +------------------------------------------+
+    # |                +-----+                   |
+    # |                |     |                   |
+    # |                |     |                   |
+    # |                +-----+                   |
+    # +------------------------------------------+
+    # or
+    # +------------------------------------------+
+    # |                                          |
+    # |                                          |
+    # |+----------------------------------------+|
+    # ||                                        ||
+    # |+----------------------------------------+|
+    # |                                          |
+    # |                                          |
+    # +------------------------------------------+
+    # We can cover both if we expand rect along both axes until it is
+    # the same aspect ratio as the window. (One axis will not change).
+    my $window_aspect =  $width_px / $height_px;
+    my $rect_aspect   = ($rect->[2] - $rect->[0]) / ($rect->[3] - $rect->[1]);
+    #say "WA: $window_aspect, RA: $rect_aspect";
+    #say "R: " . join ' ', @$rect;
+    if ($rect_aspect > $window_aspect) {
+        # 2nd case illustrated above. We need to change the height.
+        my $mid    = ($rect->[1] + $rect->[3]) / 2;
+        my $width  =  $rect->[2] - $rect->[0];
+        $rect->[1] = $mid - 0.5 * $width / $window_aspect;
+        $rect->[3] = $mid + 0.5 * $width / $window_aspect;
+    }
+    else {
+        # 1st case illustrated above. We need to change the width.
+        my $mid    = ($rect->[0] + $rect->[2]) / 2;
+        my $height =  $rect->[3] - $rect->[1];
+        $rect->[0] = $mid - 0.5 * $height * $window_aspect;
+        $rect->[2] = $mid + 0.5 * $height * $window_aspect;
+    }
+
+    my $midx = ($rect->[0] + $rect->[2]) / 2;
+    my $midy = ($rect->[1] + $rect->[3]) / 2;
+    #$midx = $rect->[0];
+    #$midy = $rect->[1];
+
+    # Apply and pan
+    $grid->set_zoom_fit_flag(0);  #  don't zoom to all when the window gets resized - poss should set some params to maintain the extent
+    $grid->post_zoom;
+    my @target = $canvas->w2c($rect->[0], $rect->[1]);
+    #say "Scrolling to " . join ' ', @target;
+    $canvas->scroll_to(@target);
+    $grid->update_scrollbars ($midx, $midy);
+
+}
+
+
+
+sub on_set_cell_outline_colour {
+    my $self = shift;
+    my $menu_item = shift;
+    $self->{grid}->set_cell_outline_colour (@_);
+
+    # set menu item for show outline as active if not currently
+    $self->set_cell_outline_menuitem_active (1);
+
+    return;
+}
+
+sub on_set_cell_show_outline {
+    my $self = shift;
+    my $menu_item = shift;
+    $self->{grid}->set_cell_show_outline($menu_item->get_active);
+    return;
+}
+
+
+sub get_undef_cell_colour {
+    my $self   = shift;
+
+    my $grid = $self->{grid} // return;
+
+    return $grid->get_colour_for_undef // $grid->set_colour_for_undef;
+}
+
+sub set_undef_cell_colour {
+    my ($self, $colour) = @_;
+    
+    my $grid = $self->{grid} // return;
+
+    $grid->set_colour_for_undef($colour);
+}
+
+sub on_set_undef_cell_colour {
+    my ($self, $widget, $colour) = @_;
+
+    if (! $colour) {  #  fire up a colour selector
+        $colour = $self->get_colour_from_chooser ($self->get_undef_cell_colour);
+    }
+
+    #  if still no colour chosen
+    return if !$colour;
+
+    $self->set_undef_cell_colour ($colour);
+
+    $self->recolour (all_elements => 1);
+
+    return;
+}
+
+sub get_excluded_cell_colour {
+    my $self   = shift;
+
+    return $self->{colour_excluded_cell} // $self->set_excluded_cell_colour;
+}
+
+sub set_excluded_cell_colour {
+    my ($self, $colour) = @_;
+    
+    my $g = my $grey = 0.9 * 255 * 257;;
+    $colour //= Gtk2::Gdk::Color->new($g, $g, $g);
+
+    croak "Colour argument must be a Gtk2::Gdk::Color object\n"
+      if not blessed ($colour) eq 'Gtk2::Gdk::Color';
+
+    $self->{colour_excluded_cell} = $colour;
+}
+
+sub on_set_excluded_cell_colour {
+    my ($self, $widget, $colour) = @_;
+
+    if (! $colour) {  #  fire up a colour selector
+        $colour = $self->get_colour_from_chooser ($self->get_excluded_cell_colour);
+    }
+
+    #  if still no colour chosen
+    return if !$colour;
+
+    $self->set_excluded_cell_colour ($colour);
+
+    $self->recolour (all_elements => 1);
+
+    return;
+}
+
+sub get_colour_from_chooser {
+    my ($self, $colour) = @_;
+
+    my $dialog = Gtk2::ColorSelectionDialog->new ('Select a colour');
+    my $selector = $dialog->colorsel;  #  get_color_selection?
+
+    if ($colour) {
+        $selector->set_current_color ($colour);
+    }
+
+    if ($dialog->run eq 'ok') {
+        $colour = $selector->get_current_color;
+    }
+    $dialog->destroy;
+
+    return $colour;
+}
+
+sub on_set_tree_line_widths {
+    my $self = shift;
+
+    return if !$self->{dendrogram};
+
+    my $props = {
+        name       => 'branch_width',
+        type       => 'integer',
+        default    => $self->{dendrogram}->{branch_line_width} // 0,
+        min        => 0,
+        max        => 15,
+        label_text => "Branch line thickness in pixels\n"
+                    . 'Does not affect the vertical connectors',
+        tooltip    => 'Set to zero to let the system calculate a default',
+    };
+
+    my ($spinner, $extractor) = Biodiverse::GUI::ParametersTable::generate_integer ($props);
+
+    my $dlg = Gtk2::Dialog->new_with_buttons (
+        'Set branch width',
+        undef,
+        'destroy-with-parent',
+        'gtk-ok' => 'ok',
+        'gtk-cancel' => 'cancel',
+    );
+
+    my $hbox  = Gtk2::HBox->new;
+    my $label = Gtk2::Label->new($props->{label_text});
+    $hbox->pack_start($label,   0, 0, 1);
+    $hbox->pack_start($spinner, 0, 0, 1);
+    $spinner->set_tooltip_text ($props->{tooltip});
+
+    my $vbox = $dlg->get_content_area;
+    $vbox->pack_start($hbox, 0, 0, 10);
+
+    $dlg->show_all;
+    my $response = $dlg->run;
+
+    my $val;
+    if ($response eq 'ok') {
+        $val = $extractor->();
+    }
+    
+    $dlg->destroy;
+
+    $self->{dendrogram}->set_branch_line_width ($val);
+
+    return $val;
+    
+}
+
+########
+##
+##  Some cache methods which have been copied across from Biodiverse::Common
+##  since we don't want all the methods.
+##  Need to refactor Biodiverse::Common.
+
+
+#  set any value - allows user specified additions to the core stuff
+sub set_cached_value {
+    my $self = shift;
+    my %args = @_;
+    @{$self->{_cache}}{keys %args} = values %args;
+
+    return;
+}
+
+sub set_cached_values {
+    my $self = shift;
+    $self->set_cached_value (@_);
+}
+
+#  hot path, so needs to be lean and mean, even if less readable
+sub get_cached_value {
+    return if ! exists $_[0]->{_cache}{$_[1]};
+    return $_[0]->{_cache}{$_[1]};
+}
+
+sub get_cached_value_keys {
+    my $self = shift;
+    
+    return if ! exists $self->{_cache};
+    
+    return wantarray
+        ? keys %{$self->{_cache}}
+        : [keys %{$self->{_cache}}];
+}
+
+sub delete_cached_values {
+    my $self = shift;
+    my %args = @_;
+    
+    return if ! exists $self->{_cache};
+
+    my $keys = $args{keys} || $self->get_cached_value_keys;
+    return if not defined $keys or scalar @$keys == 0;
+
+    delete @{$self->{_cache}}{@$keys};
+    delete $self->{_cache} if scalar keys %{$self->{_cache}} == 0;
+
+    return;
+}
+
+sub update_export_menu {
+    my $self = shift;
+
+    my $menubar = $self->{menubar};
+    my $output_ref = $self->{output_ref};  
+
+    # Clear out old entries from menu so we can rebuild it.
+    # This will be useful when we add checks for which export methods are valid.  
+    my $export_menu = $self->{export_menu};
+
+    if (!$export_menu) {
+        $export_menu  = Gtk2::MenuItem->new_with_label('Export');
+        $menubar->append($export_menu);
+        $self->{export_menu} = $export_menu;
+    }
+
+    if (!$output_ref || ($output_ref->get_param('COMPLETED') // 1) != 1) {
+        #  completed == 2 for clusters analyses with matrices only
+        $export_menu->set_sensitive(0);
+    }
+    else {
+        my $submenu = Gtk2::Menu->new;
+        # Get the Parameters metadata
+        my %args = $output_ref->get_args (sub => 'export');
+        my $format_labels = $args{format_labels};
+        foreach my $label (sort keys %$format_labels) {
+            next if !$label;
+            my $menu_item = Gtk2::MenuItem->new($label);
+            $submenu->append($menu_item);
+            $menu_item->signal_connect_swapped(
+                activate => \&do_export, [$self, $label],
+            );
+        }
+
+        $export_menu->set_submenu($submenu);
+        $export_menu->set_sensitive(1);
+    }
+
+    $menubar->show_all();
+}
+
+sub do_export {
+    my $args = shift;
+    my $self = $args->[0];
+    my @rest_of_args;
+    if (scalar @$args > 1) {
+        @rest_of_args = @$args[1..$#$args];
+    }
+
+    Biodiverse::GUI::Export::Run($self->{output_ref}, @rest_of_args);
+}
+
+
+
+1;