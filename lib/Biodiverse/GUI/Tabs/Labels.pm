package Biodiverse::GUI::Tabs::Labels;
use 5.010;
use strict;
use warnings;

use English ( -no_match_vars );

use Data::Dumper;

<<<<<<< HEAD
=======
use List::MoreUtils qw /firstidx/;

>>>>>>> ef7f1385
use Gtk2;
use Carp;
use Biodiverse::GUI::GUIManager;
use Biodiverse::GUI::MatrixGrid;
use Biodiverse::GUI::Grid;
use Biodiverse::GUI::Project;
use Biodiverse::GUI::Overlays;

our $VERSION = '0.99_008';

use parent qw {
    Biodiverse::GUI::Tabs::Tab
    Biodiverse::Common
};

use constant LABELS_MODEL_NAME          => 0;
use constant LABELS_MODEL_SAMPLE_COUNT  => 1;
use constant LABELS_MODEL_VARIETY       => 2;
use constant LABELS_MODEL_REDUNDANCY    => 3;
#use constant LABELS_MODEL_LIST1_SEL     => 4;
#use constant LABELS_MODEL_LIST2_SEL     => 5;
my $labels_model_list1_sel_col;  # these are set in sub make_labels_model
my $labels_model_list2_sel_col;

use constant CELL_WHITE => Gtk2::Gdk::Color->new(255*257, 255*257, 255*257);
use constant COLOUR_BLACK => Gtk2::Gdk::Color->new(0,0,0);
use constant COLOUR_GREY => Gtk2::Gdk::Color->new(255*257*2/3, 255*257*2/3, 255*257*2/3);

my $selected_list1_name = 'Selected';
my $selected_list2_name = 'Col selected';

##################################################
# Initialisation
##################################################

sub new {
    my $class = shift;
    
    my $self = {
        gui           => Biodiverse::GUI::GUIManager->instance(),
        selected_rows => [],
        selected_cols => [],
    };
    $self->{project} = $self->{gui}->get_project();
    bless $self, $class;
    
    $self->set_default_params;


    # Load _new_ widgets from glade 
    # (we can have many Analysis tabs open, for example. These have a different object/widgets)
    $self->{xmlPage}  = Gtk2::GladeXML->new($self->{gui}->get_glade_file, 'hboxLabelsPage');
    $self->{xmlLabel} = Gtk2::GladeXML->new($self->{gui}->get_glade_file, 'hboxLabelsLabel');

    my $page  = $self->{xmlPage}->get_widget('hboxLabelsPage');
    my $label = $self->{xmlLabel}->get_widget('hboxLabelsLabel');
    my $tab_menu_label = Gtk2::Label->new('Labels tab');
    $self->{tab_menu_label} = $tab_menu_label;

    # Add to notebook
    $self->add_to_notebook (
        page         => $page,
        label        => $label,
        label_widget => $tab_menu_label,
    );

    # Get basename
    # Something has to be selected - otherwise menu item is disabled
    $self->{base_ref} = $self->{project}->get_selected_base_data();

    # Initialise widgets
    my $label_widget = $self->{xmlLabel}->get_widget('lblLabelsName');
    my $text = 'Labels - ' . $self->{base_ref}->get_param('NAME');
    $label_widget->set_text($text);
    $self->{label_widget} = $label_widget;
    $self->{tab_menu_label}->set_text($text);

    $self->set_label_widget_tooltip;

    $self->make_labels_model();
    $self->init_list('listLabels1');
    $self->init_list('listLabels2');

    if (! $self->init_grid()) {       #  close if user cancelled during display
        $self->on_close;
        croak "User cancelled grid initialisation, closing\n";
    }

    if (! $self->init_matrix_grid()) { #  close if user cancelled during display
        $self->on_close;
        croak "User cancelled matrix initialisation, closing\n";
    }
    # Register callbacks when selected matrix is changed
    $self->{matrix_callback}    = sub { $self->on_selected_matrix_changed(); };
    $self->{project}->register_selection_callback(
        'matrix',
        $self->{matrix_callback},
    );
    $self->on_selected_matrix_changed();

    #  this won't take long, so no cancel handler 
    $self->init_dendrogram();
    # Register callbacks when selected phylogeny is changed
    $self->{phylogeny_callback} = sub { $self->on_selected_phylogeny_changed(); };
    $self->{project}->register_selection_callback(
        'phylogeny',
        $self->{phylogeny_callback},
    );
    $self->on_selected_phylogeny_changed();

    # "open up" the panes
    $self->queue_set_pane(0.5, 'hpaneLabelsTop');
    $self->queue_set_pane(0.5, 'hpaneLabelsBottom');
    $self->queue_set_pane(0.5, 'vpaneLabels');
    # vpaneLists is done after hpaneLabelsTop, since this panel isn't able to get
    # its max size before hpaneLabelsTop is resized

    # Panes will modify this to keep track of which one the mouse is currently
    # over
    $self->{active_pane} = '';

    # Connect signals
    my $xml = $self->{xmlPage};

    $self->{xmlLabel}->get_widget('btnLabelsClose')->signal_connect_swapped(clicked => \&on_close, $self);

    # Connect signals for new side tool chooser
    my $sig_clicked = sub {
        my ($widget_name, $f) = @_;
        my $widget = $self->{xmlPage}->get_widget($widget_name)
            // warn "Cannot find widget $widget_name";
        $widget->signal_connect_swapped(
            clicked => $f, $self
        );
    };

    $sig_clicked->('btnSelectToolVL',  \&on_select_tool);
    $sig_clicked->('btnPanToolVL',     \&on_pan_tool);
    $sig_clicked->('btnZoomInToolVL',  \&on_zoom_in_tool);
    $sig_clicked->('btnZoomOutToolVL', \&on_zoom_out_tool);
    $sig_clicked->('btnZoomFitToolVL', \&on_zoom_fit_tool);

    $xml->get_widget('menuitem_labels_overlays')->signal_connect_swapped(activate => \&on_overlays, $self);

    $self->{xmlPage}->get_widget("btnSelectToolVL")->set_active(1);

    #  CONVERT THIS TO A HASH BASED LOOP, as per Clustering.pm
    #  plot length triggers depth and vice versa
    $xml->get_widget('phylogeny_plot_length')->signal_connect_swapped(toggled => \&on_phylogeny_plot_mode_changed, $self);
    $xml->get_widget('highlight_groups_on_map_labels_tab')->signal_connect_swapped(activate => \&on_highlight_groups_on_map_changed, $self);
    $xml->get_widget('use_highlight_path_changed1')->signal_connect_swapped(activate => \&on_use_highlight_path_changed, $self);
    $xml->get_widget('menuitem_labels_show_legend')->signal_connect_swapped(toggled => \&on_show_hide_legend, $self);
    $xml->get_widget('menuitem_labels_set_tree_line_widths')->signal_connect_swapped(activate => \&on_set_tree_line_widths, $self);

    $self->{use_highlight_path} = 1;

    $self->{menubar} = $self->{xmlPage}->get_widget('menubarLabelsOptions');
    $self->update_selection_menu;
    $self->update_export_menu;

    say "[GUI] - Loaded tab - Labels";

    return $self;
}

sub init_grid {
    my $self = shift;

    my $frame   = $self->{xmlPage}->get_widget('gridFrameViewLabels');
    my $hscroll = $self->{xmlPage}->get_widget('gridHScrollViewLabels');
    my $vscroll = $self->{xmlPage}->get_widget('gridVScrollViewLabels');

    my $hover_closure  = sub { $self->on_grid_hover(@_); };
    my $click_closure  = sub { Biodiverse::GUI::CellPopup::cell_clicked($_[0], $self->{base_ref}); };
    my $select_closure = sub { $self->on_grid_select(@_); };
    my $grid_click_closure = sub { $self->on_grid_click(@_); };
    my $end_hover_closure  = sub { $self->on_end_grid_hover(@_); };

    $self->{grid} = Biodiverse::GUI::Grid->new(
        frame => $frame,
        hscroll => $hscroll,
        vscroll => $vscroll,
        show_legend => 0,
        show_value  => 0,
        hover_func      => $hover_closure,
        click_func      => $click_closure,
        select_func     => $select_closure,
        grid_click_func => $grid_click_closure,
        end_hover_func  => $end_hover_closure,
    );
    $self->{grid}->{page} = $self; # Hacky

    eval {$self->{grid}->set_base_struct($self->{base_ref}->get_groups_ref)};
    if ($EVAL_ERROR) {
        $self->{gui}->report_error ($EVAL_ERROR);
        return;
    }

    $self->{grid}->set_legend_mode('Sat');

    $self->warn_if_basedata_has_gt2_axes;

    return 1;
}

sub init_matrix_grid {
    my $self = shift;

    my $frame   = $self->{xmlPage}->get_widget('matrixFrame');
    my $hscroll = $self->{xmlPage}->get_widget('matrixHScroll');
    my $vscroll = $self->{xmlPage}->get_widget('matrixVScroll');

    my $hover_closure  = sub { $self->on_matrix_hover(@_); };
    my $select_closure = sub { $self->on_matrix_clicked(@_); };
    my $grid_click_closure = sub { $self->on_matrix_grid_clicked(@_); };

    $self->{matrix_grid} = Biodiverse::GUI::MatrixGrid->new(
        frame => $frame,
        hscroll => $hscroll,
        vscroll => $vscroll,
        hover_func      => $hover_closure,
        select_func     => $select_closure,
        grid_click_func => $grid_click_closure,
    );
    $self->{matrix_grid}->{page} = $self; # Hacky

    $self->{matrix_drawn} = 0;

    return 1;
}

# For the phylogeny tree:
sub init_dendrogram {
    my $self = shift;
    
    my $frame      = $self->{xmlPage}->get_widget('phylogenyFrame');
    my $graph_frame = $self->{xmlPage}->get_widget('phylogenyGraphFrame');
    my $hscroll    = $self->{xmlPage}->get_widget('phylogenyHScroll');
    my $vscroll    = $self->{xmlPage}->get_widget('phylogenyVScroll');

    my $list_combo  = $self->{xmlPage}->get_widget('comboPhylogenyLists');
    my $index_combo = $self->{xmlPage}->get_widget('comboPhylogenyShow');

    my $highlight_closure  = sub { $self->on_phylogeny_highlight(@_); };
    my $ctrl_click_closure = sub { $self->on_phylogeny_popup(@_); };
    my $click_closure      = sub { $self->on_phylogeny_click(@_); };
    my $select_closure      = sub { $self->on_phylogeny_select(@_); };
    
    $self->{dendrogram} = Biodiverse::GUI::Dendrogram->new(
        main_frame  => $frame,
        graph_frame => $graph_frame,
        hscroll     => $hscroll,
        vscroll     => $vscroll,
        grid        => undef,
        list_combo  => $list_combo,
        index_combo => $index_combo,
        hover_func      => undef,
        highlight_func  => $highlight_closure,
        ctrl_click_func => $ctrl_click_closure,
        click_func      => $click_closure,
        select_func     => $select_closure,
        parent_tab      => undef,
        basedata_ref    => $self->{base_ref},
    );
    $self->{dendrogram}->{page} = $self;
    
    #  cannot colour more than one in a phylogeny
    $self->{dendrogram}->set_num_clusters (1);
    
    return 1;
}

##################################################
# Labels list
##################################################

sub add_column {
    my $self = shift;
    my %args = @_;
    
    my $tree     = $args{tree};
    my $title    = $args{title};
    my $model_id = $args{model_id};

    my $col = Gtk2::TreeViewColumn->new();
    my $renderer = Gtk2::CellRendererText->new();
#$title = Glib::Markup::escape_text($title);
#  Double the underscores so they display without acting as hints.
#  Need to find out how to disable that hint setting.
    $title =~ s/_/__/g;  
    $col->set_title($title);
    my $a = $col->get_title;
#$col->set_sizing('fixed');
    $col->pack_start($renderer, 0);
    $col->add_attribute($renderer,  text => $model_id);
    $col->set_sort_column_id($model_id);
    $col->signal_connect_swapped(clicked => \&on_sorted, $self);
#$col->set('autosize' => 'True');
    $col->set (resizable => 1);

    $tree->insert_column($col, -1);

    return;
}

sub init_list {
    my $self = shift;
    my $id   = shift;
    my $tree = $self->{xmlPage}->get_widget($id);


    my $labels_ref = $self->{base_ref}->get_labels_ref;
    my $stats_metadata = $labels_ref->get_args (sub => 'get_base_stats');
    my @columns;
    my $i = 0;
    $self->add_column (tree => $tree, title => 'Label', model_id => $i);
    foreach my $column (@$stats_metadata) {
        $i++;
        my ($key, $value) = %$column;
        my $column_name = Glib::Markup::escape_text (ucfirst lc $key);
        $self->add_column (tree => $tree, title => $column_name, model_id => $i);
    }
    $self->add_column (tree => $tree, title => $selected_list1_name, model_id => ++$i);
    $self->add_column (tree => $tree, title => $selected_list2_name, model_id => ++$i);

<<<<<<< HEAD
# Set model to a wrapper that lets this list have independent sorting
=======
    # Set model to a wrapper that lets this list have independent sorting
>>>>>>> ef7f1385
    my $wrapper_model = Gtk2::TreeModelSort->new( $self->{labels_model});
    $tree->set_model( $wrapper_model );

    my $sort_func = \&sort_by_column;
    my $start_col = 1;
    if ($self->{base_ref}->labels_are_numeric) {
        $sort_func = \&sort_by_column_numeric_labels;
        $start_col = 0;
    }

    #  set a special sort func for all cols (except the labels if not numeric)
    foreach my $col_id ($start_col .. $i) {
        $wrapper_model->set_sort_func ($col_id, $sort_func, [$col_id, $wrapper_model]);
    }

    # Monitor selections
    $tree->get_selection->set_mode('multiple');
    $tree->get_selection->signal_connect(
        changed => \&on_selected_labels_changed,
        [$self, $id],
    );

#$tree->signal_connect_swapped(
#    'start-interactive-search' => \&on_interactive_search,
#    [$self, $id],
#);

    return;
}


#  sort by this column, then by labels column (always ascending)
#  labels column should not be hardcoded if we allow re-ordering of columns
sub sort_by_column {
    my ($liststore, $itera, $iterb, $args) = @_;
    my $col_id = $args->[0];
    my $wrapper_model = $args->[1];

    my $label_order = 1;
    my ($sort_column_id, $order) = $wrapper_model->get_sort_column_id;
    if ($order eq 'descending') {
        $label_order = -1;  #  ensure ascending order
    }

    return
        $liststore->get($itera, $col_id) <=> $liststore->get($iterb, $col_id)
        || $label_order * ($liststore->get($itera, 0) cmp $liststore->get($iterb, 0));
}

sub sort_by_column_numeric_labels {
    my ($liststore, $itera, $iterb, $args) = @_;
    my $col_id = $args->[0];
    my $wrapper_model = $args->[1];

    my $label_order = 1;
    my ($sort_column_id, $order) = $wrapper_model->get_sort_column_id;
    if ($order eq 'descending') {
        $label_order = -1;  #  ensure ascending order
    }

    return
        $liststore->get($itera, $col_id) <=> $liststore->get($iterb, $col_id)
        || $label_order * (0+$liststore->get($itera, 0) <=> 0+$liststore->get($iterb, 0));    
}

#sub on_interactive_search {
#    my $self = shift;
#    my $id   = shift;
#    
#    print "Interactive searching $id";
#}

# Creates a TreeView model of all labels
sub make_labels_model {
    my $self = shift;
    my $params = shift;

    my $base_ref = $self->{base_ref};
    my $labels_ref = $base_ref->get_labels_ref();

    my $basestats_indices = $labels_ref->get_args (sub => 'get_base_stats');

    my @column_order;

#  the selection cols
    my @selection_cols = (
        {$selected_list1_name => 'Int'},
        {$selected_list2_name => 'Int'},
    );

#my $label_type = $base_ref->labels_are_numeric ? 'Glib::Float' : 'Glib::String';
    my $label_type = 'Glib::String';

    my @types = ($label_type);
#my $i = 0;
    foreach my $column (@$basestats_indices, @selection_cols) {
        my ($key, $value) = %{$column};
        push @types, 'Glib::' . $value;
        push @column_order, $key;
    }

    $self->{labels_model} = Gtk2::ListStore->new(@types);
    my $model = $self->{labels_model};

    my @labels = $base_ref->get_labels();

    my $sort_func = $base_ref->labels_are_numeric ? sub {$a <=> $b} : sub {$a cmp $b};

    foreach my $label (sort $sort_func @labels) {
        my $iter = $model->append();
        $model->set($iter, 0, $label);

        #  set the values - selection cols will be undef
        my %stats = $labels_ref->get_base_stats (element => $label);

        my $i = 1;
        foreach my $column (@column_order) {
            $model->set ($iter, $i, defined $stats{$column} ? $stats{$column} : -99999);
            $i++;
        }
    }

    $labels_model_list1_sel_col = scalar @column_order - 1;
    $labels_model_list2_sel_col = scalar @column_order;

    return;
}

#  variation on
#  http://gtk.10911.n7.nabble.com/Remove-Multiple-Rows-from-Gtk2-ListStore-td66092.html
sub remove_selected_labels_from_list {
    my $self = shift;

    my $treeview1 = $self->{xmlPage}->get_widget('listLabels1');
    my $treeview2 = $self->{xmlPage}->get_widget('listLabels2');
    
    my $selection = $treeview1->get_selection;
    my @paths = $selection->get_selected_rows();

    my $global_model = $self->{labels_model};

    my $model1 = $treeview1->get_model;
    my $model2 = $treeview2->get_model;

<<<<<<< HEAD
    $self->{ignore_selected_change} = 1;
=======
    $self->{ignore_selection_change} = 1;
>>>>>>> ef7f1385
    $treeview1->set_model(undef);
    $treeview2->set_model(undef);

    # Convert paths to row references
    my @rowrefs;
    foreach my $path (@paths) {
        my $treerowreference = Gtk2::TreeRowReference->new ($model1, $path);
        push @rowrefs, $treerowreference;
    }

    foreach my $rowref (@rowrefs) {
        my $path = $rowref->get_path;
        my $iter = $global_model->get_iter($path);
        $global_model->remove($iter);
    }

    $treeview1->set_model ($model1);
    $treeview2->set_model ($model2);
    
    #  need to update the matrix if it is displayed
    #  but for some reason we aren't resetting all its rows and cols
    $self->on_selected_matrix_changed (redraw => 1);

<<<<<<< HEAD
    delete $self->{ignore_selected_change};
=======
    delete $self->{ignore_selection_change};
>>>>>>> ef7f1385

    return;
}


sub get_selected_labels {
    my $self = shift;

    # Get the current selection
    my $selection = $self->{xmlPage}->get_widget('listLabels1')->get_selection();
    my @paths = $selection->get_selected_rows();
    #my @selected = map { ($_->get_indices)[0] } @paths;
    my $sorted_model = $selection->get_tree_view()->get_model();
    my $global_model = $self->{labels_model};

    my @selected_labels;
    foreach my $path (@paths) {
        # don't know why all this is needed (gtk bug?)
        my $iter  = $sorted_model->get_iter($path);
        my $iter1 = $sorted_model->convert_iter_to_child_iter($iter);
        my $label = $global_model->get($iter1, LABELS_MODEL_NAME);
        push @selected_labels, $label;
    }

    return wantarray ? @selected_labels : \@selected_labels;
}


sub switch_selection {
    my $self = shift;

    my $treeview1 = $self->{xmlPage}->get_widget('listLabels1');

    my $selection = $treeview1->get_selection;
    my $model1    = $treeview1->get_model;

<<<<<<< HEAD
    $self->{ignore_selected_change} = 1;
=======
    $self->{ignore_selection_change} = 1;
>>>>>>> ef7f1385

    my @p_unselected;
    $model1->foreach (
        sub {
            my ($model, $path, $iter) = @_;
            #we want rows where the list1 selected column is not 1
            my $selected = $model->get($iter, $labels_model_list1_sel_col);
            my $treerowreference = Gtk2::TreeRowReference->new ($model, $path);

            if ($selected != 1) {  #  -99999 is also not selected
                push @p_unselected, $treerowreference;
            }

            return;
        }
    );

    $selection->unselect_all;
    foreach my $rowref (@p_unselected) {
        my $path = $rowref->get_path;
        $selection->select_path($path);
    }

<<<<<<< HEAD
    delete $self->{ignore_selected_change};
=======
    delete $self->{ignore_selection_change};
>>>>>>> ef7f1385

    #  now we trigger the re-selection
    on_selected_labels_changed ($selection, [$self, 'listLabels1']);

    return;
}

sub select_using_regex {
    my $self = shift;
    my %args = @_;

    my $regex  = $args{regex};
    my $exact  = $args{exact};
    my $negate = $args{negate};

<<<<<<< HEAD
    my $selection_type = $args{selection_type} || 'new';
=======
    my $selection_mode = $args{selection_mode} | $self->get_selection_mode || 'new';
>>>>>>> ef7f1385

    if ($exact) {
        $regex = qr/\A$regex\z/;
    }

    my $treeview1 = $self->{xmlPage}->get_widget('listLabels1');

    my $selection = $treeview1->get_selection;
    my $model1    = $treeview1->get_model;

<<<<<<< HEAD
    $self->{ignore_selected_change} = 1;
=======
    $self->{ignore_selection_change} = 1;
>>>>>>> ef7f1385

    my @p_targets;
    $model1->foreach (
        sub {
            my ($model, $path, $iter) = @_;
            #we want rows where the list1 selected column is not 1
            my $value = $model->get($iter, 0);
            my $treerowreference = Gtk2::TreeRowReference->new ($model, $path);

            my $match = $value =~ $regex;
            if ($negate) {
                $match = !$match;
            }

            if ($match) {
                push @p_targets, $treerowreference;
            }

            return;
        }
    );

<<<<<<< HEAD
    if ($selection_type eq 'new') {
=======
    if ($selection_mode eq 'new') {
>>>>>>> ef7f1385
        $selection->unselect_all;
    }

    my $method = 'select_path';
<<<<<<< HEAD
    if ($selection_type eq 'remove_from') {
=======
    if ($selection_mode eq 'remove_from') {
>>>>>>> ef7f1385
        $method = 'unselect_path';
    }
    foreach my $rowref (@p_targets) {
        my $path = $rowref->get_path;
        $selection->$method($path);
    }

<<<<<<< HEAD
    delete $self->{ignore_selected_change};
=======
    delete $self->{ignore_selection_change};
>>>>>>> ef7f1385

    #  now we trigger the re-selection
    on_selected_labels_changed ($selection, [$self, 'listLabels1']);

    return;
}


sub set_phylogeny_options_sensitive {
    my $self = shift;
    my $enabled = shift;

    my $page = $self->{xmlPage};

    for my $widget (
        qw /
            phylogeny_plot_length
            phylogeny_plot_depth
            highlight_groups_on_map_labels_tab
            use_highlight_path_changed1
            menuitem_labels_set_tree_line_widths
        /) { #/
        $page->get_widget($widget)->set_sensitive($enabled);
    }
}

sub on_selected_phylogeny_changed {
    my $self = shift;

    my $phylogeny = $self->{project}->get_selected_phylogeny;

    $self->{dendrogram}->clear;
    if ($phylogeny) {
        $self->{dendrogram}->set_cluster($phylogeny, 'length');  #  now storing tree objects directly
        $self->set_phylogeny_options_sensitive(1);
    }
    else {
        $self->{dendrogram}->set_cluster(undef, 'length');  
        $self->set_phylogeny_options_sensitive(0);
        my $str = '<i>No selected tree</i>';
        $self->{xmlPage}->get_widget('label_VL_tree')->set_markup($str);
    }

    return;
}

sub on_highlight_groups_on_map_changed {
    my $self = shift;
    $self->{dendrogram}->set_use_highlight_func;

    return;
}

sub on_selected_matrix_changed {
    my $self = shift;
    my %args = @_;

    my $matrix_ref = $self->{project}->get_selected_matrix;

    $self->{matrix_ref} = $matrix_ref;

    my $xml_page = $self->{xmlPage};

    #  hide the second list if no matrix selected
    my $list_window = $xml_page->get_widget('scrolledwindow_labels2');

    my $list = $xml_page->get_widget('listLabels1');
    my $col  = $list->get_column ($labels_model_list2_sel_col);

    if (! defined $matrix_ref) {
        $list_window->hide;     #  hide the second list
        $col->set_visible (0);  #  hide the list 2 selection
        #    col from list 1
    }
    else {
        $list_window->show;
        $col->set_visible (1);
    }

    $self->{matrix_drawable} = $self->get_label_count_in_matrix;

    # matrix
    $self->on_sorted(%args); # (this reloads the whole matrix anyway)    
    $self->{matrix_grid}->zoom_fit();

    return;
}


# Called when user changes selection in one of the two labels lists
sub on_selected_labels_changed {
    my $selection = shift;
    my $args      = shift;
    my ($self, $id) = @$args;

    # Ignore waste-of-time events fired on on_phylogeny_click as it
    # selects labels one-by-one
<<<<<<< HEAD
    return if defined $self->{ignore_selected_change};
=======
    return if defined $self->{ignore_selection_change};

    #  convoluted, but allows caller subs to not know these details
    $id ||= 'listLabels1';
    if (!$selection) {
        my $treeview1 = $self->{xmlPage}->get_widget($id);
        $selection = $treeview1->get_selection;
    }
>>>>>>> ef7f1385

    # are we changing the row or col list?
    my $rowcol = $id eq 'listLabels1' ? 'rows' : 'cols';
    my $select_list_name = 'selected_' . $rowcol;

    # Select rows/cols in the matrix
    my @paths = $selection->get_selected_rows();
    my @selected = map { ($_->get_indices)[0] } @paths;
    $self->{$select_list_name} = \@selected;

    if ($self->{matrix_ref}) {
        $self->{matrix_grid}->highlight(
            $self->{selected_rows},
            $self->{selected_cols},
        );
    }

    #  need to avoid changing paths due to re-sorts
    #  the run for listLabels1 is at the end.
    if ($id eq 'listLabels2') {
        $self->set_selected_list_cols ($selection, $rowcol);
    }

    return if $id ne 'listLabels1';

    my $bd = $self->{base_ref};

    # Now, for the top list, colour the grid, based on how many labels occur in a given cell
    my %group_richness; # analysis list
    my $gp_list = $bd->get_groups;
    @group_richness{$bd->get_groups} = (0) x scalar @$gp_list;
    #my $max_value;
    my ($iter, $iter1, $label, $hash);

    my $sorted_model = $selection->get_tree_view()->get_model();
    my $global_model = $self->{labels_model};

    my $tree = $self->{project}->get_selected_phylogeny;
    my @phylogeny_colour_nodes;


    foreach my $path (@paths) {

        # don't know why all this is needed (gtk bug?)
        $iter  = $sorted_model->get_iter($path);
        $iter1 = $sorted_model->convert_iter_to_child_iter($iter);
        $label = $global_model->get($iter1, LABELS_MODEL_NAME);

        # find phylogeny nodes to colour
        if (defined $tree) {
            #  not all will match
            eval {
                my $node_ref = $tree->get_node_ref (node => $label);
                if (defined $node_ref) {
                    push @phylogeny_colour_nodes, $node_ref;
                }
            }
        }

        #FIXME: This copies the hash (???recheck???) - not very fast...
        #my %hash = $self->{base_ref}->get_groups_with_label_as_hash(label => $label);
        #  SWL - just use a ref.  Unless Eugene was thinking of what the sub does...
        my $hash = $bd->get_groups_with_label_as_hash (label => $label);

        # groups contains count of how many different labels occur in it
        foreach my $group (keys %$hash) {
            $group_richness{$group}++;
        }
    }

    #  richness is the number of labels selected,
    #  which is the number of items in @paths
    my $max_value = scalar @paths;

    my $grid = $self->{grid};
    my $colour_func = sub {
        my $elt = shift;
        my $val = $group_richness{$elt};
        return COLOUR_GREY if !defined $val;
        return if !$val;
        return $grid->get_colour($val, 0, $max_value);
    };

    $grid->colour($colour_func);
    $grid->set_legend_min_max(0, $max_value);

    
    if (defined $tree) {
        #print "[Labels] Recolouring cluster lines\n";
        $self->{dendrogram}->recolour_cluster_lines(\@phylogeny_colour_nodes);
    }

    # have to run this after everything else is updated
    # otherwise incorrect nodes are selected.
    $self->set_selected_list_cols ($selection, $rowcol);

    return;
}

sub set_selected_list_cols {
    my $self   = shift;
    my $selection = shift;
    my $rowcol = shift;

    my $widget_name = $rowcol eq 'rows'
        ? 'listLabels1'
        : 'listLabels2';

# Select all terminal labels
#my $model      = $self->{labels_model};
#my $widget     = $self->{xmlPage}->get_widget($widget_name);

    my $sorted_model = $selection->get_tree_view()->get_model();
    my $global_model = $self->{labels_model};

    my $change_col
        = $rowcol eq 'rows'
        ? $labels_model_list1_sel_col
        : $labels_model_list2_sel_col;

#my $selection_array
#    = $rowcol eq 'rows'
#        ? $self->{selected_rows}
#        : $self->{selected_cols};

#my %selection_hash;
#@selection_hash{@$selection_array} = (1) x scalar @$selection_array;

    my $max_iter = $self->{base_ref}-> get_label_count() - 1;

#  get the selection changes
    my @changed_iters;
    foreach my $cell_iter (0..$max_iter) {

        my $iter = $sorted_model->iter_nth_child(undef,$cell_iter);

        my $iter1 = $sorted_model->convert_iter_to_child_iter($iter);
        my $orig_label = $global_model->get($iter1, LABELS_MODEL_NAME);
        my $orig_value = $global_model->get($iter1, $change_col);

        my $value = $selection->iter_is_selected ($iter) || 0;

        if ($value != $orig_value) {
#print "[Labels] $rowcol : ",
#      "Changing $orig_label to $value, ",
#      "Cell iter $cell_iter\n"
#      #$iter . ' ' . $sorted_iter,
#      ;
            push (@changed_iters, [$iter1, $value]);
#$global_model->set($iter1, $change_col, $value);
        }
    }

<<<<<<< HEAD
    $self->{ignore_selected_change} = 'listLabels1';
=======
    $self->{ignore_selection_change} = 'listLabels1';
>>>>>>> ef7f1385

#  and now loop over the iters and change the selection values
    foreach my $array_ref (@changed_iters) {
        $global_model->set($array_ref->[0], $change_col, $array_ref->[1]);
    }

<<<<<<< HEAD
    delete $self->{ignore_selected_change};
=======
    delete $self->{ignore_selection_change};
>>>>>>> ef7f1385

#print "[Labels] \n";

    return;    
}


sub on_sorted {
    my $self = shift;
    my %args;
    #  a massive bodge since we can be called as a
    #  gtk callback and it then has only one arg
    if ((@_ % 2) == 0) {  
        %args = @_;
    }

    my $redraw = $args{redraw};

    my $xml_page = $self->{xmlPage};
    my $hmodel   = $xml_page->get_widget('listLabels1')->get_model();
    my $vmodel   = $xml_page->get_widget('listLabels2')->get_model();
    my $model    = $self->{labels_model};
    my $matrix_ref = $self->{matrix_ref};

    my $values_func = sub {
        my ($h, $v) = @_; # integer indices

        my $hiter = $hmodel->iter_nth_child(undef,$h);
        my $viter = $vmodel->iter_nth_child(undef,$v);

        #  a kludge - we should not have such cases,
        #  but deletions cause them
        return if !defined $hiter or !defined $viter;

# some bug in gtk2-perl stops me from just doing
# $hlabel = $hmodel->get($hiter, 0)
#
        my $hi = $hmodel->convert_iter_to_child_iter($hiter);
        my $vi = $vmodel->convert_iter_to_child_iter($viter);

        my $hlabel = $model->get($hi, 0);
        my $vlabel = $model->get($vi, 0);

        return $matrix_ref->get_value(
            element1 => $hlabel,
            element2 => $vlabel,
        );
    };

    my $label_widget = $self->{xmlPage}->get_widget('lblMatrix');
    my $drawable = $self->{matrix_drawable};
    if ($matrix_ref) {
        if ($drawable) {
            if ($redraw || !$self->{matrix_drawn}) {
                my $num_values
                    = $self->{base_ref}->get_labels_ref->get_element_count;
                $self->{matrix_grid}->draw_matrix( $num_values );
                $self->{matrix_drawn} = 1;
            }
            $self->{matrix_grid}->set_values($values_func);
            $self->{matrix_grid}->set_colouring(
                $matrix_ref->get_min_value,
                $matrix_ref->get_max_value,
            );
        }
        else {
            my $str = '<i>No matrix elements in basedata</i>';
            $label_widget->set_markup($str);
        }
    }
    else {
# clear matrix
        $self->{matrix_grid}->draw_matrix( 0 );
        $self->{matrix_drawn} = 0;
        $self->{matrix_drawable} = 0;
        my $str = '<i>No selected matrix</i>';
        $label_widget->set_markup($str);
    }

    if (!$drawable) {
        $self->{matrix_grid}->set_values( sub { return undef; } );
        $self->{matrix_grid}->set_colouring(0, 0);
        $self->{matrix_grid}->highlight(undef, undef);
    }

    return;
}

#  how many labels are in the matrix?  We don't draw it if there are none.
sub get_label_count_in_matrix {
    my $self = shift;

    return if !$self->{matrix_ref};

#  should probably use List::MoreUtils::any 
    my %labels      = $self->{base_ref}->get_labels_ref->get_element_hash;
    my %mx_elements = $self->{matrix_ref}->get_elements;
    my $mx_count    = scalar keys %mx_elements;
    delete @mx_elements{keys %labels};

#  if the counts differ then we have commonality
    return $mx_count != scalar keys %mx_elements;
}

##################################################
# Grid events
##################################################

sub on_grid_hover {
    my $self = shift;
    my $group = shift;

    my $pfx = $self->get_grid_text_pfx;

    my $text = $pfx . (defined $group ? "Group: $group" : '<b>Groups</b>');
    $self->{xmlPage}->get_widget('label_VL_grid')->set_markup($text);

    my $tree = $self->{project}->get_selected_phylogeny;
    return if ! defined $tree;

    $self->{dendrogram}->clear_highlights;

    return if ! defined $group;

# get labels in the group
    my $bd = $self->get_base_ref;
    my $labels = $bd->get_labels_in_group_as_hash(group => $group);

# highlight in the tree
    foreach my $label (keys %$labels) {
# Might not match some or all nodes
        eval {
            my $node_ref = $tree->get_node_ref (node => $label);
            if ($self->{use_highlight_path}) {
                $self->{dendrogram}->highlight_path($node_ref) ;
            }
        }
    }

    return;
}

sub on_end_grid_hover {
    my $self = shift;
    $self->{dendrogram}->clear_highlights;
}

sub on_grid_select {
    my ($self, $groups , $ignore_change, $rect) = @_;
    # $rect = [x1, y1, x2, y2]

    #say 'Rect: ' . Dumper ($rect);

    if ($self->{tool} eq 'Select') {
        # convert groups into a hash of labels that are in them
        my %hash;
        my $bd = $self->{base_ref};
        foreach my $group (@$groups) {
            my $hashref = $bd->get_labels_in_group_as_hash(group => $group);
            @hash{ keys %$hashref } = ();
        }

        # Select all terminal labels
        my $xml_page = $self->{xmlPage};
        my $model = $self->{labels_model};
        my $hmodel = $xml_page->get_widget('listLabels1')->get_model();
        my $hselection = $xml_page ->get_widget('listLabels1')->get_selection();

<<<<<<< HEAD
        $hselection->unselect_all();
        my $iter = $hmodel->get_iter_first();
        my $elt;


        $self->{ignore_selected_change} = 'listLabels1';
=======
        my $sel_mode = $self->get_selection_mode;

        if ($sel_mode eq 'new') {
            $hselection->unselect_all();
        }
        my $sel_method = $sel_mode eq 'remove_from' ? 'unselect_iter' : 'select_iter';

        my $iter = $hmodel->get_iter_first();
        my $elt;

        $self->{ignore_selection_change} = 'listLabels1';
>>>>>>> ef7f1385
        while ($iter) {
            my $hi = $hmodel->convert_iter_to_child_iter($iter);
            $elt = $model->get($hi, 0);

            if (exists $hash{ $elt } ) {
<<<<<<< HEAD
                $hselection->select_iter($iter);
=======
                $hselection->$sel_method($iter);
>>>>>>> ef7f1385
            }

            $iter = $hmodel->iter_next($iter);
        }
        if (not $ignore_change) {
<<<<<<< HEAD
            delete $self->{ignore_selected_change};
=======
            delete $self->{ignore_selection_change};
>>>>>>> ef7f1385
        }
        on_selected_labels_changed($hselection, [$self, 'listLabels1']);
    }
    elsif ($self->{tool} eq 'ZoomIn') {
        my $grid = $self->{grid};
        $self->handle_grid_drag_zoom ($grid, $rect);
    }

    return;
}
#
#sub on_grid_click {
#    my $self = shift;
#
#    if ($self->{tool} eq 'ZoomOut') {
#        $self->{grid}->zoom_out();
#    }
#    elsif ($self->{tool} eq 'ZoomFit') {
#        $self->{grid}->zoom_fit();
#    }
#}

##################################################
# Phylogeny events
##################################################

sub on_phylogeny_plot_mode_changed {
    my ($self, $combo) = @_;

    my $xml_page = $self->{xmlPage};

    my %names_and_strings = (
        phylogeny_plot_depth          => 'depth',
        phylogeny_plot_length         => 'length',
        #phylogeny_plot_range_weighted => 'range_weighted',
    );

    my $mode_string;
    while (my ($name, $string) = each %names_and_strings) {
        my $widget = $xml_page->get_widget($name);
        if ($widget->get_active) {
            $mode_string = $string;
            last;
        }
    }

    die "[Labels tab] - on_phylogeny_plot_mode_changed - undefined mode"
      if !defined $mode_string;

    print "[Labels tab] Changing mode to $mode_string\n";
    $self->{plot_mode} = $mode_string;
    $self->{dendrogram}->set_plot_mode($mode_string); # the menubar should be disabled if no tree is loaded

    return;
}

# Called by dendrogram when user hovers over a node
sub on_phylogeny_highlight {
    my $self = shift;
    my $node = shift;

    my $terminal_elements = (defined $node) ? $node->get_terminal_elements : {};

    # Hash of groups that have the selected labels
    my %groups;
    my ($iter, $label, $hash);

    my $bd = $self->{base_ref};
    my $label_hash = $bd->get_labels_ref->get_element_hash;

  LABEL:
    foreach my $label (keys %$terminal_elements) {
        next LABEL if !exists $label_hash->{$label};

        my $containing = eval {$bd->get_groups_with_label_as_hash(label => $label)};
        next LABEL if !$containing;

        @groups{keys %$containing} = values %$containing;
    }

    $self->{grid}->mark_if_exists( \%groups, 'circle' );

    if (defined $node) {
        my $text = 'Node: ' . $node->get_name;
        $self->{xmlPage}->get_widget('label_VL_tree')->set_markup($text);
    }

    return;
}

sub on_phylogeny_click {
    my $self = shift;

    if ($self->{tool} eq 'Select') {
        my $node_ref = shift;
        $self->{dendrogram}->do_colour_nodes_below($node_ref);
        my $terminal_elements = (defined $node_ref) ? $node_ref->get_terminal_elements : {};

<<<<<<< HEAD
        # Select all terminal labels
=======
        # Select terminal labels as per the selection mode
>>>>>>> ef7f1385
        my $model      = $self->{labels_model};
        my $hmodel     = $self->{xmlPage}->get_widget('listLabels1')->get_model();
        my $hselection = $self->{xmlPage}->get_widget('listLabels1')->get_selection();

<<<<<<< HEAD
        $hselection->unselect_all();
        my $iter = $hmodel->get_iter_first();
        my $elt;

        $self->{ignore_selected_change} = 'listLabels1';
=======
        my $sel_mode = $self->get_selection_mode;

        if ($sel_mode eq 'new') {
            $hselection->unselect_all();
        }
        my $sel_method = $sel_mode eq 'remove_from' ? 'unselect_iter' : 'select_iter';

        my $iter = $hmodel->get_iter_first();
        my $elt;

        $self->{ignore_selection_change} = 'listLabels1';
>>>>>>> ef7f1385
        while ($iter) {
            my $hi = $hmodel->convert_iter_to_child_iter($iter);
            $elt = $model->get($hi, 0);
            #print "[onPhylogenyClick] selected: $elt\n";

            if (exists $terminal_elements->{ $elt } ) {
<<<<<<< HEAD
                $hselection->select_iter($iter);
=======
                $hselection->$sel_method($iter);
>>>>>>> ef7f1385
            }

            $iter = $hmodel->iter_next($iter);
        }
<<<<<<< HEAD
        delete $self->{ignore_selected_change};
=======
        delete $self->{ignore_selection_change};
>>>>>>> ef7f1385
        on_selected_labels_changed($hselection, [$self, 'listLabels1']);

        # Remove the hover marks
        $self->{grid}->mark_if_exists( {}, 'circle' );
    }
    elsif ($self->{tool} eq 'ZoomOut') {
        $self->{dendrogram}->zoom_out();
    }
    elsif ($self->{tool} eq 'ZoomFit') {
        $self->{dendrogram}->zoom_fit();
    }

    return;
}

sub on_phylogeny_select {
    my $self = shift;
    my $rect = shift; # [x1, y1, x2, y2]

    if ($self->{tool} eq 'ZoomIn') {
        my $grid = $self->{dendrogram};
        $self->handle_grid_drag_zoom ($grid, $rect);
    }

    return;
}

sub on_phylogeny_popup {
    my $self = shift;
    my $node_ref = shift;
    my $basedata_ref = $self->{base_ref};
    my ($sources, $default_source) = get_sources_for_node($node_ref, $basedata_ref);
    Biodiverse::GUI::Popup::show_popup($node_ref->get_name, $sources, $default_source);
    
    return;
}

sub on_use_highlight_path_changed {
    my $self = shift;
    
    #  set to the complement
    $self->{use_highlight_path} = not $self->{use_highlight_path};  
    
    #  clear any highlights
    if ($self->{dendrogram} and not $self->{use_highlight_path}) {
        $self->{dendrogram}->clear_highlights;
    }
    
    return;
}

sub get_sources_for_node {
    my $node_ref     = shift;
    my $basedata_ref = shift;

    my %sources;

    #print Data::Dumper::Dumper($node_ref->get_value_keys);
    $sources{Labels} = sub { show_phylogeny_labels(@_, $node_ref); };
    $sources{Groups} = sub { show_phylogeny_groups(@_, $node_ref, $basedata_ref); };
    $sources{Descendents} = sub { show_phylogeny_descendents(@_, $node_ref); };

    # Custom lists - getValues() - all lists in node's $self
    # FIXME: try to merge with CellPopup::showOutputList
    #my @lists = $node_ref->get_value_keys;
    my @lists = $node_ref->get_list_names;
    foreach my $name (@lists) {
        next if not defined $name;
        next if $name =~ /^_/; # leading underscore marks internal list

        #print "[Labels] Phylogenies: adding custom list $name\n";
        $sources{$name} = sub { show_list(@_, $node_ref, $name); };
    }

    return (\%sources, 'Labels (cluster)'); # return a default too
}

# Called by popup dialog
# Shows a custom list
# FIXME: duplicates function in Clustering.pm
sub show_list {
    my $popup = shift;
    my $node_ref = shift;
    my $name = shift;

    #my $ref = $node_ref->get_value($name);
    my $ref = $node_ref->get_list_ref (list => $name);

    my $model = Gtk2::ListStore->new('Glib::String', 'Glib::String');
    my $iter;

    if (ref($ref) eq 'HASH') {
        foreach my $key (sort keys %$ref) {
            my $val = $ref->{$key};
            #print "[Dendrogram] Adding output hash entry $key\t\t$val\n";
            $iter = $model->append;
            $model->set($iter,    0,$key ,  1,$val);
        }
    }
    elsif (ref($ref) eq 'ARRAY') {
        foreach my $elt (sort @$ref) {
            #print "[Dendrogram] Adding output array entry $elt\n";
            $iter = $model->append;
            $model->set($iter,    0,$elt ,  1,'');
        }
    }
    elsif (not ref($ref)) {
        $iter = $model->append;
        $model->set($iter,    0, $ref,  1,'');
    }

    $popup->set_value_column(1);
    $popup->set_list_model($model);
    
    return;
}

# Called by popup dialog
# Shows the labels for all elements under given node
sub show_phylogeny_groups {
    my $popup        = shift;
    my $node_ref     = shift;
    my $basedata_ref = shift;

    # Get terminal elements
    my $elements = $node_ref->get_terminal_elements;

    # For each element, get its groups and put into %total_groups
    my %total_groups;
    foreach my $element (sort keys %{$elements}) {
        my $ref = eval {$basedata_ref->get_groups_with_label_as_hash(label => $element)};

        next if !$ref || !scalar keys %$ref;

        @total_groups{keys %$ref} = undef;
    }

    # Add each label into the model
    my $model = Gtk2::ListStore->new('Glib::String', 'Glib::String');
    foreach my $label (sort keys %total_groups) {
        my $iter = $model->append;
        $model->set($iter, 0, $label, 1, q{});
    }

    $popup->set_list_model($model);
    $popup->set_value_column(1);
    
    return;
}

# Called by popup dialog
# Shows all elements under given node
sub show_phylogeny_labels {
    my $popup = shift;
    my $node_ref = shift;

    my $elements = $node_ref->get_terminal_elements;
    my $model = Gtk2::ListStore->new('Glib::String', 'Glib::Int');

    foreach my $element (sort keys %{$elements}) {
        my $count = $elements->{$element};
        my $iter = $model->append;
        $model->set($iter, 0,$element,  1, $count);
    }

    $popup->set_list_model($model);
    $popup->set_value_column(1);
    
    return;
}

# Called by popup dialog
# Shows all descendent nodes under given node
sub show_phylogeny_descendents {
    my $popup    = shift;
    my $node_ref = shift;

    my $model = Gtk2::ListStore->new('Glib::String', 'Glib::Int');

    my $node_hash = $node_ref->get_all_descendants_and_self;

    foreach my $element (sort keys %$node_hash) {
        my $node_ref = $node_hash->{$element};
        my $count = $node_ref->get_child_count;
        my $iter  = $model->append;
        $model->set($iter, 0, $element, 1, $count);
    }

    $popup->set_list_model($model);
    $popup->set_value_column(1);

    return;
}

##################################################
# Matrix Events (hover, click)
##################################################

sub on_matrix_hover {
    my $self = shift;
    my ($h, $v) = @_; # integer indices

    my $hmodel = $self->{xmlPage}->get_widget('listLabels1')->get_model();
    my $vmodel = $self->{xmlPage}->get_widget('listLabels2')->get_model();

    my ($hiter, $viter) = ($hmodel->iter_nth_child(undef,$h), $vmodel->iter_nth_child(undef,$v));

    my $str;

    if (defined $hiter && defined $viter) {

        # some bug in gtk2-perl stops me from just doing $hlabel = $hmodel->get($hiter, 0)
        #
        my ($hi, $vi) = ($hmodel->convert_iter_to_child_iter($hiter), $vmodel->convert_iter_to_child_iter($viter));
    
        my $model = $self->{labels_model};
        my $hlabel = $model->get($hi, 0);
        my $vlabel = $model->get($vi, 0);
    
        my $matrix_ref = $self->{matrix_ref};
    
        if (not $matrix_ref) {
            $str = "<b>Matrix</b>: none selected";
        }
        elsif ($matrix_ref->element_pair_exists(element1 => $hlabel, element2 => $vlabel) == 0) {
            $str = "<b>Matrix</b> ($hlabel, $vlabel): not in matrix";
        }
        else {
            my $value = $matrix_ref->get_value(element1 => $hlabel, element2 => $vlabel);
            $str = sprintf ("<b>Matrix</b> ($hlabel, $vlabel): %.4f", $value);
        }
    }
    else {
        $str = "<b>Matrix</b>: not in matrix";
    }

    $self->{xmlPage}->get_widget('lblMatrix')->set_markup($str);

    return;
}

sub on_matrix_clicked {
    my $self = shift;
    my %args = @_;
    my $cell_coords  = $args{cell_coords};
    my $pixel_coords = $args{pixel_coords};

    #print "horez=$h_start-$h_end vert=$v_start-$v_end\n";

    if ($self->{tool} eq 'Select') {
        my ($h_start, $h_end, $v_start, $v_end) = @{$cell_coords};
        $h_start = Gtk2::TreePath->new_from_indices($h_start);
        $h_end   = Gtk2::TreePath->new_from_indices($h_end);
        $v_start = Gtk2::TreePath->new_from_indices($v_start);
        $v_end   = Gtk2::TreePath->new_from_indices($v_end);

        my $hlist = $self->{xmlPage}->get_widget('listLabels1');
        my $vlist = $self->{xmlPage}->get_widget('listLabels2');

        my $hsel = $hlist->get_selection;
        my $vsel = $vlist->get_selection;

<<<<<<< HEAD
        $hsel->unselect_all;
        $vsel->unselect_all;

        eval {
            $hsel->select_range($h_start, $h_end);
        };
        warn $EVAL_ERROR if $EVAL_ERROR;
        eval {
            $vsel->select_range($v_start, $v_end);
=======
        my $sel_mode = $self->get_selection_mode;

        if ($sel_mode eq 'new') {
            $hsel->unselect_all;
            $vsel->unselect_all;
        }
        my $sel_method = $sel_mode eq 'remove_from' ? 'unselect_range' : 'select_range';

        eval {
            $hsel->$sel_method($h_start, $h_end);
        };
        warn $EVAL_ERROR if $EVAL_ERROR;
        eval {
            $vsel->$sel_method($v_start, $v_end);
>>>>>>> ef7f1385
        };
        warn $EVAL_ERROR if $EVAL_ERROR;

        $hlist->scroll_to_cell( $h_start );
        $vlist->scroll_to_cell( $v_start );
    }
    elsif ($self->{tool} eq 'ZoomIn') {
        $self->handle_grid_drag_zoom ($self->{matrix_grid}, $pixel_coords);
    }

    return;
}

sub on_matrix_grid_clicked {
    my $self = shift;

    if ($self->{tool} eq 'ZoomOut') {
        $self->{matrix_grid}->zoom_out();
    }
    elsif ($self->{tool} eq 'ZoomFit') {
        $self->{matrix_grid}->zoom_fit();
    }
}

##################################################
# Misc
##################################################

sub get_type {
    return 'labels';
}

sub remove {
    my $self = shift;
    $self->{grid}->destroy();
    $self->{notebook}->remove_page( $self->get_page_index );
    $self->{project}->delete_selection_callback('matrix', $self->{matrix_callback});
    $self->{project}->delete_selection_callback('phylogeny', $self->{phylogeny_callback});
    
    return;
}

my %drag_modes = (
    Select  => 'select',
    Pan     => 'pan',
    ZoomIn    => 'select',
    ZoomOut => 'click',
    ZoomFit => 'click',
);

my %dendrogram_drag_modes = (
    %drag_modes,
    Select  => 'click',
);

sub choose_tool {
    my $self = shift;
    my ($tool, ) = @_;

    my $old_tool = $self->{tool};

    if ($old_tool) {
        $self->{ignore_tool_click} = 1;
        my $widget = $self->{xmlPage}->get_widget("btn${old_tool}ToolVL");
        $widget->set_active(0);
        my $new_widget = $self->{xmlPage}->get_widget("btn${tool}ToolVL");
        $new_widget->set_active(1);
        $self->{ignore_tool_click} = 0;
    }

    $self->{tool} = $tool;

    $self->{grid}{drag_mode}        = $drag_modes{$tool};
    $self->{matrix_grid}{drag_mode} = $drag_modes{$tool};
    $self->{dendrogram}{drag_mode}  = $dendrogram_drag_modes{$tool};
    
    $self->set_display_cursors ($tool);
}


#  no longer used?  
sub on_zoom_in {
    my $grid = shift;
    $grid->zoom_in();
say 'LB: Called on_zoom_in';
    return;
}

sub on_zoom_out {
    my $grid = shift;
    $grid->zoom_out();
say 'LB: Called on_zoom_out';
    
    return;
}

sub on_zoom_fit {
    my $grid = shift;
    $grid->zoom_fit();
say 'LB: Called on_zoom_fit';

    return;
}

sub on_overlays {
    my $self = shift;
    my $button = shift;

    Biodiverse::GUI::Overlays::show_dialog( $self->{grid} );
    
    return;
}

##################################################
# Managing that vertical pane
##################################################

# Sets the vertical pane's position (0->all the way down | 1->fully up)
sub set_pane {
    my $self = shift;
    my $pos  = shift;
    my $id   = shift;

    my $pane = $self->{xmlPage}->get_widget($id);
    my $max_pos = $pane->get('max-position');
    $pane->set_position( $max_pos * $pos );
    #print "[Labels tab] Updating pane $id: maxPos = $max_pos, pos = $pos\n";
    
    return;
}

# This will schedule set_pane to be called from a temporary signal handler
# Need when the pane hasn't got it's size yet and doesn't know its max position
sub queue_set_pane {
    my $self = shift;
    my $pos  = shift;
    my $id   = shift;

    my $pane = $self->{xmlPage}->get_widget($id);

    # remember id so can disconnect later
    my $sig_id = $pane->signal_connect_swapped(
        'size-allocate',
        \&Biodiverse::GUI::Tabs::Labels::set_pane_signal,
        [$self, $id],
    );
    
    $self->{"set_pane_signalID$id"} = $sig_id;
    $self->{"set_panePos$id"} = $pos;
    
    return;
}

sub set_pane_signal {
    my $args = shift;
    shift;
    my $pane = shift;

    my ($self, $id) = ($args->[0], $args->[1]);

    # Queue resize of other panes that depend on this one to get their maximum size
    if ($id eq 'hpaneLabelsTop') {
        $self->queue_set_pane(0.5, 'vpaneLists');
    }
    elsif ($id eq 'hpaneLabelsBottom') {
        $self->queue_set_pane(1, 'vpanePhylogeny');
    }

    $self->set_pane( $self->{"set_panePos$id"}, $id );
    $pane->signal_handler_disconnect( $self->{"set_pane_signalID$id"} );
    delete $self->{"set_panePos$id"};
    delete $self->{"set_pane_signalID$id"};
    
    return;
}



sub update_export_menu {
    my $self = shift;

    my $menubar = $self->{menubar};
    my $output_ref = $self->{base_ref};

    # Clear out old entries from menu so we can rebuild it.
    # This will be useful when we add checks for which export methods are valid.  
    my $export_menu = $self->{export_menu};
    if (!$export_menu) {
        $export_menu  = Gtk2::MenuItem->new_with_label('Export');
        $menubar->append($export_menu);
        $self->{export_menu} = $export_menu;
    }

    my %type_hash = (
        Labels => $output_ref->get_labels_ref,
        Groups => $output_ref->get_groups_ref,
    );

    my $submenu = Gtk2::Menu->new;

    foreach my $type (keys %type_hash) {
        my $ref = $type_hash{$type};
        my $submenu_item = Gtk2::MenuItem->new_with_label($type);

        my $bs_submenu = Gtk2::Menu->new;

        # Get the Parameters metadata
        my %args = $ref->get_args (sub => 'export');
        my $format_labels = $args{format_labels};
        foreach my $label (sort keys %$format_labels) {
            next if !$label;
            my $menu_item = Gtk2::MenuItem->new($label);
            $bs_submenu->append($menu_item);
            $menu_item->signal_connect_swapped(
                activate => \&do_export, [$self, $ref, $label],
            );
        }
        $submenu_item->set_submenu($bs_submenu);
        $submenu_item->set_sensitive(1);
        $submenu->append($submenu_item);
    }

    $export_menu->set_submenu($submenu);
    $export_menu->set_sensitive(1);

    $menubar->show_all();
}

sub do_export {
    my $args = shift;
    my $self = $args->[0];
    my $ref  = $args->[1];
    my @rest_of_args;
    if (scalar @$args > 2) {
        @rest_of_args = @$args[2..$#$args];
    }

    Biodiverse::GUI::Export::Run($ref, @rest_of_args);
}


sub update_selection_menu {
    my $self = shift;

    my $menubar    = $self->{menubar};
    my $base_ref = $self->{base_ref};

    # Clear out old entries from menu so we can rebuild it.
    # This will be useful when we add checks for which export methods are valid.  
    my $selection_menu_item = $self->{selection_menu};
    if (!$selection_menu_item) {
        $selection_menu_item  = Gtk2::MenuItem->new_with_label('Selection');
        $menubar->append($selection_menu_item);
        $self->{selection_menu} = $selection_menu_item;
    }
    my $selection_menu = Gtk2::Menu->new;
    $selection_menu_item->set_submenu($selection_menu);

    my %type_hash = (
        Labels => $base_ref->get_labels_ref,
        Groups => $base_ref->get_groups_ref,
    );

    #  export submenu 
    my $export_menu_item = Gtk2::MenuItem->new_with_label('Export');
    my $export_submenu = Gtk2::Menu->new;

    foreach my $type (keys %type_hash) {
        my $ref = $type_hash{$type};

        my $submenu_item = Gtk2::MenuItem->new_with_label($type);
        my $submenu = Gtk2::Menu->new;

        # Get the Parameters metadata
        my %args = $ref->get_args (sub => 'export');
        my $format_labels = $args{format_labels};
        foreach my $label (sort keys %$format_labels) {
            next if !$label;
            my $menu_item = Gtk2::MenuItem->new($label);
            $submenu->append($menu_item);
            $menu_item->signal_connect_swapped(
                activate => \&do_selection_export, [$self, $ref, $label],
            );
        }
        $submenu_item->set_submenu($submenu);
        $export_submenu->append($submenu_item);
    }
    $export_menu_item->set_submenu($export_submenu);
    $export_menu_item->set_tooltip_text('Export selected labels across all groups in which they occur');

    ####  now some options to delete selected labels
    my $delete_menu_item = Gtk2::MenuItem->new_with_label('Delete');
    my $delete_submenu = Gtk2::Menu->new;

    foreach my $option ('Selected labels', 'Selected labels, retaining empty groups') {
        my $submenu_item = Gtk2::MenuItem->new_with_label($option);
        $delete_submenu->append ($submenu_item);
        $submenu_item->signal_connect_swapped(
            activate => \&do_delete_selected_basedata_records, [$self, $base_ref, $option],
        );
    }
    $delete_menu_item->set_submenu($delete_submenu);

    ####  now some options to create new basedatas
    my $new_bd_menu_item = Gtk2::MenuItem->new_with_label('New BaseData from');
    my $new_bd_submenu = Gtk2::Menu->new;

    foreach my $option ('Selected labels', 'Non-selected labels') {
        my $submenu_item = Gtk2::MenuItem->new_with_label($option);
        $new_bd_submenu->append ($submenu_item);
        $submenu_item->signal_connect_swapped(
            activate => \&do_new_basedata_from_selection, [$self, $base_ref, $option],
        );
    }
    $new_bd_menu_item->set_submenu($new_bd_submenu);
    $new_bd_menu_item->set_tooltip_text(
          'Create a subset of the basedata comprising '
        . 'all groups containing selected labels. '
        . 'Optionally retains empty groups.'
    );

    my $select_regex_item = Gtk2::MenuItem->new_with_label('Select labels by text matching');
    $select_regex_item->signal_connect_swapped (
        activate => \&do_select_labels_regex, [$self, $base_ref],
    );
<<<<<<< HEAD
    $select_regex_item->set_tooltip_text ('Select by text matching.  Uses regular expressions so you can use all relevant flags');
=======
    $select_regex_item->set_tooltip_text ('Select by text matching.  Uses regular expressions so you can use all relevant modifiers.');
>>>>>>> ef7f1385

    my $switch_selection_item = Gtk2::MenuItem->new_with_label('Switch selection');
    $switch_selection_item->signal_connect_swapped (
        activate => \&do_switch_selection, [$self, $base_ref],
    );
    $switch_selection_item->set_tooltip_text ('Switch selection to all currently non-selected labels');

<<<<<<< HEAD
    $selection_menu->append($select_regex_item);
    $selection_menu->append($switch_selection_item);
=======
    my $selection_mode_item = Gtk2::MenuItem->new_with_label('Selection mode');
    my $sel_mode_submenu    = Gtk2::Menu->new;
    my $sel_group = [];

    foreach my $option (qw /new add_to remove_from/) {
        my $submenu_item = Gtk2::RadioMenuItem->new_with_label($sel_group, $option);
        $sel_mode_submenu->append ($submenu_item);
        $submenu_item->signal_connect_swapped(
            activate => \&do_set_selection_mode, [$self, $option],
        );
        push @$sel_group, $submenu_item;  #  first one is default
    }
    $selection_mode_item->set_submenu($sel_mode_submenu);
    $selection_mode_item->set_tooltip_text(
          'Set the selection mode for grid, tree and matrix selections. '
        . 'List selections can be added and removed control clicking '
        . '(shift clicking adds ranges of labels).',
    );

    $selection_menu->append($selection_mode_item);
    $selection_menu->append($switch_selection_item);
    $selection_menu->append($select_regex_item);
>>>>>>> ef7f1385
    $selection_menu->append($export_menu_item);
    $selection_menu->append($delete_menu_item);
    $selection_menu->append($new_bd_menu_item);

    $menubar->show_all();
}

sub do_switch_selection {
    my $args = shift;
    my $self = $args->[0];
    my $ref  = $args->[1];
    
    $self->switch_selection;

    return;
}

sub do_selection_export {
    my $args = shift;
    my $self = $args->[0];
    my $ref  = $args->[1];
    my @rest_of_args;
    if (scalar @$args > 2) {
        @rest_of_args = @$args[2..$#$args];
    }

    my $selected_labels = $self->get_selected_labels;

    #  lazy method - clone the whole basedata then trim it
    #  we can make it more efficient later
    my $bd = $self->{base_ref};
    my $new_bd = $bd->clone (no_outputs => 1);
    $new_bd->trim (
        keep => $selected_labels,
        delete_empty_groups => 1,
    );

    my $new_ref = $new_bd->get_groups_ref;
    if ($ref->get_param('TYPE') eq 'LABELS') {
        $new_ref = $new_bd->get_labels_ref; 
    }

    Biodiverse::GUI::Export::Run($new_ref, @rest_of_args);
}

sub do_new_basedata_from_selection {
    my $args = shift;

    my $self = $args->[0];  #  don't shift these - it wrecks the callback
    my $bd   = $args->[1];
    my $type = $args->[2];

    my $trim_keyword = ($type =~ /Sel/) ? 'keep' : 'trim';

    my $selected_labels = $self->get_selected_labels;

    # Show the Get Name dialog
    my $gui = $self->{gui};
    my $dlgxml = Gtk2::GladeXML->new($gui->get_glade_file, 'dlgDuplicate');
    my $dlg = $dlgxml->get_widget('dlgDuplicate');
    $dlg->set_title ('Basedata object name');
    $dlg->set_transient_for( $gui->get_widget('wndMain') );

    my $txt_name = $dlgxml->get_widget('txtName');
    my $name = $bd->get_param('NAME') . ' SUBSET';
    $txt_name->set_text($name);
    
    #  now pack in the options
    my $vbox = $dlg->get_content_area();
    my $hbox = Gtk2::HBox->new;
    my $label = Gtk2::Label->new('Delete empty groups?');
    my $chk   = Gtk2::CheckButton->new;
    $chk->set_active(1);
    my $tip_text = 'Set to off if you wish to retain all the current groups, even if they are empty.';
    $label->set_tooltip_text($tip_text);
    $chk->set_tooltip_text($tip_text);
    $hbox->pack_start($label, 0, 0, 0);
    $hbox->pack_start($chk, 0, 0, 0);
    $vbox->pack_start($hbox, 0, 0, 0);
    $vbox->show_all;

    my $response = $dlg->run();
    
    if (lc($response) ne 'ok') {
        $dlg->destroy;
        return;
    }

    #  lazy method - clone the whole basedata then trim it
    #  we can make it more efficient later
    my $new_bd = $bd->clone (no_outputs => 1);
    $new_bd->trim (
        $trim_keyword => $selected_labels,
        delete_empty_groups => $chk->get_active,
    );

    my $chosen_name = $txt_name->get_text;
    $new_bd->rename (new_name => $chosen_name);

    $dlg->destroy;

    $gui->{project}->add_base_data($new_bd);

    return;
}

sub do_delete_selected_basedata_records {
    my $args = shift;

    my $self = $args->[0];  #  don't shift these - it wrecks the callback
    my $bd   = $args->[1];
    my $type = $args->[2];

    #  need to handle non-selections if we allow the keep option
    #my $trim_keyword = ($type =~ /Sel/) ? 'trim' : 'keep';
    my $trim_keyword = 'trim';

    #  fragile approach
    my $delete_empty_groups = not $type =~ /retaining empty groups/;

    my $selected = $self->get_selected_labels;
<<<<<<< HEAD
    return if !scalar @$selected;
=======
    my $count = scalar @$selected;

    return if !$count;
    
    my $response = Biodiverse::GUI::YesNoCancel->run({
        header => "Delete $count selected labels?",
        hide_cancel => 1,
    });

    return if $response ne 'yes';
>>>>>>> ef7f1385

    my $gui = $self->{gui};

    eval {
        $bd->trim (
            $trim_keyword => $selected,
            delete_empty_groups => $delete_empty_groups,
        );
    };
    if (my $e = $EVAL_ERROR) {
        $gui->report_error ($e);
        return;
    }

    $self->remove_selected_labels_from_list;
<<<<<<< HEAD
=======
    on_selected_labels_changed (undef, [$self]);
>>>>>>> ef7f1385

    $gui->{project}->set_dirty;

    return;
}

sub do_select_labels_regex {
    my $args = shift;

    my $self = $args->[0];  #  don't shift these - it wrecks the callback
    my $bd   = $args->[1];
<<<<<<< HEAD
    my $type = $args->[2];
=======

    my $mode  = $self->get_selection_mode;
    my @modes = qw /new add_to remove_from/;
    my $mode_idx = firstidx {$_ eq $mode} @modes;
>>>>>>> ef7f1385

    my $gui = $self->{gui};
    #  Hijack the import daligue.  (We should really build our own).
    my $dlgxml = Gtk2::GladeXML->new($gui->get_glade_file, 'dlgImportParameters');
    my $dlg    = $dlgxml->get_widget('dlgImportParameters');
<<<<<<< HEAD
=======
    $dlg->set_title('Text selection');
>>>>>>> ef7f1385
    my $table  = $dlgxml->get_widget ('tableImportParameters');
    my $table_params = [
        {
            name       => 'text',
            type       => 'text_one_line',
            default    => '',
            label_text => 'Text to match',
            tooltip    => '',
        },
        {
<<<<<<< HEAD
            name       => 'selection_type',
            type       => 'choice',
            default    => 0,
            label_text => 'Selection type',
            choices    => [qw /new add_to remove_from/],
=======
            name       => 'selection_mode',
            type       => 'choice',
            default    => $mode_idx,
            label_text => 'Selection type',
            choices    => [@modes],
>>>>>>> ef7f1385
            tooltip    => 'Use this to define a new selection, add to the current selection, or remove from selection',
        },
        {
            name       => 'exact',
            type       => 'boolean',
            default    => 0,
            label_text => 'Full match?',
            tooltip    => 'The default is to select partial matches '
                        . '(i.e. "cac" will match "cac", "cactus" and "cacaphony").  '
                        . 'Set to on if you want to use only a full match.',
        },
        {
            name       => 'negate',
            type       => 'boolean',
            default    => 0,
            label_text => 'Negate the selection?',
            tooltip    => 'Negate the condition?  i.e. "cac" will match anything not containing "cac"',
        },
        {
            name       => 'case_insensitive',
            type       => 'boolean',
            default    => 0,
            label_text => 'Use case insensitive matching?',
            tooltip    => 'i.e. "cac" will match "Cac", "CAC", and "cac"',
        },
    ];

    my $extractors = Biodiverse::GUI::ParametersTable::fill ($table_params, $table, $dlgxml); 

    $dlg->show_all;
    my $response = $dlg->run;

    if (lc($response) ne 'ok') {
        $dlg->destroy;
        return;
    }

    my $parameters = Biodiverse::GUI::ParametersTable::extract ($extractors);
    $dlg->destroy;

    my %params = @$parameters;
    my $regex = $params{case_insensitive}
      ? qr/$params{text}/i
      : qr/$params{text}/;
    $self->select_using_regex (%params, regex => $regex);

    return;
}

<<<<<<< HEAD
=======
sub set_selection_mode {
    my ($self, $mode) = @_;
    $self->{selection_mode} = $mode;
}

sub get_selection_mode {
    my $self = shift;
    return $self->{selection_mode} // 'new';
}

sub do_set_selection_mode {
    my ($args, $widget) = @_;
    my ($self, $mode) = @$args;
    
    $self->set_selection_mode ($mode);
}

>>>>>>> ef7f1385
sub numerically {$a <=> $b};


#  methods aren't inherited when called as GTK callbacks
#  so we have to manually inherit them using SUPER::
our $AUTOLOAD;

sub AUTOLOAD {
    my $self = shift;
    my $type = ref($self)
                or croak "$self is not an object\n";

    my $method = $AUTOLOAD;
    $method =~ s/.*://;   # strip fully-qualified portion

    $method = "SUPER::" . $method;
    return $self->$method(@_);
}

sub DESTROY {}  #  let the system handle destruction - need this for AUTOLOADER


1;
<|MERGE_RESOLUTION|>--- conflicted
+++ resolved
@@ -1,2254 +1,2116 @@
-package Biodiverse::GUI::Tabs::Labels;
-use 5.010;
-use strict;
-use warnings;
-
-use English ( -no_match_vars );
-
-use Data::Dumper;
-
-<<<<<<< HEAD
-=======
-use List::MoreUtils qw /firstidx/;
-
->>>>>>> ef7f1385
-use Gtk2;
-use Carp;
-use Biodiverse::GUI::GUIManager;
-use Biodiverse::GUI::MatrixGrid;
-use Biodiverse::GUI::Grid;
-use Biodiverse::GUI::Project;
-use Biodiverse::GUI::Overlays;
-
-our $VERSION = '0.99_008';
-
-use parent qw {
-    Biodiverse::GUI::Tabs::Tab
-    Biodiverse::Common
-};
-
-use constant LABELS_MODEL_NAME          => 0;
-use constant LABELS_MODEL_SAMPLE_COUNT  => 1;
-use constant LABELS_MODEL_VARIETY       => 2;
-use constant LABELS_MODEL_REDUNDANCY    => 3;
-#use constant LABELS_MODEL_LIST1_SEL     => 4;
-#use constant LABELS_MODEL_LIST2_SEL     => 5;
-my $labels_model_list1_sel_col;  # these are set in sub make_labels_model
-my $labels_model_list2_sel_col;
-
-use constant CELL_WHITE => Gtk2::Gdk::Color->new(255*257, 255*257, 255*257);
-use constant COLOUR_BLACK => Gtk2::Gdk::Color->new(0,0,0);
-use constant COLOUR_GREY => Gtk2::Gdk::Color->new(255*257*2/3, 255*257*2/3, 255*257*2/3);
-
-my $selected_list1_name = 'Selected';
-my $selected_list2_name = 'Col selected';
-
-##################################################
-# Initialisation
-##################################################
-
-sub new {
-    my $class = shift;
-    
-    my $self = {
-        gui           => Biodiverse::GUI::GUIManager->instance(),
-        selected_rows => [],
-        selected_cols => [],
-    };
-    $self->{project} = $self->{gui}->get_project();
-    bless $self, $class;
-    
-    $self->set_default_params;
-
-
-    # Load _new_ widgets from glade 
-    # (we can have many Analysis tabs open, for example. These have a different object/widgets)
-    $self->{xmlPage}  = Gtk2::GladeXML->new($self->{gui}->get_glade_file, 'hboxLabelsPage');
-    $self->{xmlLabel} = Gtk2::GladeXML->new($self->{gui}->get_glade_file, 'hboxLabelsLabel');
-
-    my $page  = $self->{xmlPage}->get_widget('hboxLabelsPage');
-    my $label = $self->{xmlLabel}->get_widget('hboxLabelsLabel');
-    my $tab_menu_label = Gtk2::Label->new('Labels tab');
-    $self->{tab_menu_label} = $tab_menu_label;
-
-    # Add to notebook
-    $self->add_to_notebook (
-        page         => $page,
-        label        => $label,
-        label_widget => $tab_menu_label,
-    );
-
-    # Get basename
-    # Something has to be selected - otherwise menu item is disabled
-    $self->{base_ref} = $self->{project}->get_selected_base_data();
-
-    # Initialise widgets
-    my $label_widget = $self->{xmlLabel}->get_widget('lblLabelsName');
-    my $text = 'Labels - ' . $self->{base_ref}->get_param('NAME');
-    $label_widget->set_text($text);
-    $self->{label_widget} = $label_widget;
-    $self->{tab_menu_label}->set_text($text);
-
-    $self->set_label_widget_tooltip;
-
-    $self->make_labels_model();
-    $self->init_list('listLabels1');
-    $self->init_list('listLabels2');
-
-    if (! $self->init_grid()) {       #  close if user cancelled during display
-        $self->on_close;
-        croak "User cancelled grid initialisation, closing\n";
-    }
-
-    if (! $self->init_matrix_grid()) { #  close if user cancelled during display
-        $self->on_close;
-        croak "User cancelled matrix initialisation, closing\n";
-    }
-    # Register callbacks when selected matrix is changed
-    $self->{matrix_callback}    = sub { $self->on_selected_matrix_changed(); };
-    $self->{project}->register_selection_callback(
-        'matrix',
-        $self->{matrix_callback},
-    );
-    $self->on_selected_matrix_changed();
-
-    #  this won't take long, so no cancel handler 
-    $self->init_dendrogram();
-    # Register callbacks when selected phylogeny is changed
-    $self->{phylogeny_callback} = sub { $self->on_selected_phylogeny_changed(); };
-    $self->{project}->register_selection_callback(
-        'phylogeny',
-        $self->{phylogeny_callback},
-    );
-    $self->on_selected_phylogeny_changed();
-
-    # "open up" the panes
-    $self->queue_set_pane(0.5, 'hpaneLabelsTop');
-    $self->queue_set_pane(0.5, 'hpaneLabelsBottom');
-    $self->queue_set_pane(0.5, 'vpaneLabels');
-    # vpaneLists is done after hpaneLabelsTop, since this panel isn't able to get
-    # its max size before hpaneLabelsTop is resized
-
-    # Panes will modify this to keep track of which one the mouse is currently
-    # over
-    $self->{active_pane} = '';
-
-    # Connect signals
-    my $xml = $self->{xmlPage};
-
-    $self->{xmlLabel}->get_widget('btnLabelsClose')->signal_connect_swapped(clicked => \&on_close, $self);
-
-    # Connect signals for new side tool chooser
-    my $sig_clicked = sub {
-        my ($widget_name, $f) = @_;
-        my $widget = $self->{xmlPage}->get_widget($widget_name)
-            // warn "Cannot find widget $widget_name";
-        $widget->signal_connect_swapped(
-            clicked => $f, $self
-        );
-    };
-
-    $sig_clicked->('btnSelectToolVL',  \&on_select_tool);
-    $sig_clicked->('btnPanToolVL',     \&on_pan_tool);
-    $sig_clicked->('btnZoomInToolVL',  \&on_zoom_in_tool);
-    $sig_clicked->('btnZoomOutToolVL', \&on_zoom_out_tool);
-    $sig_clicked->('btnZoomFitToolVL', \&on_zoom_fit_tool);
-
-    $xml->get_widget('menuitem_labels_overlays')->signal_connect_swapped(activate => \&on_overlays, $self);
-
-    $self->{xmlPage}->get_widget("btnSelectToolVL")->set_active(1);
-
-    #  CONVERT THIS TO A HASH BASED LOOP, as per Clustering.pm
-    #  plot length triggers depth and vice versa
-    $xml->get_widget('phylogeny_plot_length')->signal_connect_swapped(toggled => \&on_phylogeny_plot_mode_changed, $self);
-    $xml->get_widget('highlight_groups_on_map_labels_tab')->signal_connect_swapped(activate => \&on_highlight_groups_on_map_changed, $self);
-    $xml->get_widget('use_highlight_path_changed1')->signal_connect_swapped(activate => \&on_use_highlight_path_changed, $self);
-    $xml->get_widget('menuitem_labels_show_legend')->signal_connect_swapped(toggled => \&on_show_hide_legend, $self);
-    $xml->get_widget('menuitem_labels_set_tree_line_widths')->signal_connect_swapped(activate => \&on_set_tree_line_widths, $self);
-
-    $self->{use_highlight_path} = 1;
-
-    $self->{menubar} = $self->{xmlPage}->get_widget('menubarLabelsOptions');
-    $self->update_selection_menu;
-    $self->update_export_menu;
-
-    say "[GUI] - Loaded tab - Labels";
-
-    return $self;
-}
-
-sub init_grid {
-    my $self = shift;
-
-    my $frame   = $self->{xmlPage}->get_widget('gridFrameViewLabels');
-    my $hscroll = $self->{xmlPage}->get_widget('gridHScrollViewLabels');
-    my $vscroll = $self->{xmlPage}->get_widget('gridVScrollViewLabels');
-
-    my $hover_closure  = sub { $self->on_grid_hover(@_); };
-    my $click_closure  = sub { Biodiverse::GUI::CellPopup::cell_clicked($_[0], $self->{base_ref}); };
-    my $select_closure = sub { $self->on_grid_select(@_); };
-    my $grid_click_closure = sub { $self->on_grid_click(@_); };
-    my $end_hover_closure  = sub { $self->on_end_grid_hover(@_); };
-
-    $self->{grid} = Biodiverse::GUI::Grid->new(
-        frame => $frame,
-        hscroll => $hscroll,
-        vscroll => $vscroll,
-        show_legend => 0,
-        show_value  => 0,
-        hover_func      => $hover_closure,
-        click_func      => $click_closure,
-        select_func     => $select_closure,
-        grid_click_func => $grid_click_closure,
-        end_hover_func  => $end_hover_closure,
-    );
-    $self->{grid}->{page} = $self; # Hacky
-
-    eval {$self->{grid}->set_base_struct($self->{base_ref}->get_groups_ref)};
-    if ($EVAL_ERROR) {
-        $self->{gui}->report_error ($EVAL_ERROR);
-        return;
-    }
-
-    $self->{grid}->set_legend_mode('Sat');
-
-    $self->warn_if_basedata_has_gt2_axes;
-
-    return 1;
-}
-
-sub init_matrix_grid {
-    my $self = shift;
-
-    my $frame   = $self->{xmlPage}->get_widget('matrixFrame');
-    my $hscroll = $self->{xmlPage}->get_widget('matrixHScroll');
-    my $vscroll = $self->{xmlPage}->get_widget('matrixVScroll');
-
-    my $hover_closure  = sub { $self->on_matrix_hover(@_); };
-    my $select_closure = sub { $self->on_matrix_clicked(@_); };
-    my $grid_click_closure = sub { $self->on_matrix_grid_clicked(@_); };
-
-    $self->{matrix_grid} = Biodiverse::GUI::MatrixGrid->new(
-        frame => $frame,
-        hscroll => $hscroll,
-        vscroll => $vscroll,
-        hover_func      => $hover_closure,
-        select_func     => $select_closure,
-        grid_click_func => $grid_click_closure,
-    );
-    $self->{matrix_grid}->{page} = $self; # Hacky
-
-    $self->{matrix_drawn} = 0;
-
-    return 1;
-}
-
-# For the phylogeny tree:
-sub init_dendrogram {
-    my $self = shift;
-    
-    my $frame      = $self->{xmlPage}->get_widget('phylogenyFrame');
-    my $graph_frame = $self->{xmlPage}->get_widget('phylogenyGraphFrame');
-    my $hscroll    = $self->{xmlPage}->get_widget('phylogenyHScroll');
-    my $vscroll    = $self->{xmlPage}->get_widget('phylogenyVScroll');
-
-    my $list_combo  = $self->{xmlPage}->get_widget('comboPhylogenyLists');
-    my $index_combo = $self->{xmlPage}->get_widget('comboPhylogenyShow');
-
-    my $highlight_closure  = sub { $self->on_phylogeny_highlight(@_); };
-    my $ctrl_click_closure = sub { $self->on_phylogeny_popup(@_); };
-    my $click_closure      = sub { $self->on_phylogeny_click(@_); };
-    my $select_closure      = sub { $self->on_phylogeny_select(@_); };
-    
-    $self->{dendrogram} = Biodiverse::GUI::Dendrogram->new(
-        main_frame  => $frame,
-        graph_frame => $graph_frame,
-        hscroll     => $hscroll,
-        vscroll     => $vscroll,
-        grid        => undef,
-        list_combo  => $list_combo,
-        index_combo => $index_combo,
-        hover_func      => undef,
-        highlight_func  => $highlight_closure,
-        ctrl_click_func => $ctrl_click_closure,
-        click_func      => $click_closure,
-        select_func     => $select_closure,
-        parent_tab      => undef,
-        basedata_ref    => $self->{base_ref},
-    );
-    $self->{dendrogram}->{page} = $self;
-    
-    #  cannot colour more than one in a phylogeny
-    $self->{dendrogram}->set_num_clusters (1);
-    
-    return 1;
-}
-
-##################################################
-# Labels list
-##################################################
-
-sub add_column {
-    my $self = shift;
-    my %args = @_;
-    
-    my $tree     = $args{tree};
-    my $title    = $args{title};
-    my $model_id = $args{model_id};
-
-    my $col = Gtk2::TreeViewColumn->new();
-    my $renderer = Gtk2::CellRendererText->new();
-#$title = Glib::Markup::escape_text($title);
-#  Double the underscores so they display without acting as hints.
-#  Need to find out how to disable that hint setting.
-    $title =~ s/_/__/g;  
-    $col->set_title($title);
-    my $a = $col->get_title;
-#$col->set_sizing('fixed');
-    $col->pack_start($renderer, 0);
-    $col->add_attribute($renderer,  text => $model_id);
-    $col->set_sort_column_id($model_id);
-    $col->signal_connect_swapped(clicked => \&on_sorted, $self);
-#$col->set('autosize' => 'True');
-    $col->set (resizable => 1);
-
-    $tree->insert_column($col, -1);
-
-    return;
-}
-
-sub init_list {
-    my $self = shift;
-    my $id   = shift;
-    my $tree = $self->{xmlPage}->get_widget($id);
-
-
-    my $labels_ref = $self->{base_ref}->get_labels_ref;
-    my $stats_metadata = $labels_ref->get_args (sub => 'get_base_stats');
-    my @columns;
-    my $i = 0;
-    $self->add_column (tree => $tree, title => 'Label', model_id => $i);
-    foreach my $column (@$stats_metadata) {
-        $i++;
-        my ($key, $value) = %$column;
-        my $column_name = Glib::Markup::escape_text (ucfirst lc $key);
-        $self->add_column (tree => $tree, title => $column_name, model_id => $i);
-    }
-    $self->add_column (tree => $tree, title => $selected_list1_name, model_id => ++$i);
-    $self->add_column (tree => $tree, title => $selected_list2_name, model_id => ++$i);
-
-<<<<<<< HEAD
-# Set model to a wrapper that lets this list have independent sorting
-=======
-    # Set model to a wrapper that lets this list have independent sorting
->>>>>>> ef7f1385
-    my $wrapper_model = Gtk2::TreeModelSort->new( $self->{labels_model});
-    $tree->set_model( $wrapper_model );
-
-    my $sort_func = \&sort_by_column;
-    my $start_col = 1;
-    if ($self->{base_ref}->labels_are_numeric) {
-        $sort_func = \&sort_by_column_numeric_labels;
-        $start_col = 0;
-    }
-
-    #  set a special sort func for all cols (except the labels if not numeric)
-    foreach my $col_id ($start_col .. $i) {
-        $wrapper_model->set_sort_func ($col_id, $sort_func, [$col_id, $wrapper_model]);
-    }
-
-    # Monitor selections
-    $tree->get_selection->set_mode('multiple');
-    $tree->get_selection->signal_connect(
-        changed => \&on_selected_labels_changed,
-        [$self, $id],
-    );
-
-#$tree->signal_connect_swapped(
-#    'start-interactive-search' => \&on_interactive_search,
-#    [$self, $id],
-#);
-
-    return;
-}
-
-
-#  sort by this column, then by labels column (always ascending)
-#  labels column should not be hardcoded if we allow re-ordering of columns
-sub sort_by_column {
-    my ($liststore, $itera, $iterb, $args) = @_;
-    my $col_id = $args->[0];
-    my $wrapper_model = $args->[1];
-
-    my $label_order = 1;
-    my ($sort_column_id, $order) = $wrapper_model->get_sort_column_id;
-    if ($order eq 'descending') {
-        $label_order = -1;  #  ensure ascending order
-    }
-
-    return
-        $liststore->get($itera, $col_id) <=> $liststore->get($iterb, $col_id)
-        || $label_order * ($liststore->get($itera, 0) cmp $liststore->get($iterb, 0));
-}
-
-sub sort_by_column_numeric_labels {
-    my ($liststore, $itera, $iterb, $args) = @_;
-    my $col_id = $args->[0];
-    my $wrapper_model = $args->[1];
-
-    my $label_order = 1;
-    my ($sort_column_id, $order) = $wrapper_model->get_sort_column_id;
-    if ($order eq 'descending') {
-        $label_order = -1;  #  ensure ascending order
-    }
-
-    return
-        $liststore->get($itera, $col_id) <=> $liststore->get($iterb, $col_id)
-        || $label_order * (0+$liststore->get($itera, 0) <=> 0+$liststore->get($iterb, 0));    
-}
-
-#sub on_interactive_search {
-#    my $self = shift;
-#    my $id   = shift;
-#    
-#    print "Interactive searching $id";
-#}
-
-# Creates a TreeView model of all labels
-sub make_labels_model {
-    my $self = shift;
-    my $params = shift;
-
-    my $base_ref = $self->{base_ref};
-    my $labels_ref = $base_ref->get_labels_ref();
-
-    my $basestats_indices = $labels_ref->get_args (sub => 'get_base_stats');
-
-    my @column_order;
-
-#  the selection cols
-    my @selection_cols = (
-        {$selected_list1_name => 'Int'},
-        {$selected_list2_name => 'Int'},
-    );
-
-#my $label_type = $base_ref->labels_are_numeric ? 'Glib::Float' : 'Glib::String';
-    my $label_type = 'Glib::String';
-
-    my @types = ($label_type);
-#my $i = 0;
-    foreach my $column (@$basestats_indices, @selection_cols) {
-        my ($key, $value) = %{$column};
-        push @types, 'Glib::' . $value;
-        push @column_order, $key;
-    }
-
-    $self->{labels_model} = Gtk2::ListStore->new(@types);
-    my $model = $self->{labels_model};
-
-    my @labels = $base_ref->get_labels();
-
-    my $sort_func = $base_ref->labels_are_numeric ? sub {$a <=> $b} : sub {$a cmp $b};
-
-    foreach my $label (sort $sort_func @labels) {
-        my $iter = $model->append();
-        $model->set($iter, 0, $label);
-
-        #  set the values - selection cols will be undef
-        my %stats = $labels_ref->get_base_stats (element => $label);
-
-        my $i = 1;
-        foreach my $column (@column_order) {
-            $model->set ($iter, $i, defined $stats{$column} ? $stats{$column} : -99999);
-            $i++;
-        }
-    }
-
-    $labels_model_list1_sel_col = scalar @column_order - 1;
-    $labels_model_list2_sel_col = scalar @column_order;
-
-    return;
-}
-
-#  variation on
-#  http://gtk.10911.n7.nabble.com/Remove-Multiple-Rows-from-Gtk2-ListStore-td66092.html
-sub remove_selected_labels_from_list {
-    my $self = shift;
-
-    my $treeview1 = $self->{xmlPage}->get_widget('listLabels1');
-    my $treeview2 = $self->{xmlPage}->get_widget('listLabels2');
-    
-    my $selection = $treeview1->get_selection;
-    my @paths = $selection->get_selected_rows();
-
-    my $global_model = $self->{labels_model};
-
-    my $model1 = $treeview1->get_model;
-    my $model2 = $treeview2->get_model;
-
-<<<<<<< HEAD
-    $self->{ignore_selected_change} = 1;
-=======
-    $self->{ignore_selection_change} = 1;
->>>>>>> ef7f1385
-    $treeview1->set_model(undef);
-    $treeview2->set_model(undef);
-
-    # Convert paths to row references
-    my @rowrefs;
-    foreach my $path (@paths) {
-        my $treerowreference = Gtk2::TreeRowReference->new ($model1, $path);
-        push @rowrefs, $treerowreference;
-    }
-
-    foreach my $rowref (@rowrefs) {
-        my $path = $rowref->get_path;
-        my $iter = $global_model->get_iter($path);
-        $global_model->remove($iter);
-    }
-
-    $treeview1->set_model ($model1);
-    $treeview2->set_model ($model2);
-    
-    #  need to update the matrix if it is displayed
-    #  but for some reason we aren't resetting all its rows and cols
-    $self->on_selected_matrix_changed (redraw => 1);
-
-<<<<<<< HEAD
-    delete $self->{ignore_selected_change};
-=======
-    delete $self->{ignore_selection_change};
->>>>>>> ef7f1385
-
-    return;
-}
-
-
-sub get_selected_labels {
-    my $self = shift;
-
-    # Get the current selection
-    my $selection = $self->{xmlPage}->get_widget('listLabels1')->get_selection();
-    my @paths = $selection->get_selected_rows();
-    #my @selected = map { ($_->get_indices)[0] } @paths;
-    my $sorted_model = $selection->get_tree_view()->get_model();
-    my $global_model = $self->{labels_model};
-
-    my @selected_labels;
-    foreach my $path (@paths) {
-        # don't know why all this is needed (gtk bug?)
-        my $iter  = $sorted_model->get_iter($path);
-        my $iter1 = $sorted_model->convert_iter_to_child_iter($iter);
-        my $label = $global_model->get($iter1, LABELS_MODEL_NAME);
-        push @selected_labels, $label;
-    }
-
-    return wantarray ? @selected_labels : \@selected_labels;
-}
-
-
-sub switch_selection {
-    my $self = shift;
-
-    my $treeview1 = $self->{xmlPage}->get_widget('listLabels1');
-
-    my $selection = $treeview1->get_selection;
-    my $model1    = $treeview1->get_model;
-
-<<<<<<< HEAD
-    $self->{ignore_selected_change} = 1;
-=======
-    $self->{ignore_selection_change} = 1;
->>>>>>> ef7f1385
-
-    my @p_unselected;
-    $model1->foreach (
-        sub {
-            my ($model, $path, $iter) = @_;
-            #we want rows where the list1 selected column is not 1
-            my $selected = $model->get($iter, $labels_model_list1_sel_col);
-            my $treerowreference = Gtk2::TreeRowReference->new ($model, $path);
-
-            if ($selected != 1) {  #  -99999 is also not selected
-                push @p_unselected, $treerowreference;
-            }
-
-            return;
-        }
-    );
-
-    $selection->unselect_all;
-    foreach my $rowref (@p_unselected) {
-        my $path = $rowref->get_path;
-        $selection->select_path($path);
-    }
-
-<<<<<<< HEAD
-    delete $self->{ignore_selected_change};
-=======
-    delete $self->{ignore_selection_change};
->>>>>>> ef7f1385
-
-    #  now we trigger the re-selection
-    on_selected_labels_changed ($selection, [$self, 'listLabels1']);
-
-    return;
-}
-
-sub select_using_regex {
-    my $self = shift;
-    my %args = @_;
-
-    my $regex  = $args{regex};
-    my $exact  = $args{exact};
-    my $negate = $args{negate};
-
-<<<<<<< HEAD
-    my $selection_type = $args{selection_type} || 'new';
-=======
-    my $selection_mode = $args{selection_mode} | $self->get_selection_mode || 'new';
->>>>>>> ef7f1385
-
-    if ($exact) {
-        $regex = qr/\A$regex\z/;
-    }
-
-    my $treeview1 = $self->{xmlPage}->get_widget('listLabels1');
-
-    my $selection = $treeview1->get_selection;
-    my $model1    = $treeview1->get_model;
-
-<<<<<<< HEAD
-    $self->{ignore_selected_change} = 1;
-=======
-    $self->{ignore_selection_change} = 1;
->>>>>>> ef7f1385
-
-    my @p_targets;
-    $model1->foreach (
-        sub {
-            my ($model, $path, $iter) = @_;
-            #we want rows where the list1 selected column is not 1
-            my $value = $model->get($iter, 0);
-            my $treerowreference = Gtk2::TreeRowReference->new ($model, $path);
-
-            my $match = $value =~ $regex;
-            if ($negate) {
-                $match = !$match;
-            }
-
-            if ($match) {
-                push @p_targets, $treerowreference;
-            }
-
-            return;
-        }
-    );
-
-<<<<<<< HEAD
-    if ($selection_type eq 'new') {
-=======
-    if ($selection_mode eq 'new') {
->>>>>>> ef7f1385
-        $selection->unselect_all;
-    }
-
-    my $method = 'select_path';
-<<<<<<< HEAD
-    if ($selection_type eq 'remove_from') {
-=======
-    if ($selection_mode eq 'remove_from') {
->>>>>>> ef7f1385
-        $method = 'unselect_path';
-    }
-    foreach my $rowref (@p_targets) {
-        my $path = $rowref->get_path;
-        $selection->$method($path);
-    }
-
-<<<<<<< HEAD
-    delete $self->{ignore_selected_change};
-=======
-    delete $self->{ignore_selection_change};
->>>>>>> ef7f1385
-
-    #  now we trigger the re-selection
-    on_selected_labels_changed ($selection, [$self, 'listLabels1']);
-
-    return;
-}
-
-
-sub set_phylogeny_options_sensitive {
-    my $self = shift;
-    my $enabled = shift;
-
-    my $page = $self->{xmlPage};
-
-    for my $widget (
-        qw /
-            phylogeny_plot_length
-            phylogeny_plot_depth
-            highlight_groups_on_map_labels_tab
-            use_highlight_path_changed1
-            menuitem_labels_set_tree_line_widths
-        /) { #/
-        $page->get_widget($widget)->set_sensitive($enabled);
-    }
-}
-
-sub on_selected_phylogeny_changed {
-    my $self = shift;
-
-    my $phylogeny = $self->{project}->get_selected_phylogeny;
-
-    $self->{dendrogram}->clear;
-    if ($phylogeny) {
-        $self->{dendrogram}->set_cluster($phylogeny, 'length');  #  now storing tree objects directly
-        $self->set_phylogeny_options_sensitive(1);
-    }
-    else {
-        $self->{dendrogram}->set_cluster(undef, 'length');  
-        $self->set_phylogeny_options_sensitive(0);
-        my $str = '<i>No selected tree</i>';
-        $self->{xmlPage}->get_widget('label_VL_tree')->set_markup($str);
-    }
-
-    return;
-}
-
-sub on_highlight_groups_on_map_changed {
-    my $self = shift;
-    $self->{dendrogram}->set_use_highlight_func;
-
-    return;
-}
-
-sub on_selected_matrix_changed {
-    my $self = shift;
-    my %args = @_;
-
-    my $matrix_ref = $self->{project}->get_selected_matrix;
-
-    $self->{matrix_ref} = $matrix_ref;
-
-    my $xml_page = $self->{xmlPage};
-
-    #  hide the second list if no matrix selected
-    my $list_window = $xml_page->get_widget('scrolledwindow_labels2');
-
-    my $list = $xml_page->get_widget('listLabels1');
-    my $col  = $list->get_column ($labels_model_list2_sel_col);
-
-    if (! defined $matrix_ref) {
-        $list_window->hide;     #  hide the second list
-        $col->set_visible (0);  #  hide the list 2 selection
-        #    col from list 1
-    }
-    else {
-        $list_window->show;
-        $col->set_visible (1);
-    }
-
-    $self->{matrix_drawable} = $self->get_label_count_in_matrix;
-
-    # matrix
-    $self->on_sorted(%args); # (this reloads the whole matrix anyway)    
-    $self->{matrix_grid}->zoom_fit();
-
-    return;
-}
-
-
-# Called when user changes selection in one of the two labels lists
-sub on_selected_labels_changed {
-    my $selection = shift;
-    my $args      = shift;
-    my ($self, $id) = @$args;
-
-    # Ignore waste-of-time events fired on on_phylogeny_click as it
-    # selects labels one-by-one
-<<<<<<< HEAD
-    return if defined $self->{ignore_selected_change};
-=======
-    return if defined $self->{ignore_selection_change};
-
-    #  convoluted, but allows caller subs to not know these details
-    $id ||= 'listLabels1';
-    if (!$selection) {
-        my $treeview1 = $self->{xmlPage}->get_widget($id);
-        $selection = $treeview1->get_selection;
-    }
->>>>>>> ef7f1385
-
-    # are we changing the row or col list?
-    my $rowcol = $id eq 'listLabels1' ? 'rows' : 'cols';
-    my $select_list_name = 'selected_' . $rowcol;
-
-    # Select rows/cols in the matrix
-    my @paths = $selection->get_selected_rows();
-    my @selected = map { ($_->get_indices)[0] } @paths;
-    $self->{$select_list_name} = \@selected;
-
-    if ($self->{matrix_ref}) {
-        $self->{matrix_grid}->highlight(
-            $self->{selected_rows},
-            $self->{selected_cols},
-        );
-    }
-
-    #  need to avoid changing paths due to re-sorts
-    #  the run for listLabels1 is at the end.
-    if ($id eq 'listLabels2') {
-        $self->set_selected_list_cols ($selection, $rowcol);
-    }
-
-    return if $id ne 'listLabels1';
-
-    my $bd = $self->{base_ref};
-
-    # Now, for the top list, colour the grid, based on how many labels occur in a given cell
-    my %group_richness; # analysis list
-    my $gp_list = $bd->get_groups;
-    @group_richness{$bd->get_groups} = (0) x scalar @$gp_list;
-    #my $max_value;
-    my ($iter, $iter1, $label, $hash);
-
-    my $sorted_model = $selection->get_tree_view()->get_model();
-    my $global_model = $self->{labels_model};
-
-    my $tree = $self->{project}->get_selected_phylogeny;
-    my @phylogeny_colour_nodes;
-
-
-    foreach my $path (@paths) {
-
-        # don't know why all this is needed (gtk bug?)
-        $iter  = $sorted_model->get_iter($path);
-        $iter1 = $sorted_model->convert_iter_to_child_iter($iter);
-        $label = $global_model->get($iter1, LABELS_MODEL_NAME);
-
-        # find phylogeny nodes to colour
-        if (defined $tree) {
-            #  not all will match
-            eval {
-                my $node_ref = $tree->get_node_ref (node => $label);
-                if (defined $node_ref) {
-                    push @phylogeny_colour_nodes, $node_ref;
-                }
-            }
-        }
-
-        #FIXME: This copies the hash (???recheck???) - not very fast...
-        #my %hash = $self->{base_ref}->get_groups_with_label_as_hash(label => $label);
-        #  SWL - just use a ref.  Unless Eugene was thinking of what the sub does...
-        my $hash = $bd->get_groups_with_label_as_hash (label => $label);
-
-        # groups contains count of how many different labels occur in it
-        foreach my $group (keys %$hash) {
-            $group_richness{$group}++;
-        }
-    }
-
-    #  richness is the number of labels selected,
-    #  which is the number of items in @paths
-    my $max_value = scalar @paths;
-
-    my $grid = $self->{grid};
-    my $colour_func = sub {
-        my $elt = shift;
-        my $val = $group_richness{$elt};
-        return COLOUR_GREY if !defined $val;
-        return if !$val;
-        return $grid->get_colour($val, 0, $max_value);
-    };
-
-    $grid->colour($colour_func);
-    $grid->set_legend_min_max(0, $max_value);
-
-    
-    if (defined $tree) {
-        #print "[Labels] Recolouring cluster lines\n";
-        $self->{dendrogram}->recolour_cluster_lines(\@phylogeny_colour_nodes);
-    }
-
-    # have to run this after everything else is updated
-    # otherwise incorrect nodes are selected.
-    $self->set_selected_list_cols ($selection, $rowcol);
-
-    return;
-}
-
-sub set_selected_list_cols {
-    my $self   = shift;
-    my $selection = shift;
-    my $rowcol = shift;
-
-    my $widget_name = $rowcol eq 'rows'
-        ? 'listLabels1'
-        : 'listLabels2';
-
-# Select all terminal labels
-#my $model      = $self->{labels_model};
-#my $widget     = $self->{xmlPage}->get_widget($widget_name);
-
-    my $sorted_model = $selection->get_tree_view()->get_model();
-    my $global_model = $self->{labels_model};
-
-    my $change_col
-        = $rowcol eq 'rows'
-        ? $labels_model_list1_sel_col
-        : $labels_model_list2_sel_col;
-
-#my $selection_array
-#    = $rowcol eq 'rows'
-#        ? $self->{selected_rows}
-#        : $self->{selected_cols};
-
-#my %selection_hash;
-#@selection_hash{@$selection_array} = (1) x scalar @$selection_array;
-
-    my $max_iter = $self->{base_ref}-> get_label_count() - 1;
-
-#  get the selection changes
-    my @changed_iters;
-    foreach my $cell_iter (0..$max_iter) {
-
-        my $iter = $sorted_model->iter_nth_child(undef,$cell_iter);
-
-        my $iter1 = $sorted_model->convert_iter_to_child_iter($iter);
-        my $orig_label = $global_model->get($iter1, LABELS_MODEL_NAME);
-        my $orig_value = $global_model->get($iter1, $change_col);
-
-        my $value = $selection->iter_is_selected ($iter) || 0;
-
-        if ($value != $orig_value) {
-#print "[Labels] $rowcol : ",
-#      "Changing $orig_label to $value, ",
-#      "Cell iter $cell_iter\n"
-#      #$iter . ' ' . $sorted_iter,
-#      ;
-            push (@changed_iters, [$iter1, $value]);
-#$global_model->set($iter1, $change_col, $value);
-        }
-    }
-
-<<<<<<< HEAD
-    $self->{ignore_selected_change} = 'listLabels1';
-=======
-    $self->{ignore_selection_change} = 'listLabels1';
->>>>>>> ef7f1385
-
-#  and now loop over the iters and change the selection values
-    foreach my $array_ref (@changed_iters) {
-        $global_model->set($array_ref->[0], $change_col, $array_ref->[1]);
-    }
-
-<<<<<<< HEAD
-    delete $self->{ignore_selected_change};
-=======
-    delete $self->{ignore_selection_change};
->>>>>>> ef7f1385
-
-#print "[Labels] \n";
-
-    return;    
-}
-
-
-sub on_sorted {
-    my $self = shift;
-    my %args;
-    #  a massive bodge since we can be called as a
-    #  gtk callback and it then has only one arg
-    if ((@_ % 2) == 0) {  
-        %args = @_;
-    }
-
-    my $redraw = $args{redraw};
-
-    my $xml_page = $self->{xmlPage};
-    my $hmodel   = $xml_page->get_widget('listLabels1')->get_model();
-    my $vmodel   = $xml_page->get_widget('listLabels2')->get_model();
-    my $model    = $self->{labels_model};
-    my $matrix_ref = $self->{matrix_ref};
-
-    my $values_func = sub {
-        my ($h, $v) = @_; # integer indices
-
-        my $hiter = $hmodel->iter_nth_child(undef,$h);
-        my $viter = $vmodel->iter_nth_child(undef,$v);
-
-        #  a kludge - we should not have such cases,
-        #  but deletions cause them
-        return if !defined $hiter or !defined $viter;
-
-# some bug in gtk2-perl stops me from just doing
-# $hlabel = $hmodel->get($hiter, 0)
-#
-        my $hi = $hmodel->convert_iter_to_child_iter($hiter);
-        my $vi = $vmodel->convert_iter_to_child_iter($viter);
-
-        my $hlabel = $model->get($hi, 0);
-        my $vlabel = $model->get($vi, 0);
-
-        return $matrix_ref->get_value(
-            element1 => $hlabel,
-            element2 => $vlabel,
-        );
-    };
-
-    my $label_widget = $self->{xmlPage}->get_widget('lblMatrix');
-    my $drawable = $self->{matrix_drawable};
-    if ($matrix_ref) {
-        if ($drawable) {
-            if ($redraw || !$self->{matrix_drawn}) {
-                my $num_values
-                    = $self->{base_ref}->get_labels_ref->get_element_count;
-                $self->{matrix_grid}->draw_matrix( $num_values );
-                $self->{matrix_drawn} = 1;
-            }
-            $self->{matrix_grid}->set_values($values_func);
-            $self->{matrix_grid}->set_colouring(
-                $matrix_ref->get_min_value,
-                $matrix_ref->get_max_value,
-            );
-        }
-        else {
-            my $str = '<i>No matrix elements in basedata</i>';
-            $label_widget->set_markup($str);
-        }
-    }
-    else {
-# clear matrix
-        $self->{matrix_grid}->draw_matrix( 0 );
-        $self->{matrix_drawn} = 0;
-        $self->{matrix_drawable} = 0;
-        my $str = '<i>No selected matrix</i>';
-        $label_widget->set_markup($str);
-    }
-
-    if (!$drawable) {
-        $self->{matrix_grid}->set_values( sub { return undef; } );
-        $self->{matrix_grid}->set_colouring(0, 0);
-        $self->{matrix_grid}->highlight(undef, undef);
-    }
-
-    return;
-}
-
-#  how many labels are in the matrix?  We don't draw it if there are none.
-sub get_label_count_in_matrix {
-    my $self = shift;
-
-    return if !$self->{matrix_ref};
-
-#  should probably use List::MoreUtils::any 
-    my %labels      = $self->{base_ref}->get_labels_ref->get_element_hash;
-    my %mx_elements = $self->{matrix_ref}->get_elements;
-    my $mx_count    = scalar keys %mx_elements;
-    delete @mx_elements{keys %labels};
-
-#  if the counts differ then we have commonality
-    return $mx_count != scalar keys %mx_elements;
-}
-
-##################################################
-# Grid events
-##################################################
-
-sub on_grid_hover {
-    my $self = shift;
-    my $group = shift;
-
-    my $pfx = $self->get_grid_text_pfx;
-
-    my $text = $pfx . (defined $group ? "Group: $group" : '<b>Groups</b>');
-    $self->{xmlPage}->get_widget('label_VL_grid')->set_markup($text);
-
-    my $tree = $self->{project}->get_selected_phylogeny;
-    return if ! defined $tree;
-
-    $self->{dendrogram}->clear_highlights;
-
-    return if ! defined $group;
-
-# get labels in the group
-    my $bd = $self->get_base_ref;
-    my $labels = $bd->get_labels_in_group_as_hash(group => $group);
-
-# highlight in the tree
-    foreach my $label (keys %$labels) {
-# Might not match some or all nodes
-        eval {
-            my $node_ref = $tree->get_node_ref (node => $label);
-            if ($self->{use_highlight_path}) {
-                $self->{dendrogram}->highlight_path($node_ref) ;
-            }
-        }
-    }
-
-    return;
-}
-
-sub on_end_grid_hover {
-    my $self = shift;
-    $self->{dendrogram}->clear_highlights;
-}
-
-sub on_grid_select {
-    my ($self, $groups , $ignore_change, $rect) = @_;
-    # $rect = [x1, y1, x2, y2]
-
-    #say 'Rect: ' . Dumper ($rect);
-
-    if ($self->{tool} eq 'Select') {
-        # convert groups into a hash of labels that are in them
-        my %hash;
-        my $bd = $self->{base_ref};
-        foreach my $group (@$groups) {
-            my $hashref = $bd->get_labels_in_group_as_hash(group => $group);
-            @hash{ keys %$hashref } = ();
-        }
-
-        # Select all terminal labels
-        my $xml_page = $self->{xmlPage};
-        my $model = $self->{labels_model};
-        my $hmodel = $xml_page->get_widget('listLabels1')->get_model();
-        my $hselection = $xml_page ->get_widget('listLabels1')->get_selection();
-
-<<<<<<< HEAD
-        $hselection->unselect_all();
-        my $iter = $hmodel->get_iter_first();
-        my $elt;
-
-
-        $self->{ignore_selected_change} = 'listLabels1';
-=======
-        my $sel_mode = $self->get_selection_mode;
-
-        if ($sel_mode eq 'new') {
-            $hselection->unselect_all();
-        }
-        my $sel_method = $sel_mode eq 'remove_from' ? 'unselect_iter' : 'select_iter';
-
-        my $iter = $hmodel->get_iter_first();
-        my $elt;
-
-        $self->{ignore_selection_change} = 'listLabels1';
->>>>>>> ef7f1385
-        while ($iter) {
-            my $hi = $hmodel->convert_iter_to_child_iter($iter);
-            $elt = $model->get($hi, 0);
-
-            if (exists $hash{ $elt } ) {
-<<<<<<< HEAD
-                $hselection->select_iter($iter);
-=======
-                $hselection->$sel_method($iter);
->>>>>>> ef7f1385
-            }
-
-            $iter = $hmodel->iter_next($iter);
-        }
-        if (not $ignore_change) {
-<<<<<<< HEAD
-            delete $self->{ignore_selected_change};
-=======
-            delete $self->{ignore_selection_change};
->>>>>>> ef7f1385
-        }
-        on_selected_labels_changed($hselection, [$self, 'listLabels1']);
-    }
-    elsif ($self->{tool} eq 'ZoomIn') {
-        my $grid = $self->{grid};
-        $self->handle_grid_drag_zoom ($grid, $rect);
-    }
-
-    return;
-}
-#
-#sub on_grid_click {
-#    my $self = shift;
-#
-#    if ($self->{tool} eq 'ZoomOut') {
-#        $self->{grid}->zoom_out();
-#    }
-#    elsif ($self->{tool} eq 'ZoomFit') {
-#        $self->{grid}->zoom_fit();
-#    }
-#}
-
-##################################################
-# Phylogeny events
-##################################################
-
-sub on_phylogeny_plot_mode_changed {
-    my ($self, $combo) = @_;
-
-    my $xml_page = $self->{xmlPage};
-
-    my %names_and_strings = (
-        phylogeny_plot_depth          => 'depth',
-        phylogeny_plot_length         => 'length',
-        #phylogeny_plot_range_weighted => 'range_weighted',
-    );
-
-    my $mode_string;
-    while (my ($name, $string) = each %names_and_strings) {
-        my $widget = $xml_page->get_widget($name);
-        if ($widget->get_active) {
-            $mode_string = $string;
-            last;
-        }
-    }
-
-    die "[Labels tab] - on_phylogeny_plot_mode_changed - undefined mode"
-      if !defined $mode_string;
-
-    print "[Labels tab] Changing mode to $mode_string\n";
-    $self->{plot_mode} = $mode_string;
-    $self->{dendrogram}->set_plot_mode($mode_string); # the menubar should be disabled if no tree is loaded
-
-    return;
-}
-
-# Called by dendrogram when user hovers over a node
-sub on_phylogeny_highlight {
-    my $self = shift;
-    my $node = shift;
-
-    my $terminal_elements = (defined $node) ? $node->get_terminal_elements : {};
-
-    # Hash of groups that have the selected labels
-    my %groups;
-    my ($iter, $label, $hash);
-
-    my $bd = $self->{base_ref};
-    my $label_hash = $bd->get_labels_ref->get_element_hash;
-
-  LABEL:
-    foreach my $label (keys %$terminal_elements) {
-        next LABEL if !exists $label_hash->{$label};
-
-        my $containing = eval {$bd->get_groups_with_label_as_hash(label => $label)};
-        next LABEL if !$containing;
-
-        @groups{keys %$containing} = values %$containing;
-    }
-
-    $self->{grid}->mark_if_exists( \%groups, 'circle' );
-
-    if (defined $node) {
-        my $text = 'Node: ' . $node->get_name;
-        $self->{xmlPage}->get_widget('label_VL_tree')->set_markup($text);
-    }
-
-    return;
-}
-
-sub on_phylogeny_click {
-    my $self = shift;
-
-    if ($self->{tool} eq 'Select') {
-        my $node_ref = shift;
-        $self->{dendrogram}->do_colour_nodes_below($node_ref);
-        my $terminal_elements = (defined $node_ref) ? $node_ref->get_terminal_elements : {};
-
-<<<<<<< HEAD
-        # Select all terminal labels
-=======
-        # Select terminal labels as per the selection mode
->>>>>>> ef7f1385
-        my $model      = $self->{labels_model};
-        my $hmodel     = $self->{xmlPage}->get_widget('listLabels1')->get_model();
-        my $hselection = $self->{xmlPage}->get_widget('listLabels1')->get_selection();
-
-<<<<<<< HEAD
-        $hselection->unselect_all();
-        my $iter = $hmodel->get_iter_first();
-        my $elt;
-
-        $self->{ignore_selected_change} = 'listLabels1';
-=======
-        my $sel_mode = $self->get_selection_mode;
-
-        if ($sel_mode eq 'new') {
-            $hselection->unselect_all();
-        }
-        my $sel_method = $sel_mode eq 'remove_from' ? 'unselect_iter' : 'select_iter';
-
-        my $iter = $hmodel->get_iter_first();
-        my $elt;
-
-        $self->{ignore_selection_change} = 'listLabels1';
->>>>>>> ef7f1385
-        while ($iter) {
-            my $hi = $hmodel->convert_iter_to_child_iter($iter);
-            $elt = $model->get($hi, 0);
-            #print "[onPhylogenyClick] selected: $elt\n";
-
-            if (exists $terminal_elements->{ $elt } ) {
-<<<<<<< HEAD
-                $hselection->select_iter($iter);
-=======
-                $hselection->$sel_method($iter);
->>>>>>> ef7f1385
-            }
-
-            $iter = $hmodel->iter_next($iter);
-        }
-<<<<<<< HEAD
-        delete $self->{ignore_selected_change};
-=======
-        delete $self->{ignore_selection_change};
->>>>>>> ef7f1385
-        on_selected_labels_changed($hselection, [$self, 'listLabels1']);
-
-        # Remove the hover marks
-        $self->{grid}->mark_if_exists( {}, 'circle' );
-    }
-    elsif ($self->{tool} eq 'ZoomOut') {
-        $self->{dendrogram}->zoom_out();
-    }
-    elsif ($self->{tool} eq 'ZoomFit') {
-        $self->{dendrogram}->zoom_fit();
-    }
-
-    return;
-}
-
-sub on_phylogeny_select {
-    my $self = shift;
-    my $rect = shift; # [x1, y1, x2, y2]
-
-    if ($self->{tool} eq 'ZoomIn') {
-        my $grid = $self->{dendrogram};
-        $self->handle_grid_drag_zoom ($grid, $rect);
-    }
-
-    return;
-}
-
-sub on_phylogeny_popup {
-    my $self = shift;
-    my $node_ref = shift;
-    my $basedata_ref = $self->{base_ref};
-    my ($sources, $default_source) = get_sources_for_node($node_ref, $basedata_ref);
-    Biodiverse::GUI::Popup::show_popup($node_ref->get_name, $sources, $default_source);
-    
-    return;
-}
-
-sub on_use_highlight_path_changed {
-    my $self = shift;
-    
-    #  set to the complement
-    $self->{use_highlight_path} = not $self->{use_highlight_path};  
-    
-    #  clear any highlights
-    if ($self->{dendrogram} and not $self->{use_highlight_path}) {
-        $self->{dendrogram}->clear_highlights;
-    }
-    
-    return;
-}
-
-sub get_sources_for_node {
-    my $node_ref     = shift;
-    my $basedata_ref = shift;
-
-    my %sources;
-
-    #print Data::Dumper::Dumper($node_ref->get_value_keys);
-    $sources{Labels} = sub { show_phylogeny_labels(@_, $node_ref); };
-    $sources{Groups} = sub { show_phylogeny_groups(@_, $node_ref, $basedata_ref); };
-    $sources{Descendents} = sub { show_phylogeny_descendents(@_, $node_ref); };
-
-    # Custom lists - getValues() - all lists in node's $self
-    # FIXME: try to merge with CellPopup::showOutputList
-    #my @lists = $node_ref->get_value_keys;
-    my @lists = $node_ref->get_list_names;
-    foreach my $name (@lists) {
-        next if not defined $name;
-        next if $name =~ /^_/; # leading underscore marks internal list
-
-        #print "[Labels] Phylogenies: adding custom list $name\n";
-        $sources{$name} = sub { show_list(@_, $node_ref, $name); };
-    }
-
-    return (\%sources, 'Labels (cluster)'); # return a default too
-}
-
-# Called by popup dialog
-# Shows a custom list
-# FIXME: duplicates function in Clustering.pm
-sub show_list {
-    my $popup = shift;
-    my $node_ref = shift;
-    my $name = shift;
-
-    #my $ref = $node_ref->get_value($name);
-    my $ref = $node_ref->get_list_ref (list => $name);
-
-    my $model = Gtk2::ListStore->new('Glib::String', 'Glib::String');
-    my $iter;
-
-    if (ref($ref) eq 'HASH') {
-        foreach my $key (sort keys %$ref) {
-            my $val = $ref->{$key};
-            #print "[Dendrogram] Adding output hash entry $key\t\t$val\n";
-            $iter = $model->append;
-            $model->set($iter,    0,$key ,  1,$val);
-        }
-    }
-    elsif (ref($ref) eq 'ARRAY') {
-        foreach my $elt (sort @$ref) {
-            #print "[Dendrogram] Adding output array entry $elt\n";
-            $iter = $model->append;
-            $model->set($iter,    0,$elt ,  1,'');
-        }
-    }
-    elsif (not ref($ref)) {
-        $iter = $model->append;
-        $model->set($iter,    0, $ref,  1,'');
-    }
-
-    $popup->set_value_column(1);
-    $popup->set_list_model($model);
-    
-    return;
-}
-
-# Called by popup dialog
-# Shows the labels for all elements under given node
-sub show_phylogeny_groups {
-    my $popup        = shift;
-    my $node_ref     = shift;
-    my $basedata_ref = shift;
-
-    # Get terminal elements
-    my $elements = $node_ref->get_terminal_elements;
-
-    # For each element, get its groups and put into %total_groups
-    my %total_groups;
-    foreach my $element (sort keys %{$elements}) {
-        my $ref = eval {$basedata_ref->get_groups_with_label_as_hash(label => $element)};
-
-        next if !$ref || !scalar keys %$ref;
-
-        @total_groups{keys %$ref} = undef;
-    }
-
-    # Add each label into the model
-    my $model = Gtk2::ListStore->new('Glib::String', 'Glib::String');
-    foreach my $label (sort keys %total_groups) {
-        my $iter = $model->append;
-        $model->set($iter, 0, $label, 1, q{});
-    }
-
-    $popup->set_list_model($model);
-    $popup->set_value_column(1);
-    
-    return;
-}
-
-# Called by popup dialog
-# Shows all elements under given node
-sub show_phylogeny_labels {
-    my $popup = shift;
-    my $node_ref = shift;
-
-    my $elements = $node_ref->get_terminal_elements;
-    my $model = Gtk2::ListStore->new('Glib::String', 'Glib::Int');
-
-    foreach my $element (sort keys %{$elements}) {
-        my $count = $elements->{$element};
-        my $iter = $model->append;
-        $model->set($iter, 0,$element,  1, $count);
-    }
-
-    $popup->set_list_model($model);
-    $popup->set_value_column(1);
-    
-    return;
-}
-
-# Called by popup dialog
-# Shows all descendent nodes under given node
-sub show_phylogeny_descendents {
-    my $popup    = shift;
-    my $node_ref = shift;
-
-    my $model = Gtk2::ListStore->new('Glib::String', 'Glib::Int');
-
-    my $node_hash = $node_ref->get_all_descendants_and_self;
-
-    foreach my $element (sort keys %$node_hash) {
-        my $node_ref = $node_hash->{$element};
-        my $count = $node_ref->get_child_count;
-        my $iter  = $model->append;
-        $model->set($iter, 0, $element, 1, $count);
-    }
-
-    $popup->set_list_model($model);
-    $popup->set_value_column(1);
-
-    return;
-}
-
-##################################################
-# Matrix Events (hover, click)
-##################################################
-
-sub on_matrix_hover {
-    my $self = shift;
-    my ($h, $v) = @_; # integer indices
-
-    my $hmodel = $self->{xmlPage}->get_widget('listLabels1')->get_model();
-    my $vmodel = $self->{xmlPage}->get_widget('listLabels2')->get_model();
-
-    my ($hiter, $viter) = ($hmodel->iter_nth_child(undef,$h), $vmodel->iter_nth_child(undef,$v));
-
-    my $str;
-
-    if (defined $hiter && defined $viter) {
-
-        # some bug in gtk2-perl stops me from just doing $hlabel = $hmodel->get($hiter, 0)
-        #
-        my ($hi, $vi) = ($hmodel->convert_iter_to_child_iter($hiter), $vmodel->convert_iter_to_child_iter($viter));
-    
-        my $model = $self->{labels_model};
-        my $hlabel = $model->get($hi, 0);
-        my $vlabel = $model->get($vi, 0);
-    
-        my $matrix_ref = $self->{matrix_ref};
-    
-        if (not $matrix_ref) {
-            $str = "<b>Matrix</b>: none selected";
-        }
-        elsif ($matrix_ref->element_pair_exists(element1 => $hlabel, element2 => $vlabel) == 0) {
-            $str = "<b>Matrix</b> ($hlabel, $vlabel): not in matrix";
-        }
-        else {
-            my $value = $matrix_ref->get_value(element1 => $hlabel, element2 => $vlabel);
-            $str = sprintf ("<b>Matrix</b> ($hlabel, $vlabel): %.4f", $value);
-        }
-    }
-    else {
-        $str = "<b>Matrix</b>: not in matrix";
-    }
-
-    $self->{xmlPage}->get_widget('lblMatrix')->set_markup($str);
-
-    return;
-}
-
-sub on_matrix_clicked {
-    my $self = shift;
-    my %args = @_;
-    my $cell_coords  = $args{cell_coords};
-    my $pixel_coords = $args{pixel_coords};
-
-    #print "horez=$h_start-$h_end vert=$v_start-$v_end\n";
-
-    if ($self->{tool} eq 'Select') {
-        my ($h_start, $h_end, $v_start, $v_end) = @{$cell_coords};
-        $h_start = Gtk2::TreePath->new_from_indices($h_start);
-        $h_end   = Gtk2::TreePath->new_from_indices($h_end);
-        $v_start = Gtk2::TreePath->new_from_indices($v_start);
-        $v_end   = Gtk2::TreePath->new_from_indices($v_end);
-
-        my $hlist = $self->{xmlPage}->get_widget('listLabels1');
-        my $vlist = $self->{xmlPage}->get_widget('listLabels2');
-
-        my $hsel = $hlist->get_selection;
-        my $vsel = $vlist->get_selection;
-
-<<<<<<< HEAD
-        $hsel->unselect_all;
-        $vsel->unselect_all;
-
-        eval {
-            $hsel->select_range($h_start, $h_end);
-        };
-        warn $EVAL_ERROR if $EVAL_ERROR;
-        eval {
-            $vsel->select_range($v_start, $v_end);
-=======
-        my $sel_mode = $self->get_selection_mode;
-
-        if ($sel_mode eq 'new') {
-            $hsel->unselect_all;
-            $vsel->unselect_all;
-        }
-        my $sel_method = $sel_mode eq 'remove_from' ? 'unselect_range' : 'select_range';
-
-        eval {
-            $hsel->$sel_method($h_start, $h_end);
-        };
-        warn $EVAL_ERROR if $EVAL_ERROR;
-        eval {
-            $vsel->$sel_method($v_start, $v_end);
->>>>>>> ef7f1385
-        };
-        warn $EVAL_ERROR if $EVAL_ERROR;
-
-        $hlist->scroll_to_cell( $h_start );
-        $vlist->scroll_to_cell( $v_start );
-    }
-    elsif ($self->{tool} eq 'ZoomIn') {
-        $self->handle_grid_drag_zoom ($self->{matrix_grid}, $pixel_coords);
-    }
-
-    return;
-}
-
-sub on_matrix_grid_clicked {
-    my $self = shift;
-
-    if ($self->{tool} eq 'ZoomOut') {
-        $self->{matrix_grid}->zoom_out();
-    }
-    elsif ($self->{tool} eq 'ZoomFit') {
-        $self->{matrix_grid}->zoom_fit();
-    }
-}
-
-##################################################
-# Misc
-##################################################
-
-sub get_type {
-    return 'labels';
-}
-
-sub remove {
-    my $self = shift;
-    $self->{grid}->destroy();
-    $self->{notebook}->remove_page( $self->get_page_index );
-    $self->{project}->delete_selection_callback('matrix', $self->{matrix_callback});
-    $self->{project}->delete_selection_callback('phylogeny', $self->{phylogeny_callback});
-    
-    return;
-}
-
-my %drag_modes = (
-    Select  => 'select',
-    Pan     => 'pan',
-    ZoomIn    => 'select',
-    ZoomOut => 'click',
-    ZoomFit => 'click',
-);
-
-my %dendrogram_drag_modes = (
-    %drag_modes,
-    Select  => 'click',
-);
-
-sub choose_tool {
-    my $self = shift;
-    my ($tool, ) = @_;
-
-    my $old_tool = $self->{tool};
-
-    if ($old_tool) {
-        $self->{ignore_tool_click} = 1;
-        my $widget = $self->{xmlPage}->get_widget("btn${old_tool}ToolVL");
-        $widget->set_active(0);
-        my $new_widget = $self->{xmlPage}->get_widget("btn${tool}ToolVL");
-        $new_widget->set_active(1);
-        $self->{ignore_tool_click} = 0;
-    }
-
-    $self->{tool} = $tool;
-
-    $self->{grid}{drag_mode}        = $drag_modes{$tool};
-    $self->{matrix_grid}{drag_mode} = $drag_modes{$tool};
-    $self->{dendrogram}{drag_mode}  = $dendrogram_drag_modes{$tool};
-    
-    $self->set_display_cursors ($tool);
-}
-
-
-#  no longer used?  
-sub on_zoom_in {
-    my $grid = shift;
-    $grid->zoom_in();
-say 'LB: Called on_zoom_in';
-    return;
-}
-
-sub on_zoom_out {
-    my $grid = shift;
-    $grid->zoom_out();
-say 'LB: Called on_zoom_out';
-    
-    return;
-}
-
-sub on_zoom_fit {
-    my $grid = shift;
-    $grid->zoom_fit();
-say 'LB: Called on_zoom_fit';
-
-    return;
-}
-
-sub on_overlays {
-    my $self = shift;
-    my $button = shift;
-
-    Biodiverse::GUI::Overlays::show_dialog( $self->{grid} );
-    
-    return;
-}
-
-##################################################
-# Managing that vertical pane
-##################################################
-
-# Sets the vertical pane's position (0->all the way down | 1->fully up)
-sub set_pane {
-    my $self = shift;
-    my $pos  = shift;
-    my $id   = shift;
-
-    my $pane = $self->{xmlPage}->get_widget($id);
-    my $max_pos = $pane->get('max-position');
-    $pane->set_position( $max_pos * $pos );
-    #print "[Labels tab] Updating pane $id: maxPos = $max_pos, pos = $pos\n";
-    
-    return;
-}
-
-# This will schedule set_pane to be called from a temporary signal handler
-# Need when the pane hasn't got it's size yet and doesn't know its max position
-sub queue_set_pane {
-    my $self = shift;
-    my $pos  = shift;
-    my $id   = shift;
-
-    my $pane = $self->{xmlPage}->get_widget($id);
-
-    # remember id so can disconnect later
-    my $sig_id = $pane->signal_connect_swapped(
-        'size-allocate',
-        \&Biodiverse::GUI::Tabs::Labels::set_pane_signal,
-        [$self, $id],
-    );
-    
-    $self->{"set_pane_signalID$id"} = $sig_id;
-    $self->{"set_panePos$id"} = $pos;
-    
-    return;
-}
-
-sub set_pane_signal {
-    my $args = shift;
-    shift;
-    my $pane = shift;
-
-    my ($self, $id) = ($args->[0], $args->[1]);
-
-    # Queue resize of other panes that depend on this one to get their maximum size
-    if ($id eq 'hpaneLabelsTop') {
-        $self->queue_set_pane(0.5, 'vpaneLists');
-    }
-    elsif ($id eq 'hpaneLabelsBottom') {
-        $self->queue_set_pane(1, 'vpanePhylogeny');
-    }
-
-    $self->set_pane( $self->{"set_panePos$id"}, $id );
-    $pane->signal_handler_disconnect( $self->{"set_pane_signalID$id"} );
-    delete $self->{"set_panePos$id"};
-    delete $self->{"set_pane_signalID$id"};
-    
-    return;
-}
-
-
-
-sub update_export_menu {
-    my $self = shift;
-
-    my $menubar = $self->{menubar};
-    my $output_ref = $self->{base_ref};
-
-    # Clear out old entries from menu so we can rebuild it.
-    # This will be useful when we add checks for which export methods are valid.  
-    my $export_menu = $self->{export_menu};
-    if (!$export_menu) {
-        $export_menu  = Gtk2::MenuItem->new_with_label('Export');
-        $menubar->append($export_menu);
-        $self->{export_menu} = $export_menu;
-    }
-
-    my %type_hash = (
-        Labels => $output_ref->get_labels_ref,
-        Groups => $output_ref->get_groups_ref,
-    );
-
-    my $submenu = Gtk2::Menu->new;
-
-    foreach my $type (keys %type_hash) {
-        my $ref = $type_hash{$type};
-        my $submenu_item = Gtk2::MenuItem->new_with_label($type);
-
-        my $bs_submenu = Gtk2::Menu->new;
-
-        # Get the Parameters metadata
-        my %args = $ref->get_args (sub => 'export');
-        my $format_labels = $args{format_labels};
-        foreach my $label (sort keys %$format_labels) {
-            next if !$label;
-            my $menu_item = Gtk2::MenuItem->new($label);
-            $bs_submenu->append($menu_item);
-            $menu_item->signal_connect_swapped(
-                activate => \&do_export, [$self, $ref, $label],
-            );
-        }
-        $submenu_item->set_submenu($bs_submenu);
-        $submenu_item->set_sensitive(1);
-        $submenu->append($submenu_item);
-    }
-
-    $export_menu->set_submenu($submenu);
-    $export_menu->set_sensitive(1);
-
-    $menubar->show_all();
-}
-
-sub do_export {
-    my $args = shift;
-    my $self = $args->[0];
-    my $ref  = $args->[1];
-    my @rest_of_args;
-    if (scalar @$args > 2) {
-        @rest_of_args = @$args[2..$#$args];
-    }
-
-    Biodiverse::GUI::Export::Run($ref, @rest_of_args);
-}
-
-
-sub update_selection_menu {
-    my $self = shift;
-
-    my $menubar    = $self->{menubar};
-    my $base_ref = $self->{base_ref};
-
-    # Clear out old entries from menu so we can rebuild it.
-    # This will be useful when we add checks for which export methods are valid.  
-    my $selection_menu_item = $self->{selection_menu};
-    if (!$selection_menu_item) {
-        $selection_menu_item  = Gtk2::MenuItem->new_with_label('Selection');
-        $menubar->append($selection_menu_item);
-        $self->{selection_menu} = $selection_menu_item;
-    }
-    my $selection_menu = Gtk2::Menu->new;
-    $selection_menu_item->set_submenu($selection_menu);
-
-    my %type_hash = (
-        Labels => $base_ref->get_labels_ref,
-        Groups => $base_ref->get_groups_ref,
-    );
-
-    #  export submenu 
-    my $export_menu_item = Gtk2::MenuItem->new_with_label('Export');
-    my $export_submenu = Gtk2::Menu->new;
-
-    foreach my $type (keys %type_hash) {
-        my $ref = $type_hash{$type};
-
-        my $submenu_item = Gtk2::MenuItem->new_with_label($type);
-        my $submenu = Gtk2::Menu->new;
-
-        # Get the Parameters metadata
-        my %args = $ref->get_args (sub => 'export');
-        my $format_labels = $args{format_labels};
-        foreach my $label (sort keys %$format_labels) {
-            next if !$label;
-            my $menu_item = Gtk2::MenuItem->new($label);
-            $submenu->append($menu_item);
-            $menu_item->signal_connect_swapped(
-                activate => \&do_selection_export, [$self, $ref, $label],
-            );
-        }
-        $submenu_item->set_submenu($submenu);
-        $export_submenu->append($submenu_item);
-    }
-    $export_menu_item->set_submenu($export_submenu);
-    $export_menu_item->set_tooltip_text('Export selected labels across all groups in which they occur');
-
-    ####  now some options to delete selected labels
-    my $delete_menu_item = Gtk2::MenuItem->new_with_label('Delete');
-    my $delete_submenu = Gtk2::Menu->new;
-
-    foreach my $option ('Selected labels', 'Selected labels, retaining empty groups') {
-        my $submenu_item = Gtk2::MenuItem->new_with_label($option);
-        $delete_submenu->append ($submenu_item);
-        $submenu_item->signal_connect_swapped(
-            activate => \&do_delete_selected_basedata_records, [$self, $base_ref, $option],
-        );
-    }
-    $delete_menu_item->set_submenu($delete_submenu);
-
-    ####  now some options to create new basedatas
-    my $new_bd_menu_item = Gtk2::MenuItem->new_with_label('New BaseData from');
-    my $new_bd_submenu = Gtk2::Menu->new;
-
-    foreach my $option ('Selected labels', 'Non-selected labels') {
-        my $submenu_item = Gtk2::MenuItem->new_with_label($option);
-        $new_bd_submenu->append ($submenu_item);
-        $submenu_item->signal_connect_swapped(
-            activate => \&do_new_basedata_from_selection, [$self, $base_ref, $option],
-        );
-    }
-    $new_bd_menu_item->set_submenu($new_bd_submenu);
-    $new_bd_menu_item->set_tooltip_text(
-          'Create a subset of the basedata comprising '
-        . 'all groups containing selected labels. '
-        . 'Optionally retains empty groups.'
-    );
-
-    my $select_regex_item = Gtk2::MenuItem->new_with_label('Select labels by text matching');
-    $select_regex_item->signal_connect_swapped (
-        activate => \&do_select_labels_regex, [$self, $base_ref],
-    );
-<<<<<<< HEAD
-    $select_regex_item->set_tooltip_text ('Select by text matching.  Uses regular expressions so you can use all relevant flags');
-=======
-    $select_regex_item->set_tooltip_text ('Select by text matching.  Uses regular expressions so you can use all relevant modifiers.');
->>>>>>> ef7f1385
-
-    my $switch_selection_item = Gtk2::MenuItem->new_with_label('Switch selection');
-    $switch_selection_item->signal_connect_swapped (
-        activate => \&do_switch_selection, [$self, $base_ref],
-    );
-    $switch_selection_item->set_tooltip_text ('Switch selection to all currently non-selected labels');
-
-<<<<<<< HEAD
-    $selection_menu->append($select_regex_item);
-    $selection_menu->append($switch_selection_item);
-=======
-    my $selection_mode_item = Gtk2::MenuItem->new_with_label('Selection mode');
-    my $sel_mode_submenu    = Gtk2::Menu->new;
-    my $sel_group = [];
-
-    foreach my $option (qw /new add_to remove_from/) {
-        my $submenu_item = Gtk2::RadioMenuItem->new_with_label($sel_group, $option);
-        $sel_mode_submenu->append ($submenu_item);
-        $submenu_item->signal_connect_swapped(
-            activate => \&do_set_selection_mode, [$self, $option],
-        );
-        push @$sel_group, $submenu_item;  #  first one is default
-    }
-    $selection_mode_item->set_submenu($sel_mode_submenu);
-    $selection_mode_item->set_tooltip_text(
-          'Set the selection mode for grid, tree and matrix selections. '
-        . 'List selections can be added and removed control clicking '
-        . '(shift clicking adds ranges of labels).',
-    );
-
-    $selection_menu->append($selection_mode_item);
-    $selection_menu->append($switch_selection_item);
-    $selection_menu->append($select_regex_item);
->>>>>>> ef7f1385
-    $selection_menu->append($export_menu_item);
-    $selection_menu->append($delete_menu_item);
-    $selection_menu->append($new_bd_menu_item);
-
-    $menubar->show_all();
-}
-
-sub do_switch_selection {
-    my $args = shift;
-    my $self = $args->[0];
-    my $ref  = $args->[1];
-    
-    $self->switch_selection;
-
-    return;
-}
-
-sub do_selection_export {
-    my $args = shift;
-    my $self = $args->[0];
-    my $ref  = $args->[1];
-    my @rest_of_args;
-    if (scalar @$args > 2) {
-        @rest_of_args = @$args[2..$#$args];
-    }
-
-    my $selected_labels = $self->get_selected_labels;
-
-    #  lazy method - clone the whole basedata then trim it
-    #  we can make it more efficient later
-    my $bd = $self->{base_ref};
-    my $new_bd = $bd->clone (no_outputs => 1);
-    $new_bd->trim (
-        keep => $selected_labels,
-        delete_empty_groups => 1,
-    );
-
-    my $new_ref = $new_bd->get_groups_ref;
-    if ($ref->get_param('TYPE') eq 'LABELS') {
-        $new_ref = $new_bd->get_labels_ref; 
-    }
-
-    Biodiverse::GUI::Export::Run($new_ref, @rest_of_args);
-}
-
-sub do_new_basedata_from_selection {
-    my $args = shift;
-
-    my $self = $args->[0];  #  don't shift these - it wrecks the callback
-    my $bd   = $args->[1];
-    my $type = $args->[2];
-
-    my $trim_keyword = ($type =~ /Sel/) ? 'keep' : 'trim';
-
-    my $selected_labels = $self->get_selected_labels;
-
-    # Show the Get Name dialog
-    my $gui = $self->{gui};
-    my $dlgxml = Gtk2::GladeXML->new($gui->get_glade_file, 'dlgDuplicate');
-    my $dlg = $dlgxml->get_widget('dlgDuplicate');
-    $dlg->set_title ('Basedata object name');
-    $dlg->set_transient_for( $gui->get_widget('wndMain') );
-
-    my $txt_name = $dlgxml->get_widget('txtName');
-    my $name = $bd->get_param('NAME') . ' SUBSET';
-    $txt_name->set_text($name);
-    
-    #  now pack in the options
-    my $vbox = $dlg->get_content_area();
-    my $hbox = Gtk2::HBox->new;
-    my $label = Gtk2::Label->new('Delete empty groups?');
-    my $chk   = Gtk2::CheckButton->new;
-    $chk->set_active(1);
-    my $tip_text = 'Set to off if you wish to retain all the current groups, even if they are empty.';
-    $label->set_tooltip_text($tip_text);
-    $chk->set_tooltip_text($tip_text);
-    $hbox->pack_start($label, 0, 0, 0);
-    $hbox->pack_start($chk, 0, 0, 0);
-    $vbox->pack_start($hbox, 0, 0, 0);
-    $vbox->show_all;
-
-    my $response = $dlg->run();
-    
-    if (lc($response) ne 'ok') {
-        $dlg->destroy;
-        return;
-    }
-
-    #  lazy method - clone the whole basedata then trim it
-    #  we can make it more efficient later
-    my $new_bd = $bd->clone (no_outputs => 1);
-    $new_bd->trim (
-        $trim_keyword => $selected_labels,
-        delete_empty_groups => $chk->get_active,
-    );
-
-    my $chosen_name = $txt_name->get_text;
-    $new_bd->rename (new_name => $chosen_name);
-
-    $dlg->destroy;
-
-    $gui->{project}->add_base_data($new_bd);
-
-    return;
-}
-
-sub do_delete_selected_basedata_records {
-    my $args = shift;
-
-    my $self = $args->[0];  #  don't shift these - it wrecks the callback
-    my $bd   = $args->[1];
-    my $type = $args->[2];
-
-    #  need to handle non-selections if we allow the keep option
-    #my $trim_keyword = ($type =~ /Sel/) ? 'trim' : 'keep';
-    my $trim_keyword = 'trim';
-
-    #  fragile approach
-    my $delete_empty_groups = not $type =~ /retaining empty groups/;
-
-    my $selected = $self->get_selected_labels;
-<<<<<<< HEAD
-    return if !scalar @$selected;
-=======
-    my $count = scalar @$selected;
-
-    return if !$count;
-    
-    my $response = Biodiverse::GUI::YesNoCancel->run({
-        header => "Delete $count selected labels?",
-        hide_cancel => 1,
-    });
-
-    return if $response ne 'yes';
->>>>>>> ef7f1385
-
-    my $gui = $self->{gui};
-
-    eval {
-        $bd->trim (
-            $trim_keyword => $selected,
-            delete_empty_groups => $delete_empty_groups,
-        );
-    };
-    if (my $e = $EVAL_ERROR) {
-        $gui->report_error ($e);
-        return;
-    }
-
-    $self->remove_selected_labels_from_list;
-<<<<<<< HEAD
-=======
-    on_selected_labels_changed (undef, [$self]);
->>>>>>> ef7f1385
-
-    $gui->{project}->set_dirty;
-
-    return;
-}
-
-sub do_select_labels_regex {
-    my $args = shift;
-
-    my $self = $args->[0];  #  don't shift these - it wrecks the callback
-    my $bd   = $args->[1];
-<<<<<<< HEAD
-    my $type = $args->[2];
-=======
-
-    my $mode  = $self->get_selection_mode;
-    my @modes = qw /new add_to remove_from/;
-    my $mode_idx = firstidx {$_ eq $mode} @modes;
->>>>>>> ef7f1385
-
-    my $gui = $self->{gui};
-    #  Hijack the import daligue.  (We should really build our own).
-    my $dlgxml = Gtk2::GladeXML->new($gui->get_glade_file, 'dlgImportParameters');
-    my $dlg    = $dlgxml->get_widget('dlgImportParameters');
-<<<<<<< HEAD
-=======
-    $dlg->set_title('Text selection');
->>>>>>> ef7f1385
-    my $table  = $dlgxml->get_widget ('tableImportParameters');
-    my $table_params = [
-        {
-            name       => 'text',
-            type       => 'text_one_line',
-            default    => '',
-            label_text => 'Text to match',
-            tooltip    => '',
-        },
-        {
-<<<<<<< HEAD
-            name       => 'selection_type',
-            type       => 'choice',
-            default    => 0,
-            label_text => 'Selection type',
-            choices    => [qw /new add_to remove_from/],
-=======
-            name       => 'selection_mode',
-            type       => 'choice',
-            default    => $mode_idx,
-            label_text => 'Selection type',
-            choices    => [@modes],
->>>>>>> ef7f1385
-            tooltip    => 'Use this to define a new selection, add to the current selection, or remove from selection',
-        },
-        {
-            name       => 'exact',
-            type       => 'boolean',
-            default    => 0,
-            label_text => 'Full match?',
-            tooltip    => 'The default is to select partial matches '
-                        . '(i.e. "cac" will match "cac", "cactus" and "cacaphony").  '
-                        . 'Set to on if you want to use only a full match.',
-        },
-        {
-            name       => 'negate',
-            type       => 'boolean',
-            default    => 0,
-            label_text => 'Negate the selection?',
-            tooltip    => 'Negate the condition?  i.e. "cac" will match anything not containing "cac"',
-        },
-        {
-            name       => 'case_insensitive',
-            type       => 'boolean',
-            default    => 0,
-            label_text => 'Use case insensitive matching?',
-            tooltip    => 'i.e. "cac" will match "Cac", "CAC", and "cac"',
-        },
-    ];
-
-    my $extractors = Biodiverse::GUI::ParametersTable::fill ($table_params, $table, $dlgxml); 
-
-    $dlg->show_all;
-    my $response = $dlg->run;
-
-    if (lc($response) ne 'ok') {
-        $dlg->destroy;
-        return;
-    }
-
-    my $parameters = Biodiverse::GUI::ParametersTable::extract ($extractors);
-    $dlg->destroy;
-
-    my %params = @$parameters;
-    my $regex = $params{case_insensitive}
-      ? qr/$params{text}/i
-      : qr/$params{text}/;
-    $self->select_using_regex (%params, regex => $regex);
-
-    return;
-}
-
-<<<<<<< HEAD
-=======
-sub set_selection_mode {
-    my ($self, $mode) = @_;
-    $self->{selection_mode} = $mode;
-}
-
-sub get_selection_mode {
-    my $self = shift;
-    return $self->{selection_mode} // 'new';
-}
-
-sub do_set_selection_mode {
-    my ($args, $widget) = @_;
-    my ($self, $mode) = @$args;
-    
-    $self->set_selection_mode ($mode);
-}
-
->>>>>>> ef7f1385
-sub numerically {$a <=> $b};
-
-
-#  methods aren't inherited when called as GTK callbacks
-#  so we have to manually inherit them using SUPER::
-our $AUTOLOAD;
-
-sub AUTOLOAD {
-    my $self = shift;
-    my $type = ref($self)
-                or croak "$self is not an object\n";
-
-    my $method = $AUTOLOAD;
-    $method =~ s/.*://;   # strip fully-qualified portion
-
-    $method = "SUPER::" . $method;
-    return $self->$method(@_);
-}
-
-sub DESTROY {}  #  let the system handle destruction - need this for AUTOLOADER
-
-
-1;
+package Biodiverse::GUI::Tabs::Labels;
+use 5.010;
+use strict;
+use warnings;
+
+use English ( -no_match_vars );
+
+use Data::Dumper;
+
+use List::MoreUtils qw /firstidx/;
+
+use Gtk2;
+use Carp;
+use Biodiverse::GUI::GUIManager;
+use Biodiverse::GUI::MatrixGrid;
+use Biodiverse::GUI::Grid;
+use Biodiverse::GUI::Project;
+use Biodiverse::GUI::Overlays;
+
+our $VERSION = '0.99_008';
+
+use parent qw {
+    Biodiverse::GUI::Tabs::Tab
+    Biodiverse::Common
+};
+
+use constant LABELS_MODEL_NAME          => 0;
+use constant LABELS_MODEL_SAMPLE_COUNT  => 1;
+use constant LABELS_MODEL_VARIETY       => 2;
+use constant LABELS_MODEL_REDUNDANCY    => 3;
+#use constant LABELS_MODEL_LIST1_SEL     => 4;
+#use constant LABELS_MODEL_LIST2_SEL     => 5;
+my $labels_model_list1_sel_col;  # these are set in sub make_labels_model
+my $labels_model_list2_sel_col;
+
+use constant CELL_WHITE => Gtk2::Gdk::Color->new(255*257, 255*257, 255*257);
+use constant COLOUR_BLACK => Gtk2::Gdk::Color->new(0,0,0);
+use constant COLOUR_GREY => Gtk2::Gdk::Color->new(255*257*2/3, 255*257*2/3, 255*257*2/3);
+
+my $selected_list1_name = 'Selected';
+my $selected_list2_name = 'Col selected';
+
+##################################################
+# Initialisation
+##################################################
+
+sub new {
+    my $class = shift;
+    
+    my $self = {
+        gui           => Biodiverse::GUI::GUIManager->instance(),
+        selected_rows => [],
+        selected_cols => [],
+    };
+    $self->{project} = $self->{gui}->get_project();
+    bless $self, $class;
+    
+    $self->set_default_params;
+
+
+    # Load _new_ widgets from glade 
+    # (we can have many Analysis tabs open, for example. These have a different object/widgets)
+    $self->{xmlPage}  = Gtk2::GladeXML->new($self->{gui}->get_glade_file, 'hboxLabelsPage');
+    $self->{xmlLabel} = Gtk2::GladeXML->new($self->{gui}->get_glade_file, 'hboxLabelsLabel');
+
+    my $page  = $self->{xmlPage}->get_widget('hboxLabelsPage');
+    my $label = $self->{xmlLabel}->get_widget('hboxLabelsLabel');
+    my $tab_menu_label = Gtk2::Label->new('Labels tab');
+    $self->{tab_menu_label} = $tab_menu_label;
+
+    # Add to notebook
+    $self->add_to_notebook (
+        page         => $page,
+        label        => $label,
+        label_widget => $tab_menu_label,
+    );
+
+    # Get basename
+    # Something has to be selected - otherwise menu item is disabled
+    $self->{base_ref} = $self->{project}->get_selected_base_data();
+
+    # Initialise widgets
+    my $label_widget = $self->{xmlLabel}->get_widget('lblLabelsName');
+    my $text = 'Labels - ' . $self->{base_ref}->get_param('NAME');
+    $label_widget->set_text($text);
+    $self->{label_widget} = $label_widget;
+    $self->{tab_menu_label}->set_text($text);
+
+    $self->set_label_widget_tooltip;
+
+    $self->make_labels_model();
+    $self->init_list('listLabels1');
+    $self->init_list('listLabels2');
+
+    if (! $self->init_grid()) {       #  close if user cancelled during display
+        $self->on_close;
+        croak "User cancelled grid initialisation, closing\n";
+    }
+
+    if (! $self->init_matrix_grid()) { #  close if user cancelled during display
+        $self->on_close;
+        croak "User cancelled matrix initialisation, closing\n";
+    }
+    # Register callbacks when selected matrix is changed
+    $self->{matrix_callback}    = sub { $self->on_selected_matrix_changed(); };
+    $self->{project}->register_selection_callback(
+        'matrix',
+        $self->{matrix_callback},
+    );
+    $self->on_selected_matrix_changed();
+
+    #  this won't take long, so no cancel handler 
+    $self->init_dendrogram();
+    # Register callbacks when selected phylogeny is changed
+    $self->{phylogeny_callback} = sub { $self->on_selected_phylogeny_changed(); };
+    $self->{project}->register_selection_callback(
+        'phylogeny',
+        $self->{phylogeny_callback},
+    );
+    $self->on_selected_phylogeny_changed();
+
+    # "open up" the panes
+    $self->queue_set_pane(0.5, 'hpaneLabelsTop');
+    $self->queue_set_pane(0.5, 'hpaneLabelsBottom');
+    $self->queue_set_pane(0.5, 'vpaneLabels');
+    # vpaneLists is done after hpaneLabelsTop, since this panel isn't able to get
+    # its max size before hpaneLabelsTop is resized
+
+    # Panes will modify this to keep track of which one the mouse is currently
+    # over
+    $self->{active_pane} = '';
+
+    # Connect signals
+    my $xml = $self->{xmlPage};
+
+    $self->{xmlLabel}->get_widget('btnLabelsClose')->signal_connect_swapped(clicked => \&on_close, $self);
+
+    # Connect signals for new side tool chooser
+    my $sig_clicked = sub {
+        my ($widget_name, $f) = @_;
+        my $widget = $self->{xmlPage}->get_widget($widget_name)
+            // warn "Cannot find widget $widget_name";
+        $widget->signal_connect_swapped(
+            clicked => $f, $self
+        );
+    };
+
+    $sig_clicked->('btnSelectToolVL',  \&on_select_tool);
+    $sig_clicked->('btnPanToolVL',     \&on_pan_tool);
+    $sig_clicked->('btnZoomInToolVL',  \&on_zoom_in_tool);
+    $sig_clicked->('btnZoomOutToolVL', \&on_zoom_out_tool);
+    $sig_clicked->('btnZoomFitToolVL', \&on_zoom_fit_tool);
+
+    $xml->get_widget('menuitem_labels_overlays')->signal_connect_swapped(activate => \&on_overlays, $self);
+
+    $self->{xmlPage}->get_widget("btnSelectToolVL")->set_active(1);
+
+    #  CONVERT THIS TO A HASH BASED LOOP, as per Clustering.pm
+    #  plot length triggers depth and vice versa
+    $xml->get_widget('phylogeny_plot_length')->signal_connect_swapped(toggled => \&on_phylogeny_plot_mode_changed, $self);
+    $xml->get_widget('highlight_groups_on_map_labels_tab')->signal_connect_swapped(activate => \&on_highlight_groups_on_map_changed, $self);
+    $xml->get_widget('use_highlight_path_changed1')->signal_connect_swapped(activate => \&on_use_highlight_path_changed, $self);
+    $xml->get_widget('menuitem_labels_show_legend')->signal_connect_swapped(toggled => \&on_show_hide_legend, $self);
+    $xml->get_widget('menuitem_labels_set_tree_line_widths')->signal_connect_swapped(activate => \&on_set_tree_line_widths, $self);
+
+    $self->{use_highlight_path} = 1;
+
+    $self->{menubar} = $self->{xmlPage}->get_widget('menubarLabelsOptions');
+    $self->update_selection_menu;
+    $self->update_export_menu;
+
+    say "[GUI] - Loaded tab - Labels";
+
+    return $self;
+}
+
+sub init_grid {
+    my $self = shift;
+
+    my $frame   = $self->{xmlPage}->get_widget('gridFrameViewLabels');
+    my $hscroll = $self->{xmlPage}->get_widget('gridHScrollViewLabels');
+    my $vscroll = $self->{xmlPage}->get_widget('gridVScrollViewLabels');
+
+    my $hover_closure  = sub { $self->on_grid_hover(@_); };
+    my $click_closure  = sub { Biodiverse::GUI::CellPopup::cell_clicked($_[0], $self->{base_ref}); };
+    my $select_closure = sub { $self->on_grid_select(@_); };
+    my $grid_click_closure = sub { $self->on_grid_click(@_); };
+    my $end_hover_closure  = sub { $self->on_end_grid_hover(@_); };
+
+    $self->{grid} = Biodiverse::GUI::Grid->new(
+        frame => $frame,
+        hscroll => $hscroll,
+        vscroll => $vscroll,
+        show_legend => 0,
+        show_value  => 0,
+        hover_func      => $hover_closure,
+        click_func      => $click_closure,
+        select_func     => $select_closure,
+        grid_click_func => $grid_click_closure,
+        end_hover_func  => $end_hover_closure,
+    );
+    $self->{grid}->{page} = $self; # Hacky
+
+    eval {$self->{grid}->set_base_struct($self->{base_ref}->get_groups_ref)};
+    if ($EVAL_ERROR) {
+        $self->{gui}->report_error ($EVAL_ERROR);
+        return;
+    }
+
+    $self->{grid}->set_legend_mode('Sat');
+
+    $self->warn_if_basedata_has_gt2_axes;
+
+    return 1;
+}
+
+sub init_matrix_grid {
+    my $self = shift;
+
+    my $frame   = $self->{xmlPage}->get_widget('matrixFrame');
+    my $hscroll = $self->{xmlPage}->get_widget('matrixHScroll');
+    my $vscroll = $self->{xmlPage}->get_widget('matrixVScroll');
+
+    my $hover_closure  = sub { $self->on_matrix_hover(@_); };
+    my $select_closure = sub { $self->on_matrix_clicked(@_); };
+    my $grid_click_closure = sub { $self->on_matrix_grid_clicked(@_); };
+
+    $self->{matrix_grid} = Biodiverse::GUI::MatrixGrid->new(
+        frame => $frame,
+        hscroll => $hscroll,
+        vscroll => $vscroll,
+        hover_func      => $hover_closure,
+        select_func     => $select_closure,
+        grid_click_func => $grid_click_closure,
+    );
+    $self->{matrix_grid}->{page} = $self; # Hacky
+
+    $self->{matrix_drawn} = 0;
+
+    return 1;
+}
+
+# For the phylogeny tree:
+sub init_dendrogram {
+    my $self = shift;
+    
+    my $frame      = $self->{xmlPage}->get_widget('phylogenyFrame');
+    my $graph_frame = $self->{xmlPage}->get_widget('phylogenyGraphFrame');
+    my $hscroll    = $self->{xmlPage}->get_widget('phylogenyHScroll');
+    my $vscroll    = $self->{xmlPage}->get_widget('phylogenyVScroll');
+
+    my $list_combo  = $self->{xmlPage}->get_widget('comboPhylogenyLists');
+    my $index_combo = $self->{xmlPage}->get_widget('comboPhylogenyShow');
+
+    my $highlight_closure  = sub { $self->on_phylogeny_highlight(@_); };
+    my $ctrl_click_closure = sub { $self->on_phylogeny_popup(@_); };
+    my $click_closure      = sub { $self->on_phylogeny_click(@_); };
+    my $select_closure      = sub { $self->on_phylogeny_select(@_); };
+    
+    $self->{dendrogram} = Biodiverse::GUI::Dendrogram->new(
+        main_frame  => $frame,
+        graph_frame => $graph_frame,
+        hscroll     => $hscroll,
+        vscroll     => $vscroll,
+        grid        => undef,
+        list_combo  => $list_combo,
+        index_combo => $index_combo,
+        hover_func      => undef,
+        highlight_func  => $highlight_closure,
+        ctrl_click_func => $ctrl_click_closure,
+        click_func      => $click_closure,
+        select_func     => $select_closure,
+        parent_tab      => undef,
+        basedata_ref    => $self->{base_ref},
+    );
+    $self->{dendrogram}->{page} = $self;
+    
+    #  cannot colour more than one in a phylogeny
+    $self->{dendrogram}->set_num_clusters (1);
+    
+    return 1;
+}
+
+##################################################
+# Labels list
+##################################################
+
+sub add_column {
+    my $self = shift;
+    my %args = @_;
+    
+    my $tree     = $args{tree};
+    my $title    = $args{title};
+    my $model_id = $args{model_id};
+
+    my $col = Gtk2::TreeViewColumn->new();
+    my $renderer = Gtk2::CellRendererText->new();
+#$title = Glib::Markup::escape_text($title);
+#  Double the underscores so they display without acting as hints.
+#  Need to find out how to disable that hint setting.
+    $title =~ s/_/__/g;  
+    $col->set_title($title);
+    my $a = $col->get_title;
+#$col->set_sizing('fixed');
+    $col->pack_start($renderer, 0);
+    $col->add_attribute($renderer,  text => $model_id);
+    $col->set_sort_column_id($model_id);
+    $col->signal_connect_swapped(clicked => \&on_sorted, $self);
+#$col->set('autosize' => 'True');
+    $col->set (resizable => 1);
+
+    $tree->insert_column($col, -1);
+
+    return;
+}
+
+sub init_list {
+    my $self = shift;
+    my $id   = shift;
+    my $tree = $self->{xmlPage}->get_widget($id);
+
+
+    my $labels_ref = $self->{base_ref}->get_labels_ref;
+    my $stats_metadata = $labels_ref->get_args (sub => 'get_base_stats');
+    my @columns;
+    my $i = 0;
+    $self->add_column (tree => $tree, title => 'Label', model_id => $i);
+    foreach my $column (@$stats_metadata) {
+        $i++;
+        my ($key, $value) = %$column;
+        my $column_name = Glib::Markup::escape_text (ucfirst lc $key);
+        $self->add_column (tree => $tree, title => $column_name, model_id => $i);
+    }
+    $self->add_column (tree => $tree, title => $selected_list1_name, model_id => ++$i);
+    $self->add_column (tree => $tree, title => $selected_list2_name, model_id => ++$i);
+
+    # Set model to a wrapper that lets this list have independent sorting
+    my $wrapper_model = Gtk2::TreeModelSort->new( $self->{labels_model});
+    $tree->set_model( $wrapper_model );
+
+    my $sort_func = \&sort_by_column;
+    my $start_col = 1;
+    if ($self->{base_ref}->labels_are_numeric) {
+        $sort_func = \&sort_by_column_numeric_labels;
+        $start_col = 0;
+    }
+
+    #  set a special sort func for all cols (except the labels if not numeric)
+    foreach my $col_id ($start_col .. $i) {
+        $wrapper_model->set_sort_func ($col_id, $sort_func, [$col_id, $wrapper_model]);
+    }
+
+    # Monitor selections
+    $tree->get_selection->set_mode('multiple');
+    $tree->get_selection->signal_connect(
+        changed => \&on_selected_labels_changed,
+        [$self, $id],
+    );
+
+#$tree->signal_connect_swapped(
+#    'start-interactive-search' => \&on_interactive_search,
+#    [$self, $id],
+#);
+
+    return;
+}
+
+
+#  sort by this column, then by labels column (always ascending)
+#  labels column should not be hardcoded if we allow re-ordering of columns
+sub sort_by_column {
+    my ($liststore, $itera, $iterb, $args) = @_;
+    my $col_id = $args->[0];
+    my $wrapper_model = $args->[1];
+
+    my $label_order = 1;
+    my ($sort_column_id, $order) = $wrapper_model->get_sort_column_id;
+    if ($order eq 'descending') {
+        $label_order = -1;  #  ensure ascending order
+    }
+
+    return
+        $liststore->get($itera, $col_id) <=> $liststore->get($iterb, $col_id)
+        || $label_order * ($liststore->get($itera, 0) cmp $liststore->get($iterb, 0));
+}
+
+sub sort_by_column_numeric_labels {
+    my ($liststore, $itera, $iterb, $args) = @_;
+    my $col_id = $args->[0];
+    my $wrapper_model = $args->[1];
+
+    my $label_order = 1;
+    my ($sort_column_id, $order) = $wrapper_model->get_sort_column_id;
+    if ($order eq 'descending') {
+        $label_order = -1;  #  ensure ascending order
+    }
+
+    return
+        $liststore->get($itera, $col_id) <=> $liststore->get($iterb, $col_id)
+        || $label_order * (0+$liststore->get($itera, 0) <=> 0+$liststore->get($iterb, 0));    
+}
+
+#sub on_interactive_search {
+#    my $self = shift;
+#    my $id   = shift;
+#    
+#    print "Interactive searching $id";
+#}
+
+# Creates a TreeView model of all labels
+sub make_labels_model {
+    my $self = shift;
+    my $params = shift;
+
+    my $base_ref = $self->{base_ref};
+    my $labels_ref = $base_ref->get_labels_ref();
+
+    my $basestats_indices = $labels_ref->get_args (sub => 'get_base_stats');
+
+    my @column_order;
+
+#  the selection cols
+    my @selection_cols = (
+        {$selected_list1_name => 'Int'},
+        {$selected_list2_name => 'Int'},
+    );
+
+#my $label_type = $base_ref->labels_are_numeric ? 'Glib::Float' : 'Glib::String';
+    my $label_type = 'Glib::String';
+
+    my @types = ($label_type);
+#my $i = 0;
+    foreach my $column (@$basestats_indices, @selection_cols) {
+        my ($key, $value) = %{$column};
+        push @types, 'Glib::' . $value;
+        push @column_order, $key;
+    }
+
+    $self->{labels_model} = Gtk2::ListStore->new(@types);
+    my $model = $self->{labels_model};
+
+    my @labels = $base_ref->get_labels();
+
+    my $sort_func = $base_ref->labels_are_numeric ? sub {$a <=> $b} : sub {$a cmp $b};
+
+    foreach my $label (sort $sort_func @labels) {
+        my $iter = $model->append();
+        $model->set($iter, 0, $label);
+
+        #  set the values - selection cols will be undef
+        my %stats = $labels_ref->get_base_stats (element => $label);
+
+        my $i = 1;
+        foreach my $column (@column_order) {
+            $model->set ($iter, $i, defined $stats{$column} ? $stats{$column} : -99999);
+            $i++;
+        }
+    }
+
+    $labels_model_list1_sel_col = scalar @column_order - 1;
+    $labels_model_list2_sel_col = scalar @column_order;
+
+    return;
+}
+
+#  variation on
+#  http://gtk.10911.n7.nabble.com/Remove-Multiple-Rows-from-Gtk2-ListStore-td66092.html
+sub remove_selected_labels_from_list {
+    my $self = shift;
+
+    my $treeview1 = $self->{xmlPage}->get_widget('listLabels1');
+    my $treeview2 = $self->{xmlPage}->get_widget('listLabels2');
+    
+    my $selection = $treeview1->get_selection;
+    my @paths = $selection->get_selected_rows();
+
+    my $global_model = $self->{labels_model};
+
+    my $model1 = $treeview1->get_model;
+    my $model2 = $treeview2->get_model;
+
+    $self->{ignore_selection_change} = 1;
+    $treeview1->set_model(undef);
+    $treeview2->set_model(undef);
+
+    # Convert paths to row references
+    my @rowrefs;
+    foreach my $path (@paths) {
+        my $treerowreference = Gtk2::TreeRowReference->new ($model1, $path);
+        push @rowrefs, $treerowreference;
+    }
+
+    foreach my $rowref (@rowrefs) {
+        my $path = $rowref->get_path;
+        my $iter = $global_model->get_iter($path);
+        $global_model->remove($iter);
+    }
+
+    $treeview1->set_model ($model1);
+    $treeview2->set_model ($model2);
+    
+    #  need to update the matrix if it is displayed
+    #  but for some reason we aren't resetting all its rows and cols
+    $self->on_selected_matrix_changed (redraw => 1);
+
+    delete $self->{ignore_selection_change};
+
+    return;
+}
+
+
+sub get_selected_labels {
+    my $self = shift;
+
+    # Get the current selection
+    my $selection = $self->{xmlPage}->get_widget('listLabels1')->get_selection();
+    my @paths = $selection->get_selected_rows();
+    #my @selected = map { ($_->get_indices)[0] } @paths;
+    my $sorted_model = $selection->get_tree_view()->get_model();
+    my $global_model = $self->{labels_model};
+
+    my @selected_labels;
+    foreach my $path (@paths) {
+        # don't know why all this is needed (gtk bug?)
+        my $iter  = $sorted_model->get_iter($path);
+        my $iter1 = $sorted_model->convert_iter_to_child_iter($iter);
+        my $label = $global_model->get($iter1, LABELS_MODEL_NAME);
+        push @selected_labels, $label;
+    }
+
+    return wantarray ? @selected_labels : \@selected_labels;
+}
+
+
+sub switch_selection {
+    my $self = shift;
+
+    my $treeview1 = $self->{xmlPage}->get_widget('listLabels1');
+
+    my $selection = $treeview1->get_selection;
+    my $model1    = $treeview1->get_model;
+
+    $self->{ignore_selection_change} = 1;
+
+    my @p_unselected;
+    $model1->foreach (
+        sub {
+            my ($model, $path, $iter) = @_;
+            #we want rows where the list1 selected column is not 1
+            my $selected = $model->get($iter, $labels_model_list1_sel_col);
+            my $treerowreference = Gtk2::TreeRowReference->new ($model, $path);
+
+            if ($selected != 1) {  #  -99999 is also not selected
+                push @p_unselected, $treerowreference;
+            }
+
+            return;
+        }
+    );
+
+    $selection->unselect_all;
+    foreach my $rowref (@p_unselected) {
+        my $path = $rowref->get_path;
+        $selection->select_path($path);
+    }
+
+    delete $self->{ignore_selection_change};
+
+    #  now we trigger the re-selection
+    on_selected_labels_changed ($selection, [$self, 'listLabels1']);
+
+    return;
+}
+
+sub select_using_regex {
+    my $self = shift;
+    my %args = @_;
+
+    my $regex  = $args{regex};
+    my $exact  = $args{exact};
+    my $negate = $args{negate};
+
+    my $selection_mode = $args{selection_mode} | $self->get_selection_mode || 'new';
+
+    if ($exact) {
+        $regex = qr/\A$regex\z/;
+    }
+
+    my $treeview1 = $self->{xmlPage}->get_widget('listLabels1');
+
+    my $selection = $treeview1->get_selection;
+    my $model1    = $treeview1->get_model;
+
+    $self->{ignore_selection_change} = 1;
+
+    my @p_targets;
+    $model1->foreach (
+        sub {
+            my ($model, $path, $iter) = @_;
+            #we want rows where the list1 selected column is not 1
+            my $value = $model->get($iter, 0);
+            my $treerowreference = Gtk2::TreeRowReference->new ($model, $path);
+
+            my $match = $value =~ $regex;
+            if ($negate) {
+                $match = !$match;
+            }
+
+            if ($match) {
+                push @p_targets, $treerowreference;
+            }
+
+            return;
+        }
+    );
+
+    if ($selection_mode eq 'new') {
+        $selection->unselect_all;
+    }
+
+    my $method = 'select_path';
+    if ($selection_mode eq 'remove_from') {
+        $method = 'unselect_path';
+    }
+    foreach my $rowref (@p_targets) {
+        my $path = $rowref->get_path;
+        $selection->$method($path);
+    }
+
+    delete $self->{ignore_selection_change};
+
+    #  now we trigger the re-selection
+    on_selected_labels_changed ($selection, [$self, 'listLabels1']);
+
+    return;
+}
+
+
+sub set_phylogeny_options_sensitive {
+    my $self = shift;
+    my $enabled = shift;
+
+    my $page = $self->{xmlPage};
+
+    for my $widget (
+        qw /
+            phylogeny_plot_length
+            phylogeny_plot_depth
+            highlight_groups_on_map_labels_tab
+            use_highlight_path_changed1
+            menuitem_labels_set_tree_line_widths
+        /) { #/
+        $page->get_widget($widget)->set_sensitive($enabled);
+    }
+}
+
+sub on_selected_phylogeny_changed {
+    my $self = shift;
+
+    my $phylogeny = $self->{project}->get_selected_phylogeny;
+
+    $self->{dendrogram}->clear;
+    if ($phylogeny) {
+        $self->{dendrogram}->set_cluster($phylogeny, 'length');  #  now storing tree objects directly
+        $self->set_phylogeny_options_sensitive(1);
+    }
+    else {
+        $self->{dendrogram}->set_cluster(undef, 'length');  
+        $self->set_phylogeny_options_sensitive(0);
+        my $str = '<i>No selected tree</i>';
+        $self->{xmlPage}->get_widget('label_VL_tree')->set_markup($str);
+    }
+
+    return;
+}
+
+sub on_highlight_groups_on_map_changed {
+    my $self = shift;
+    $self->{dendrogram}->set_use_highlight_func;
+
+    return;
+}
+
+sub on_selected_matrix_changed {
+    my $self = shift;
+    my %args = @_;
+
+    my $matrix_ref = $self->{project}->get_selected_matrix;
+
+    $self->{matrix_ref} = $matrix_ref;
+
+    my $xml_page = $self->{xmlPage};
+
+    #  hide the second list if no matrix selected
+    my $list_window = $xml_page->get_widget('scrolledwindow_labels2');
+
+    my $list = $xml_page->get_widget('listLabels1');
+    my $col  = $list->get_column ($labels_model_list2_sel_col);
+
+    if (! defined $matrix_ref) {
+        $list_window->hide;     #  hide the second list
+        $col->set_visible (0);  #  hide the list 2 selection
+        #    col from list 1
+    }
+    else {
+        $list_window->show;
+        $col->set_visible (1);
+    }
+
+    $self->{matrix_drawable} = $self->get_label_count_in_matrix;
+
+    # matrix
+    $self->on_sorted(%args); # (this reloads the whole matrix anyway)    
+    $self->{matrix_grid}->zoom_fit();
+
+    return;
+}
+
+
+# Called when user changes selection in one of the two labels lists
+sub on_selected_labels_changed {
+    my $selection = shift;
+    my $args      = shift;
+    my ($self, $id) = @$args;
+
+    # Ignore waste-of-time events fired on on_phylogeny_click as it
+    # selects labels one-by-one
+    return if defined $self->{ignore_selection_change};
+
+    #  convoluted, but allows caller subs to not know these details
+    $id ||= 'listLabels1';
+    if (!$selection) {
+        my $treeview1 = $self->{xmlPage}->get_widget($id);
+        $selection = $treeview1->get_selection;
+    }
+
+    # are we changing the row or col list?
+    my $rowcol = $id eq 'listLabels1' ? 'rows' : 'cols';
+    my $select_list_name = 'selected_' . $rowcol;
+
+    # Select rows/cols in the matrix
+    my @paths = $selection->get_selected_rows();
+    my @selected = map { ($_->get_indices)[0] } @paths;
+    $self->{$select_list_name} = \@selected;
+
+    if ($self->{matrix_ref}) {
+        $self->{matrix_grid}->highlight(
+            $self->{selected_rows},
+            $self->{selected_cols},
+        );
+    }
+
+    #  need to avoid changing paths due to re-sorts
+    #  the run for listLabels1 is at the end.
+    if ($id eq 'listLabels2') {
+        $self->set_selected_list_cols ($selection, $rowcol);
+    }
+
+    return if $id ne 'listLabels1';
+
+    my $bd = $self->{base_ref};
+
+    # Now, for the top list, colour the grid, based on how many labels occur in a given cell
+    my %group_richness; # analysis list
+    my $gp_list = $bd->get_groups;
+    @group_richness{$bd->get_groups} = (0) x scalar @$gp_list;
+    #my $max_value;
+    my ($iter, $iter1, $label, $hash);
+
+    my $sorted_model = $selection->get_tree_view()->get_model();
+    my $global_model = $self->{labels_model};
+
+    my $tree = $self->{project}->get_selected_phylogeny;
+    my @phylogeny_colour_nodes;
+
+
+    foreach my $path (@paths) {
+
+        # don't know why all this is needed (gtk bug?)
+        $iter  = $sorted_model->get_iter($path);
+        $iter1 = $sorted_model->convert_iter_to_child_iter($iter);
+        $label = $global_model->get($iter1, LABELS_MODEL_NAME);
+
+        # find phylogeny nodes to colour
+        if (defined $tree) {
+            #  not all will match
+            eval {
+                my $node_ref = $tree->get_node_ref (node => $label);
+                if (defined $node_ref) {
+                    push @phylogeny_colour_nodes, $node_ref;
+                }
+            }
+        }
+
+        #FIXME: This copies the hash (???recheck???) - not very fast...
+        #my %hash = $self->{base_ref}->get_groups_with_label_as_hash(label => $label);
+        #  SWL - just use a ref.  Unless Eugene was thinking of what the sub does...
+        my $hash = $bd->get_groups_with_label_as_hash (label => $label);
+
+        # groups contains count of how many different labels occur in it
+        foreach my $group (keys %$hash) {
+            $group_richness{$group}++;
+        }
+    }
+
+    #  richness is the number of labels selected,
+    #  which is the number of items in @paths
+    my $max_value = scalar @paths;
+
+    my $grid = $self->{grid};
+    my $colour_func = sub {
+        my $elt = shift;
+        my $val = $group_richness{$elt};
+        return COLOUR_GREY if !defined $val;
+        return if !$val;
+        return $grid->get_colour($val, 0, $max_value);
+    };
+
+    $grid->colour($colour_func);
+    $grid->set_legend_min_max(0, $max_value);
+
+    
+    if (defined $tree) {
+        #print "[Labels] Recolouring cluster lines\n";
+        $self->{dendrogram}->recolour_cluster_lines(\@phylogeny_colour_nodes);
+    }
+
+    # have to run this after everything else is updated
+    # otherwise incorrect nodes are selected.
+    $self->set_selected_list_cols ($selection, $rowcol);
+
+    return;
+}
+
+sub set_selected_list_cols {
+    my $self   = shift;
+    my $selection = shift;
+    my $rowcol = shift;
+
+    my $widget_name = $rowcol eq 'rows'
+        ? 'listLabels1'
+        : 'listLabels2';
+
+# Select all terminal labels
+#my $model      = $self->{labels_model};
+#my $widget     = $self->{xmlPage}->get_widget($widget_name);
+
+    my $sorted_model = $selection->get_tree_view()->get_model();
+    my $global_model = $self->{labels_model};
+
+    my $change_col
+        = $rowcol eq 'rows'
+        ? $labels_model_list1_sel_col
+        : $labels_model_list2_sel_col;
+
+#my $selection_array
+#    = $rowcol eq 'rows'
+#        ? $self->{selected_rows}
+#        : $self->{selected_cols};
+
+#my %selection_hash;
+#@selection_hash{@$selection_array} = (1) x scalar @$selection_array;
+
+    my $max_iter = $self->{base_ref}-> get_label_count() - 1;
+
+#  get the selection changes
+    my @changed_iters;
+    foreach my $cell_iter (0..$max_iter) {
+
+        my $iter = $sorted_model->iter_nth_child(undef,$cell_iter);
+
+        my $iter1 = $sorted_model->convert_iter_to_child_iter($iter);
+        my $orig_label = $global_model->get($iter1, LABELS_MODEL_NAME);
+        my $orig_value = $global_model->get($iter1, $change_col);
+
+        my $value = $selection->iter_is_selected ($iter) || 0;
+
+        if ($value != $orig_value) {
+#print "[Labels] $rowcol : ",
+#      "Changing $orig_label to $value, ",
+#      "Cell iter $cell_iter\n"
+#      #$iter . ' ' . $sorted_iter,
+#      ;
+            push (@changed_iters, [$iter1, $value]);
+#$global_model->set($iter1, $change_col, $value);
+        }
+    }
+
+    $self->{ignore_selection_change} = 'listLabels1';
+
+#  and now loop over the iters and change the selection values
+    foreach my $array_ref (@changed_iters) {
+        $global_model->set($array_ref->[0], $change_col, $array_ref->[1]);
+    }
+
+    delete $self->{ignore_selection_change};
+
+#print "[Labels] \n";
+
+    return;    
+}
+
+
+sub on_sorted {
+    my $self = shift;
+    my %args;
+    #  a massive bodge since we can be called as a
+    #  gtk callback and it then has only one arg
+    if ((@_ % 2) == 0) {  
+        %args = @_;
+    }
+
+    my $redraw = $args{redraw};
+
+    my $xml_page = $self->{xmlPage};
+    my $hmodel   = $xml_page->get_widget('listLabels1')->get_model();
+    my $vmodel   = $xml_page->get_widget('listLabels2')->get_model();
+    my $model    = $self->{labels_model};
+    my $matrix_ref = $self->{matrix_ref};
+
+    my $values_func = sub {
+        my ($h, $v) = @_; # integer indices
+
+        my $hiter = $hmodel->iter_nth_child(undef,$h);
+        my $viter = $vmodel->iter_nth_child(undef,$v);
+
+        #  a kludge - we should not have such cases,
+        #  but deletions cause them
+        return if !defined $hiter or !defined $viter;
+
+# some bug in gtk2-perl stops me from just doing
+# $hlabel = $hmodel->get($hiter, 0)
+#
+        my $hi = $hmodel->convert_iter_to_child_iter($hiter);
+        my $vi = $vmodel->convert_iter_to_child_iter($viter);
+
+        my $hlabel = $model->get($hi, 0);
+        my $vlabel = $model->get($vi, 0);
+
+        return $matrix_ref->get_value(
+            element1 => $hlabel,
+            element2 => $vlabel,
+        );
+    };
+
+    my $label_widget = $self->{xmlPage}->get_widget('lblMatrix');
+    my $drawable = $self->{matrix_drawable};
+    if ($matrix_ref) {
+        if ($drawable) {
+            if ($redraw || !$self->{matrix_drawn}) {
+                my $num_values
+                    = $self->{base_ref}->get_labels_ref->get_element_count;
+                $self->{matrix_grid}->draw_matrix( $num_values );
+                $self->{matrix_drawn} = 1;
+            }
+            $self->{matrix_grid}->set_values($values_func);
+            $self->{matrix_grid}->set_colouring(
+                $matrix_ref->get_min_value,
+                $matrix_ref->get_max_value,
+            );
+        }
+        else {
+            my $str = '<i>No matrix elements in basedata</i>';
+            $label_widget->set_markup($str);
+        }
+    }
+    else {
+# clear matrix
+        $self->{matrix_grid}->draw_matrix( 0 );
+        $self->{matrix_drawn} = 0;
+        $self->{matrix_drawable} = 0;
+        my $str = '<i>No selected matrix</i>';
+        $label_widget->set_markup($str);
+    }
+
+    if (!$drawable) {
+        $self->{matrix_grid}->set_values( sub { return undef; } );
+        $self->{matrix_grid}->set_colouring(0, 0);
+        $self->{matrix_grid}->highlight(undef, undef);
+    }
+
+    return;
+}
+
+#  how many labels are in the matrix?  We don't draw it if there are none.
+sub get_label_count_in_matrix {
+    my $self = shift;
+
+    return if !$self->{matrix_ref};
+
+#  should probably use List::MoreUtils::any 
+    my %labels      = $self->{base_ref}->get_labels_ref->get_element_hash;
+    my %mx_elements = $self->{matrix_ref}->get_elements;
+    my $mx_count    = scalar keys %mx_elements;
+    delete @mx_elements{keys %labels};
+
+#  if the counts differ then we have commonality
+    return $mx_count != scalar keys %mx_elements;
+}
+
+##################################################
+# Grid events
+##################################################
+
+sub on_grid_hover {
+    my $self = shift;
+    my $group = shift;
+
+    my $pfx = $self->get_grid_text_pfx;
+
+    my $text = $pfx . (defined $group ? "Group: $group" : '<b>Groups</b>');
+    $self->{xmlPage}->get_widget('label_VL_grid')->set_markup($text);
+
+    my $tree = $self->{project}->get_selected_phylogeny;
+    return if ! defined $tree;
+
+    $self->{dendrogram}->clear_highlights;
+
+    return if ! defined $group;
+
+# get labels in the group
+    my $bd = $self->get_base_ref;
+    my $labels = $bd->get_labels_in_group_as_hash(group => $group);
+
+# highlight in the tree
+    foreach my $label (keys %$labels) {
+# Might not match some or all nodes
+        eval {
+            my $node_ref = $tree->get_node_ref (node => $label);
+            if ($self->{use_highlight_path}) {
+                $self->{dendrogram}->highlight_path($node_ref) ;
+            }
+        }
+    }
+
+    return;
+}
+
+sub on_end_grid_hover {
+    my $self = shift;
+    $self->{dendrogram}->clear_highlights;
+}
+
+sub on_grid_select {
+    my ($self, $groups , $ignore_change, $rect) = @_;
+    # $rect = [x1, y1, x2, y2]
+
+    #say 'Rect: ' . Dumper ($rect);
+
+    if ($self->{tool} eq 'Select') {
+        # convert groups into a hash of labels that are in them
+        my %hash;
+        my $bd = $self->{base_ref};
+        foreach my $group (@$groups) {
+            my $hashref = $bd->get_labels_in_group_as_hash(group => $group);
+            @hash{ keys %$hashref } = ();
+        }
+
+        # Select all terminal labels
+        my $xml_page = $self->{xmlPage};
+        my $model = $self->{labels_model};
+        my $hmodel = $xml_page->get_widget('listLabels1')->get_model();
+        my $hselection = $xml_page ->get_widget('listLabels1')->get_selection();
+
+        my $sel_mode = $self->get_selection_mode;
+
+        if ($sel_mode eq 'new') {
+            $hselection->unselect_all();
+        }
+        my $sel_method = $sel_mode eq 'remove_from' ? 'unselect_iter' : 'select_iter';
+
+        my $iter = $hmodel->get_iter_first();
+        my $elt;
+
+        $self->{ignore_selection_change} = 'listLabels1';
+        while ($iter) {
+            my $hi = $hmodel->convert_iter_to_child_iter($iter);
+            $elt = $model->get($hi, 0);
+
+            if (exists $hash{ $elt } ) {
+                $hselection->$sel_method($iter);
+            }
+
+            $iter = $hmodel->iter_next($iter);
+        }
+        if (not $ignore_change) {
+            delete $self->{ignore_selection_change};
+        }
+        on_selected_labels_changed($hselection, [$self, 'listLabels1']);
+    }
+    elsif ($self->{tool} eq 'ZoomIn') {
+        my $grid = $self->{grid};
+        $self->handle_grid_drag_zoom ($grid, $rect);
+    }
+
+    return;
+}
+#
+#sub on_grid_click {
+#    my $self = shift;
+#
+#    if ($self->{tool} eq 'ZoomOut') {
+#        $self->{grid}->zoom_out();
+#    }
+#    elsif ($self->{tool} eq 'ZoomFit') {
+#        $self->{grid}->zoom_fit();
+#    }
+#}
+
+##################################################
+# Phylogeny events
+##################################################
+
+sub on_phylogeny_plot_mode_changed {
+    my ($self, $combo) = @_;
+
+    my $xml_page = $self->{xmlPage};
+
+    my %names_and_strings = (
+        phylogeny_plot_depth          => 'depth',
+        phylogeny_plot_length         => 'length',
+        #phylogeny_plot_range_weighted => 'range_weighted',
+    );
+
+    my $mode_string;
+    while (my ($name, $string) = each %names_and_strings) {
+        my $widget = $xml_page->get_widget($name);
+        if ($widget->get_active) {
+            $mode_string = $string;
+            last;
+        }
+    }
+
+    die "[Labels tab] - on_phylogeny_plot_mode_changed - undefined mode"
+      if !defined $mode_string;
+
+    print "[Labels tab] Changing mode to $mode_string\n";
+    $self->{plot_mode} = $mode_string;
+    $self->{dendrogram}->set_plot_mode($mode_string); # the menubar should be disabled if no tree is loaded
+
+    return;
+}
+
+# Called by dendrogram when user hovers over a node
+sub on_phylogeny_highlight {
+    my $self = shift;
+    my $node = shift;
+
+    my $terminal_elements = (defined $node) ? $node->get_terminal_elements : {};
+
+    # Hash of groups that have the selected labels
+    my %groups;
+    my ($iter, $label, $hash);
+
+    my $bd = $self->{base_ref};
+    my $label_hash = $bd->get_labels_ref->get_element_hash;
+
+  LABEL:
+    foreach my $label (keys %$terminal_elements) {
+        next LABEL if !exists $label_hash->{$label};
+
+        my $containing = eval {$bd->get_groups_with_label_as_hash(label => $label)};
+        next LABEL if !$containing;
+
+        @groups{keys %$containing} = values %$containing;
+    }
+
+    $self->{grid}->mark_if_exists( \%groups, 'circle' );
+
+    if (defined $node) {
+        my $text = 'Node: ' . $node->get_name;
+        $self->{xmlPage}->get_widget('label_VL_tree')->set_markup($text);
+    }
+
+    return;
+}
+
+sub on_phylogeny_click {
+    my $self = shift;
+
+    if ($self->{tool} eq 'Select') {
+        my $node_ref = shift;
+        $self->{dendrogram}->do_colour_nodes_below($node_ref);
+        my $terminal_elements = (defined $node_ref) ? $node_ref->get_terminal_elements : {};
+
+        # Select terminal labels as per the selection mode
+        my $model      = $self->{labels_model};
+        my $hmodel     = $self->{xmlPage}->get_widget('listLabels1')->get_model();
+        my $hselection = $self->{xmlPage}->get_widget('listLabels1')->get_selection();
+
+        my $sel_mode = $self->get_selection_mode;
+
+        if ($sel_mode eq 'new') {
+            $hselection->unselect_all();
+        }
+        my $sel_method = $sel_mode eq 'remove_from' ? 'unselect_iter' : 'select_iter';
+
+        my $iter = $hmodel->get_iter_first();
+        my $elt;
+
+        $self->{ignore_selection_change} = 'listLabels1';
+        while ($iter) {
+            my $hi = $hmodel->convert_iter_to_child_iter($iter);
+            $elt = $model->get($hi, 0);
+            #print "[onPhylogenyClick] selected: $elt\n";
+
+            if (exists $terminal_elements->{ $elt } ) {
+                $hselection->$sel_method($iter);
+            }
+
+            $iter = $hmodel->iter_next($iter);
+        }
+        delete $self->{ignore_selection_change};
+        on_selected_labels_changed($hselection, [$self, 'listLabels1']);
+
+        # Remove the hover marks
+        $self->{grid}->mark_if_exists( {}, 'circle' );
+    }
+    elsif ($self->{tool} eq 'ZoomOut') {
+        $self->{dendrogram}->zoom_out();
+    }
+    elsif ($self->{tool} eq 'ZoomFit') {
+        $self->{dendrogram}->zoom_fit();
+    }
+
+    return;
+}
+
+sub on_phylogeny_select {
+    my $self = shift;
+    my $rect = shift; # [x1, y1, x2, y2]
+
+    if ($self->{tool} eq 'ZoomIn') {
+        my $grid = $self->{dendrogram};
+        $self->handle_grid_drag_zoom ($grid, $rect);
+    }
+
+    return;
+}
+
+sub on_phylogeny_popup {
+    my $self = shift;
+    my $node_ref = shift;
+    my $basedata_ref = $self->{base_ref};
+    my ($sources, $default_source) = get_sources_for_node($node_ref, $basedata_ref);
+    Biodiverse::GUI::Popup::show_popup($node_ref->get_name, $sources, $default_source);
+    
+    return;
+}
+
+sub on_use_highlight_path_changed {
+    my $self = shift;
+    
+    #  set to the complement
+    $self->{use_highlight_path} = not $self->{use_highlight_path};  
+    
+    #  clear any highlights
+    if ($self->{dendrogram} and not $self->{use_highlight_path}) {
+        $self->{dendrogram}->clear_highlights;
+    }
+    
+    return;
+}
+
+sub get_sources_for_node {
+    my $node_ref     = shift;
+    my $basedata_ref = shift;
+
+    my %sources;
+
+    #print Data::Dumper::Dumper($node_ref->get_value_keys);
+    $sources{Labels} = sub { show_phylogeny_labels(@_, $node_ref); };
+    $sources{Groups} = sub { show_phylogeny_groups(@_, $node_ref, $basedata_ref); };
+    $sources{Descendents} = sub { show_phylogeny_descendents(@_, $node_ref); };
+
+    # Custom lists - getValues() - all lists in node's $self
+    # FIXME: try to merge with CellPopup::showOutputList
+    #my @lists = $node_ref->get_value_keys;
+    my @lists = $node_ref->get_list_names;
+    foreach my $name (@lists) {
+        next if not defined $name;
+        next if $name =~ /^_/; # leading underscore marks internal list
+
+        #print "[Labels] Phylogenies: adding custom list $name\n";
+        $sources{$name} = sub { show_list(@_, $node_ref, $name); };
+    }
+
+    return (\%sources, 'Labels (cluster)'); # return a default too
+}
+
+# Called by popup dialog
+# Shows a custom list
+# FIXME: duplicates function in Clustering.pm
+sub show_list {
+    my $popup = shift;
+    my $node_ref = shift;
+    my $name = shift;
+
+    #my $ref = $node_ref->get_value($name);
+    my $ref = $node_ref->get_list_ref (list => $name);
+
+    my $model = Gtk2::ListStore->new('Glib::String', 'Glib::String');
+    my $iter;
+
+    if (ref($ref) eq 'HASH') {
+        foreach my $key (sort keys %$ref) {
+            my $val = $ref->{$key};
+            #print "[Dendrogram] Adding output hash entry $key\t\t$val\n";
+            $iter = $model->append;
+            $model->set($iter,    0,$key ,  1,$val);
+        }
+    }
+    elsif (ref($ref) eq 'ARRAY') {
+        foreach my $elt (sort @$ref) {
+            #print "[Dendrogram] Adding output array entry $elt\n";
+            $iter = $model->append;
+            $model->set($iter,    0,$elt ,  1,'');
+        }
+    }
+    elsif (not ref($ref)) {
+        $iter = $model->append;
+        $model->set($iter,    0, $ref,  1,'');
+    }
+
+    $popup->set_value_column(1);
+    $popup->set_list_model($model);
+    
+    return;
+}
+
+# Called by popup dialog
+# Shows the labels for all elements under given node
+sub show_phylogeny_groups {
+    my $popup        = shift;
+    my $node_ref     = shift;
+    my $basedata_ref = shift;
+
+    # Get terminal elements
+    my $elements = $node_ref->get_terminal_elements;
+
+    # For each element, get its groups and put into %total_groups
+    my %total_groups;
+    foreach my $element (sort keys %{$elements}) {
+        my $ref = eval {$basedata_ref->get_groups_with_label_as_hash(label => $element)};
+
+        next if !$ref || !scalar keys %$ref;
+
+        @total_groups{keys %$ref} = undef;
+    }
+
+    # Add each label into the model
+    my $model = Gtk2::ListStore->new('Glib::String', 'Glib::String');
+    foreach my $label (sort keys %total_groups) {
+        my $iter = $model->append;
+        $model->set($iter, 0, $label, 1, q{});
+    }
+
+    $popup->set_list_model($model);
+    $popup->set_value_column(1);
+    
+    return;
+}
+
+# Called by popup dialog
+# Shows all elements under given node
+sub show_phylogeny_labels {
+    my $popup = shift;
+    my $node_ref = shift;
+
+    my $elements = $node_ref->get_terminal_elements;
+    my $model = Gtk2::ListStore->new('Glib::String', 'Glib::Int');
+
+    foreach my $element (sort keys %{$elements}) {
+        my $count = $elements->{$element};
+        my $iter = $model->append;
+        $model->set($iter, 0,$element,  1, $count);
+    }
+
+    $popup->set_list_model($model);
+    $popup->set_value_column(1);
+    
+    return;
+}
+
+# Called by popup dialog
+# Shows all descendent nodes under given node
+sub show_phylogeny_descendents {
+    my $popup    = shift;
+    my $node_ref = shift;
+
+    my $model = Gtk2::ListStore->new('Glib::String', 'Glib::Int');
+
+    my $node_hash = $node_ref->get_all_descendants_and_self;
+
+    foreach my $element (sort keys %$node_hash) {
+        my $node_ref = $node_hash->{$element};
+        my $count = $node_ref->get_child_count;
+        my $iter  = $model->append;
+        $model->set($iter, 0, $element, 1, $count);
+    }
+
+    $popup->set_list_model($model);
+    $popup->set_value_column(1);
+
+    return;
+}
+
+##################################################
+# Matrix Events (hover, click)
+##################################################
+
+sub on_matrix_hover {
+    my $self = shift;
+    my ($h, $v) = @_; # integer indices
+
+    my $hmodel = $self->{xmlPage}->get_widget('listLabels1')->get_model();
+    my $vmodel = $self->{xmlPage}->get_widget('listLabels2')->get_model();
+
+    my ($hiter, $viter) = ($hmodel->iter_nth_child(undef,$h), $vmodel->iter_nth_child(undef,$v));
+
+    my $str;
+
+    if (defined $hiter && defined $viter) {
+
+        # some bug in gtk2-perl stops me from just doing $hlabel = $hmodel->get($hiter, 0)
+        #
+        my ($hi, $vi) = ($hmodel->convert_iter_to_child_iter($hiter), $vmodel->convert_iter_to_child_iter($viter));
+    
+        my $model = $self->{labels_model};
+        my $hlabel = $model->get($hi, 0);
+        my $vlabel = $model->get($vi, 0);
+    
+        my $matrix_ref = $self->{matrix_ref};
+    
+        if (not $matrix_ref) {
+            $str = "<b>Matrix</b>: none selected";
+        }
+        elsif ($matrix_ref->element_pair_exists(element1 => $hlabel, element2 => $vlabel) == 0) {
+            $str = "<b>Matrix</b> ($hlabel, $vlabel): not in matrix";
+        }
+        else {
+            my $value = $matrix_ref->get_value(element1 => $hlabel, element2 => $vlabel);
+            $str = sprintf ("<b>Matrix</b> ($hlabel, $vlabel): %.4f", $value);
+        }
+    }
+    else {
+        $str = "<b>Matrix</b>: not in matrix";
+    }
+
+    $self->{xmlPage}->get_widget('lblMatrix')->set_markup($str);
+
+    return;
+}
+
+sub on_matrix_clicked {
+    my $self = shift;
+    my %args = @_;
+    my $cell_coords  = $args{cell_coords};
+    my $pixel_coords = $args{pixel_coords};
+
+    #print "horez=$h_start-$h_end vert=$v_start-$v_end\n";
+
+    if ($self->{tool} eq 'Select') {
+        my ($h_start, $h_end, $v_start, $v_end) = @{$cell_coords};
+        $h_start = Gtk2::TreePath->new_from_indices($h_start);
+        $h_end   = Gtk2::TreePath->new_from_indices($h_end);
+        $v_start = Gtk2::TreePath->new_from_indices($v_start);
+        $v_end   = Gtk2::TreePath->new_from_indices($v_end);
+
+        my $hlist = $self->{xmlPage}->get_widget('listLabels1');
+        my $vlist = $self->{xmlPage}->get_widget('listLabels2');
+
+        my $hsel = $hlist->get_selection;
+        my $vsel = $vlist->get_selection;
+
+        my $sel_mode = $self->get_selection_mode;
+
+        if ($sel_mode eq 'new') {
+            $hsel->unselect_all;
+            $vsel->unselect_all;
+        }
+        my $sel_method = $sel_mode eq 'remove_from' ? 'unselect_range' : 'select_range';
+
+        eval {
+            $hsel->$sel_method($h_start, $h_end);
+        };
+        warn $EVAL_ERROR if $EVAL_ERROR;
+        eval {
+            $vsel->$sel_method($v_start, $v_end);
+        };
+        warn $EVAL_ERROR if $EVAL_ERROR;
+
+        $hlist->scroll_to_cell( $h_start );
+        $vlist->scroll_to_cell( $v_start );
+    }
+    elsif ($self->{tool} eq 'ZoomIn') {
+        $self->handle_grid_drag_zoom ($self->{matrix_grid}, $pixel_coords);
+    }
+
+    return;
+}
+
+sub on_matrix_grid_clicked {
+    my $self = shift;
+
+    if ($self->{tool} eq 'ZoomOut') {
+        $self->{matrix_grid}->zoom_out();
+    }
+    elsif ($self->{tool} eq 'ZoomFit') {
+        $self->{matrix_grid}->zoom_fit();
+    }
+}
+
+##################################################
+# Misc
+##################################################
+
+sub get_type {
+    return 'labels';
+}
+
+sub remove {
+    my $self = shift;
+    $self->{grid}->destroy();
+    $self->{notebook}->remove_page( $self->get_page_index );
+    $self->{project}->delete_selection_callback('matrix', $self->{matrix_callback});
+    $self->{project}->delete_selection_callback('phylogeny', $self->{phylogeny_callback});
+    
+    return;
+}
+
+my %drag_modes = (
+    Select  => 'select',
+    Pan     => 'pan',
+    ZoomIn    => 'select',
+    ZoomOut => 'click',
+    ZoomFit => 'click',
+);
+
+my %dendrogram_drag_modes = (
+    %drag_modes,
+    Select  => 'click',
+);
+
+sub choose_tool {
+    my $self = shift;
+    my ($tool, ) = @_;
+
+    my $old_tool = $self->{tool};
+
+    if ($old_tool) {
+        $self->{ignore_tool_click} = 1;
+        my $widget = $self->{xmlPage}->get_widget("btn${old_tool}ToolVL");
+        $widget->set_active(0);
+        my $new_widget = $self->{xmlPage}->get_widget("btn${tool}ToolVL");
+        $new_widget->set_active(1);
+        $self->{ignore_tool_click} = 0;
+    }
+
+    $self->{tool} = $tool;
+
+    $self->{grid}{drag_mode}        = $drag_modes{$tool};
+    $self->{matrix_grid}{drag_mode} = $drag_modes{$tool};
+    $self->{dendrogram}{drag_mode}  = $dendrogram_drag_modes{$tool};
+    
+    $self->set_display_cursors ($tool);
+}
+
+
+#  no longer used?  
+sub on_zoom_in {
+    my $grid = shift;
+    $grid->zoom_in();
+say 'LB: Called on_zoom_in';
+    return;
+}
+
+sub on_zoom_out {
+    my $grid = shift;
+    $grid->zoom_out();
+say 'LB: Called on_zoom_out';
+    
+    return;
+}
+
+sub on_zoom_fit {
+    my $grid = shift;
+    $grid->zoom_fit();
+say 'LB: Called on_zoom_fit';
+
+    return;
+}
+
+sub on_overlays {
+    my $self = shift;
+    my $button = shift;
+
+    Biodiverse::GUI::Overlays::show_dialog( $self->{grid} );
+    
+    return;
+}
+
+##################################################
+# Managing that vertical pane
+##################################################
+
+# Sets the vertical pane's position (0->all the way down | 1->fully up)
+sub set_pane {
+    my $self = shift;
+    my $pos  = shift;
+    my $id   = shift;
+
+    my $pane = $self->{xmlPage}->get_widget($id);
+    my $max_pos = $pane->get('max-position');
+    $pane->set_position( $max_pos * $pos );
+    #print "[Labels tab] Updating pane $id: maxPos = $max_pos, pos = $pos\n";
+    
+    return;
+}
+
+# This will schedule set_pane to be called from a temporary signal handler
+# Need when the pane hasn't got it's size yet and doesn't know its max position
+sub queue_set_pane {
+    my $self = shift;
+    my $pos  = shift;
+    my $id   = shift;
+
+    my $pane = $self->{xmlPage}->get_widget($id);
+
+    # remember id so can disconnect later
+    my $sig_id = $pane->signal_connect_swapped(
+        'size-allocate',
+        \&Biodiverse::GUI::Tabs::Labels::set_pane_signal,
+        [$self, $id],
+    );
+    
+    $self->{"set_pane_signalID$id"} = $sig_id;
+    $self->{"set_panePos$id"} = $pos;
+    
+    return;
+}
+
+sub set_pane_signal {
+    my $args = shift;
+    shift;
+    my $pane = shift;
+
+    my ($self, $id) = ($args->[0], $args->[1]);
+
+    # Queue resize of other panes that depend on this one to get their maximum size
+    if ($id eq 'hpaneLabelsTop') {
+        $self->queue_set_pane(0.5, 'vpaneLists');
+    }
+    elsif ($id eq 'hpaneLabelsBottom') {
+        $self->queue_set_pane(1, 'vpanePhylogeny');
+    }
+
+    $self->set_pane( $self->{"set_panePos$id"}, $id );
+    $pane->signal_handler_disconnect( $self->{"set_pane_signalID$id"} );
+    delete $self->{"set_panePos$id"};
+    delete $self->{"set_pane_signalID$id"};
+    
+    return;
+}
+
+
+
+sub update_export_menu {
+    my $self = shift;
+
+    my $menubar = $self->{menubar};
+    my $output_ref = $self->{base_ref};
+
+    # Clear out old entries from menu so we can rebuild it.
+    # This will be useful when we add checks for which export methods are valid.  
+    my $export_menu = $self->{export_menu};
+    if (!$export_menu) {
+        $export_menu  = Gtk2::MenuItem->new_with_label('Export');
+        $menubar->append($export_menu);
+        $self->{export_menu} = $export_menu;
+    }
+
+    my %type_hash = (
+        Labels => $output_ref->get_labels_ref,
+        Groups => $output_ref->get_groups_ref,
+    );
+
+    my $submenu = Gtk2::Menu->new;
+
+    foreach my $type (keys %type_hash) {
+        my $ref = $type_hash{$type};
+        my $submenu_item = Gtk2::MenuItem->new_with_label($type);
+
+        my $bs_submenu = Gtk2::Menu->new;
+
+        # Get the Parameters metadata
+        my %args = $ref->get_args (sub => 'export');
+        my $format_labels = $args{format_labels};
+        foreach my $label (sort keys %$format_labels) {
+            next if !$label;
+            my $menu_item = Gtk2::MenuItem->new($label);
+            $bs_submenu->append($menu_item);
+            $menu_item->signal_connect_swapped(
+                activate => \&do_export, [$self, $ref, $label],
+            );
+        }
+        $submenu_item->set_submenu($bs_submenu);
+        $submenu_item->set_sensitive(1);
+        $submenu->append($submenu_item);
+    }
+
+    $export_menu->set_submenu($submenu);
+    $export_menu->set_sensitive(1);
+
+    $menubar->show_all();
+}
+
+sub do_export {
+    my $args = shift;
+    my $self = $args->[0];
+    my $ref  = $args->[1];
+    my @rest_of_args;
+    if (scalar @$args > 2) {
+        @rest_of_args = @$args[2..$#$args];
+    }
+
+    Biodiverse::GUI::Export::Run($ref, @rest_of_args);
+}
+
+
+sub update_selection_menu {
+    my $self = shift;
+
+    my $menubar    = $self->{menubar};
+    my $base_ref = $self->{base_ref};
+
+    # Clear out old entries from menu so we can rebuild it.
+    # This will be useful when we add checks for which export methods are valid.  
+    my $selection_menu_item = $self->{selection_menu};
+    if (!$selection_menu_item) {
+        $selection_menu_item  = Gtk2::MenuItem->new_with_label('Selection');
+        $menubar->append($selection_menu_item);
+        $self->{selection_menu} = $selection_menu_item;
+    }
+    my $selection_menu = Gtk2::Menu->new;
+    $selection_menu_item->set_submenu($selection_menu);
+
+    my %type_hash = (
+        Labels => $base_ref->get_labels_ref,
+        Groups => $base_ref->get_groups_ref,
+    );
+
+    #  export submenu 
+    my $export_menu_item = Gtk2::MenuItem->new_with_label('Export');
+    my $export_submenu = Gtk2::Menu->new;
+
+    foreach my $type (keys %type_hash) {
+        my $ref = $type_hash{$type};
+
+        my $submenu_item = Gtk2::MenuItem->new_with_label($type);
+        my $submenu = Gtk2::Menu->new;
+
+        # Get the Parameters metadata
+        my %args = $ref->get_args (sub => 'export');
+        my $format_labels = $args{format_labels};
+        foreach my $label (sort keys %$format_labels) {
+            next if !$label;
+            my $menu_item = Gtk2::MenuItem->new($label);
+            $submenu->append($menu_item);
+            $menu_item->signal_connect_swapped(
+                activate => \&do_selection_export, [$self, $ref, $label],
+            );
+        }
+        $submenu_item->set_submenu($submenu);
+        $export_submenu->append($submenu_item);
+    }
+    $export_menu_item->set_submenu($export_submenu);
+    $export_menu_item->set_tooltip_text('Export selected labels across all groups in which they occur');
+
+    ####  now some options to delete selected labels
+    my $delete_menu_item = Gtk2::MenuItem->new_with_label('Delete');
+    my $delete_submenu = Gtk2::Menu->new;
+
+    foreach my $option ('Selected labels', 'Selected labels, retaining empty groups') {
+        my $submenu_item = Gtk2::MenuItem->new_with_label($option);
+        $delete_submenu->append ($submenu_item);
+        $submenu_item->signal_connect_swapped(
+            activate => \&do_delete_selected_basedata_records, [$self, $base_ref, $option],
+        );
+    }
+    $delete_menu_item->set_submenu($delete_submenu);
+
+    ####  now some options to create new basedatas
+    my $new_bd_menu_item = Gtk2::MenuItem->new_with_label('New BaseData from');
+    my $new_bd_submenu = Gtk2::Menu->new;
+
+    foreach my $option ('Selected labels', 'Non-selected labels') {
+        my $submenu_item = Gtk2::MenuItem->new_with_label($option);
+        $new_bd_submenu->append ($submenu_item);
+        $submenu_item->signal_connect_swapped(
+            activate => \&do_new_basedata_from_selection, [$self, $base_ref, $option],
+        );
+    }
+    $new_bd_menu_item->set_submenu($new_bd_submenu);
+    $new_bd_menu_item->set_tooltip_text(
+          'Create a subset of the basedata comprising '
+        . 'all groups containing selected labels. '
+        . 'Optionally retains empty groups.'
+    );
+
+    my $select_regex_item = Gtk2::MenuItem->new_with_label('Select labels by text matching');
+    $select_regex_item->signal_connect_swapped (
+        activate => \&do_select_labels_regex, [$self, $base_ref],
+    );
+    $select_regex_item->set_tooltip_text ('Select by text matching.  Uses regular expressions so you can use all relevant modifiers.');
+
+    my $switch_selection_item = Gtk2::MenuItem->new_with_label('Switch selection');
+    $switch_selection_item->signal_connect_swapped (
+        activate => \&do_switch_selection, [$self, $base_ref],
+    );
+    $switch_selection_item->set_tooltip_text ('Switch selection to all currently non-selected labels');
+
+    my $selection_mode_item = Gtk2::MenuItem->new_with_label('Selection mode');
+    my $sel_mode_submenu    = Gtk2::Menu->new;
+    my $sel_group = [];
+
+    foreach my $option (qw /new add_to remove_from/) {
+        my $submenu_item = Gtk2::RadioMenuItem->new_with_label($sel_group, $option);
+        $sel_mode_submenu->append ($submenu_item);
+        $submenu_item->signal_connect_swapped(
+            activate => \&do_set_selection_mode, [$self, $option],
+        );
+        push @$sel_group, $submenu_item;  #  first one is default
+    }
+    $selection_mode_item->set_submenu($sel_mode_submenu);
+    $selection_mode_item->set_tooltip_text(
+          'Set the selection mode for grid, tree and matrix selections. '
+        . 'List selections can be added and removed control clicking '
+        . '(shift clicking adds ranges of labels).',
+    );
+
+    $selection_menu->append($selection_mode_item);
+    $selection_menu->append($switch_selection_item);
+    $selection_menu->append($select_regex_item);
+    $selection_menu->append($export_menu_item);
+    $selection_menu->append($delete_menu_item);
+    $selection_menu->append($new_bd_menu_item);
+
+    $menubar->show_all();
+}
+
+sub do_switch_selection {
+    my $args = shift;
+    my $self = $args->[0];
+    my $ref  = $args->[1];
+    
+    $self->switch_selection;
+
+    return;
+}
+
+sub do_selection_export {
+    my $args = shift;
+    my $self = $args->[0];
+    my $ref  = $args->[1];
+    my @rest_of_args;
+    if (scalar @$args > 2) {
+        @rest_of_args = @$args[2..$#$args];
+    }
+
+    my $selected_labels = $self->get_selected_labels;
+
+    #  lazy method - clone the whole basedata then trim it
+    #  we can make it more efficient later
+    my $bd = $self->{base_ref};
+    my $new_bd = $bd->clone (no_outputs => 1);
+    $new_bd->trim (
+        keep => $selected_labels,
+        delete_empty_groups => 1,
+    );
+
+    my $new_ref = $new_bd->get_groups_ref;
+    if ($ref->get_param('TYPE') eq 'LABELS') {
+        $new_ref = $new_bd->get_labels_ref; 
+    }
+
+    Biodiverse::GUI::Export::Run($new_ref, @rest_of_args);
+}
+
+sub do_new_basedata_from_selection {
+    my $args = shift;
+
+    my $self = $args->[0];  #  don't shift these - it wrecks the callback
+    my $bd   = $args->[1];
+    my $type = $args->[2];
+
+    my $trim_keyword = ($type =~ /Sel/) ? 'keep' : 'trim';
+
+    my $selected_labels = $self->get_selected_labels;
+
+    # Show the Get Name dialog
+    my $gui = $self->{gui};
+    my $dlgxml = Gtk2::GladeXML->new($gui->get_glade_file, 'dlgDuplicate');
+    my $dlg = $dlgxml->get_widget('dlgDuplicate');
+    $dlg->set_title ('Basedata object name');
+    $dlg->set_transient_for( $gui->get_widget('wndMain') );
+
+    my $txt_name = $dlgxml->get_widget('txtName');
+    my $name = $bd->get_param('NAME') . ' SUBSET';
+    $txt_name->set_text($name);
+    
+    #  now pack in the options
+    my $vbox = $dlg->get_content_area();
+    my $hbox = Gtk2::HBox->new;
+    my $label = Gtk2::Label->new('Delete empty groups?');
+    my $chk   = Gtk2::CheckButton->new;
+    $chk->set_active(1);
+    my $tip_text = 'Set to off if you wish to retain all the current groups, even if they are empty.';
+    $label->set_tooltip_text($tip_text);
+    $chk->set_tooltip_text($tip_text);
+    $hbox->pack_start($label, 0, 0, 0);
+    $hbox->pack_start($chk, 0, 0, 0);
+    $vbox->pack_start($hbox, 0, 0, 0);
+    $vbox->show_all;
+
+    my $response = $dlg->run();
+    
+    if (lc($response) ne 'ok') {
+        $dlg->destroy;
+        return;
+    }
+
+    #  lazy method - clone the whole basedata then trim it
+    #  we can make it more efficient later
+    my $new_bd = $bd->clone (no_outputs => 1);
+    $new_bd->trim (
+        $trim_keyword => $selected_labels,
+        delete_empty_groups => $chk->get_active,
+    );
+
+    my $chosen_name = $txt_name->get_text;
+    $new_bd->rename (new_name => $chosen_name);
+
+    $dlg->destroy;
+
+    $gui->{project}->add_base_data($new_bd);
+
+    return;
+}
+
+sub do_delete_selected_basedata_records {
+    my $args = shift;
+
+    my $self = $args->[0];  #  don't shift these - it wrecks the callback
+    my $bd   = $args->[1];
+    my $type = $args->[2];
+
+    #  need to handle non-selections if we allow the keep option
+    #my $trim_keyword = ($type =~ /Sel/) ? 'trim' : 'keep';
+    my $trim_keyword = 'trim';
+
+    #  fragile approach
+    my $delete_empty_groups = not $type =~ /retaining empty groups/;
+
+    my $selected = $self->get_selected_labels;
+    my $count = scalar @$selected;
+
+    return if !$count;
+    
+    my $response = Biodiverse::GUI::YesNoCancel->run({
+        header => "Delete $count selected labels?",
+        hide_cancel => 1,
+    });
+
+    return if $response ne 'yes';
+
+    my $gui = $self->{gui};
+
+    eval {
+        $bd->trim (
+            $trim_keyword => $selected,
+            delete_empty_groups => $delete_empty_groups,
+        );
+    };
+    if (my $e = $EVAL_ERROR) {
+        $gui->report_error ($e);
+        return;
+    }
+
+    $self->remove_selected_labels_from_list;
+    on_selected_labels_changed (undef, [$self]);
+
+    $gui->{project}->set_dirty;
+
+    return;
+}
+
+sub do_select_labels_regex {
+    my $args = shift;
+
+    my $self = $args->[0];  #  don't shift these - it wrecks the callback
+    my $bd   = $args->[1];
+
+    my $mode  = $self->get_selection_mode;
+    my @modes = qw /new add_to remove_from/;
+    my $mode_idx = firstidx {$_ eq $mode} @modes;
+
+    my $gui = $self->{gui};
+    #  Hijack the import daligue.  (We should really build our own).
+    my $dlgxml = Gtk2::GladeXML->new($gui->get_glade_file, 'dlgImportParameters');
+    my $dlg    = $dlgxml->get_widget('dlgImportParameters');
+    $dlg->set_title('Text selection');
+    my $table  = $dlgxml->get_widget ('tableImportParameters');
+    my $table_params = [
+        {
+            name       => 'text',
+            type       => 'text_one_line',
+            default    => '',
+            label_text => 'Text to match',
+            tooltip    => '',
+        },
+        {
+            name       => 'selection_mode',
+            type       => 'choice',
+            default    => $mode_idx,
+            label_text => 'Selection type',
+            choices    => [@modes],
+            tooltip    => 'Use this to define a new selection, add to the current selection, or remove from selection',
+        },
+        {
+            name       => 'exact',
+            type       => 'boolean',
+            default    => 0,
+            label_text => 'Full match?',
+            tooltip    => 'The default is to select partial matches '
+                        . '(i.e. "cac" will match "cac", "cactus" and "cacaphony").  '
+                        . 'Set to on if you want to use only a full match.',
+        },
+        {
+            name       => 'negate',
+            type       => 'boolean',
+            default    => 0,
+            label_text => 'Negate the selection?',
+            tooltip    => 'Negate the condition?  i.e. "cac" will match anything not containing "cac"',
+        },
+        {
+            name       => 'case_insensitive',
+            type       => 'boolean',
+            default    => 0,
+            label_text => 'Use case insensitive matching?',
+            tooltip    => 'i.e. "cac" will match "Cac", "CAC", and "cac"',
+        },
+    ];
+
+    my $extractors = Biodiverse::GUI::ParametersTable::fill ($table_params, $table, $dlgxml); 
+
+    $dlg->show_all;
+    my $response = $dlg->run;
+
+    if (lc($response) ne 'ok') {
+        $dlg->destroy;
+        return;
+    }
+
+    my $parameters = Biodiverse::GUI::ParametersTable::extract ($extractors);
+    $dlg->destroy;
+
+    my %params = @$parameters;
+    my $regex = $params{case_insensitive}
+      ? qr/$params{text}/i
+      : qr/$params{text}/;
+    $self->select_using_regex (%params, regex => $regex);
+
+    return;
+}
+
+sub set_selection_mode {
+    my ($self, $mode) = @_;
+    $self->{selection_mode} = $mode;
+}
+
+sub get_selection_mode {
+    my $self = shift;
+    return $self->{selection_mode} // 'new';
+}
+
+sub do_set_selection_mode {
+    my ($args, $widget) = @_;
+    my ($self, $mode) = @$args;
+    
+    $self->set_selection_mode ($mode);
+}
+
+sub numerically {$a <=> $b};
+
+
+#  methods aren't inherited when called as GTK callbacks
+#  so we have to manually inherit them using SUPER::
+our $AUTOLOAD;
+
+sub AUTOLOAD {
+    my $self = shift;
+    my $type = ref($self)
+                or croak "$self is not an object\n";
+
+    my $method = $AUTOLOAD;
+    $method =~ s/.*://;   # strip fully-qualified portion
+
+    $method = "SUPER::" . $method;
+    return $self->$method(@_);
+}
+
+sub DESTROY {}  #  let the system handle destruction - need this for AUTOLOADER
+
+
+1;