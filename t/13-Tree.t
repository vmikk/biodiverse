#!/usr/bin/perl -w

use 5.010;
use strict;
use warnings;
use Carp;

use FindBin qw/$Bin/;
use Test::Lib;
use rlib;
use List::Util qw /first sum/;

use Test::More;

use English qw / -no_match_vars /;
local $| = 1;

use Data::Section::Simple qw(get_data_section);

use Test::More; # tests => 2;
use Test::Exception;

use Biodiverse::TestHelpers qw /:cluster :basedata :tree/;
use Biodiverse::Cluster;
use Biodiverse::BaseData;

my $default_prng_seed = 2345;

use Devel::Symdump;
my $obj = Devel::Symdump->rnew(__PACKAGE__); 
my @test_subs = grep {$_ =~ 'main::test_'} $obj->functions();


exit main( @ARGV );

sub main {
    my @args  = @_;

    if (@args) {
        for my $name (@args) {
            die "No test method test_$name\n"
                if not my $func = (__PACKAGE__->can( 'test_' . $name ) || __PACKAGE__->can( $name ));
            $func->();
        }

        done_testing;
        return 0;
    }

    foreach my $sub (@test_subs) {
        no strict 'refs';
        $sub->();
    }

    done_testing;
    return 0;
}

#  check for leaks - does not need to be part of the standard testing
sub leakcheck_trim_tree {
    #use Test::LeakTrace;
    #if ($@) {
    #    warn 'Test::LeakTrace required for this check';
    #    return;
    #}

    #leaktrace {_chklk()} -verbose;
}

sub _chklk {
    my $tree1 = get_site_data_as_tree();
    my $node_count;
    my $start_node_count = $tree1->get_node_count;
    my @named_nodes    = sort keys %{$tree1->get_named_nodes};
    my @delete_targets = @named_nodes[0..10];
    my @remaining      = @named_nodes[11..$#named_nodes];
    my @keep_targets   = @delete_targets;
    
    #  run some methods which cache
    foreach my $node ($tree1->get_terminal_node_refs) {
        my $path = $node->get_path_to_root_node;
    }

    my %n;

    $tree1->trim (trim => \@delete_targets);

}

#  should all be equal for 
sub test_max_path_length {
    my $tree1 = shift || get_site_data_as_tree();
    
    my $root_node = $tree1->get_root_node;
    my $max_path_length = $root_node->get_longest_path_length_to_terminals ();

    my $exp = 0.963138848558473;
    is ($max_path_length, $exp, 'max path length correct for ultrametric tree, root node');

    subtest 'inner node max path lengths correct for ultrametric tree' => sub {
        #  the length for the other nodes should be the difference
        my $node_hash = $tree1->get_node_hash;
        foreach my $node_name (sort keys %$node_hash) {
            my $node_ref = $node_hash->{$node_name};
            my $max_to_terminals = $node_ref->get_longest_path_length_to_terminals ();
            my $path_lengths_to_root = $node_ref->get_path_lengths_to_root_node;
            my $root_path_len    = sum (0, values %$path_lengths_to_root);
            my $exp_inner = $exp - $root_path_len;
            is ($max_path_length, $exp, 'node ' . $node_name);
        }
    };
}

sub test_get_multiple_trees_from_nexus {
    my @array = get_tree_array_from_sample_data();
    is (scalar @array, 2, 'Got two trees from the site data nexus file');
}

sub test_trim_tree {
    my $tree1 = shift || get_site_data_as_tree();
    my $tree2 = $tree1->clone;
    my $tree3 = $tree1->clone;

    my $node_count;
    my $start_node_count = $tree1->get_node_count;
    my @named_nodes    = sort keys %{$tree1->get_named_nodes};
    my @delete_targets = @named_nodes[0..10];
    my @remaining      = @named_nodes[11..$#named_nodes];
    my @keep_targets   = @delete_targets;
    
    #  trigger some caching, as we were getting errors due to cached values getting in the way
    foreach my $tree ($tree1, $tree2, $tree3) {
        foreach my $node ($tree->get_node_refs) {
            $node->get_all_descendants;
        }
    }

    my %n;

    #  a litle paranoia
    is ($start_node_count, $tree2->get_node_count, 'cloned node count is the same as original');
    is ($start_node_count, $tree3->get_node_count, 'cloned node count is the same as original');
    
    $tree1->trim (trim => \@delete_targets);
    %n = $tree1->get_named_nodes;
    is (scalar keys %n, scalar @remaining, 'trimmers: correct number of named nodes');
    check_trimmings($tree1, \@delete_targets, \@remaining, 'trimmers');
    $node_count = $tree1->get_node_count;
    is ($node_count, $start_node_count - 14, 'trimmers: node count is as expected');

    $tree2->trim (keep => \@keep_targets);
    %n = $tree2->get_named_nodes;
    is (scalar keys %n, scalar @keep_targets, 'keepers: correct number of named nodes');
    check_trimmings($tree2, \@remaining, \@keep_targets, 'keepers');
    $node_count = $tree2->get_node_count;
    is ($node_count, $start_node_count - 204, 'keepers: node counts differ');

    @keep_targets = @delete_targets[0..5];
    $tree3->trim (trim => \@delete_targets, keep => \@keep_targets);
    %n = $tree3->get_named_nodes;
    my $exp_named_remaining = scalar @remaining + scalar @keep_targets;
    is (scalar keys %n, $exp_named_remaining, 'trim/keep: correct number of named nodes');
    my %tmp;
    @tmp{@keep_targets} = (1) x @keep_targets;
    my @exp_deleted = grep {!exists $tmp{$_}} @delete_targets;
    check_trimmings($tree3, \@exp_deleted, \@keep_targets, 'trim/keep');
    $node_count = $tree3->get_node_count;
    is ($node_count, $start_node_count - 5, 'trim/keep: node count is as expected');

}

sub test_trim_tree_after_adding_extras {
    my $tree1 = shift || get_tree_object_from_sample_data();
    my $bd    = shift || get_basedata_object_from_site_data(CELL_SIZES => [200000, 200000]);

    my $tree2 = $tree1->clone;
    my $root = $tree2->get_root_node;
    use Biodiverse::TreeNode;
    my $node1 = Biodiverse::TreeNode-> new (
        name   => '00EXTRA_NODE 1',
        length => 1,
    );
    my $node2 = Biodiverse::TreeNode-> new (
        name   => '00EXTRA_NODE 2',
        length => 1,
    );
    $root->add_children (children => [$node1, $node2]);
    #  add it to the Biodiverse::Tree object as well so the trimming works
    $tree2->add_node (node_ref => $node1);
    $tree2->add_node (node_ref => $node2);

    $tree2->trim (keep => scalar $bd->get_labels);
    my $name = $tree2->get_param('NAME') // 'noname';
    $tree2->rename(new_name => $name . '_trimmed');

    ok (
        $tree1->trees_are_same (comparison => $tree2),
        'trimmed and original tree same after trimming extra added nodes'
    );

}


sub test_ladderise {
    my $tree1 = shift || get_tree_object_from_sample_data();
    my $tree2 = $tree1->clone();
    $tree2->ladderise;
    
    ok (
        $tree1->trees_are_same(comparison => $tree2),
        'ladderised tree has same topology as original',
    );

    #  check node order is different and follows expected,
    #  as we might change the default sort one day and then we'd have "issues"
    my %nodes = $tree1->get_all_descendants_and_self;
    subtest "Node orders as expected" => sub {
      NODE_NAME:
        foreach my $node_name (keys %nodes) {
            my $node1 = $tree1->get_node_ref (node => $node_name);
            my $node2 = $tree2->get_node_ref (node => $node_name);

            my @children1 = $node1->get_children;
            my @children2 = $node2->get_children;

            is (scalar @children2, scalar @children1, "Child counts match for $node_name");

            next NODE_NAME if scalar @children1 <= 1;

            my @counts2 = map {$_->get_descendent_count} @children2;
            my @counts1 = map {$_->get_descendent_count} @children1;
            my $check1 = join ' ', @counts1;
            my $check2 = join ' ', @counts2;

            foreach my $i (1 .. $#children2) {
                my $j = $i-1;
                cmp_ok (
                    $counts2[$i],
                    '<=',
                    $counts2[$j],
                    "Child $i has fewer descendents than child $j, parent node "
                    . $node2->get_name
                    . "  in: $check1, out: $check2",
                );
            }
        }
    }
}

sub check_trimmings {
    return;
    my ($tree, $exp_deleted, $exp_remaining, $msg) = @_;
    $msg //= '';

    subtest 'trimmed correct nodes' => sub {
        foreach my $node_name (sort @$exp_deleted) {
            ok (
                !$tree->exists_node (name => $node_name),
                "$msg $node_name has been removed",
            );
        }
        foreach my $node_name (sort @$exp_remaining) {
            ok (
                $tree->exists_node (name => $node_name),
                "$msg $node_name has not been removed",
            );
        }
    };
}

sub test_collapse_tree {
    my $tree1 = get_site_data_as_tree();
    my $tree2 = $tree1->clone;
    
    $tree1->rename (new_name => 'absolute');
    $tree2->rename (new_name => 'relative');

    $tree1->collapse_tree(cutoff_absolute => 0.5, verbose => 0);
    #say Data::Dumper::Dumper [$tree1->describe];
    
    is ($tree1->get_total_tree_length, 29.8407270588888, 'trimmed sum of branch lengths is correct');
    is (
        $tree1->get_terminal_element_count,
        $tree2->get_terminal_element_count,
        'terminal node count is unchanged',
    );

    eval {$tree2->collapse_tree (cutoff_relative => -1)};
    my $e = $EVAL_ERROR;
    ok ($e, 'Got eval error when cutoff_relative is outside [0,1]');

    my $rel_cutoff = 0.5 / $tree2->get_tree_length;

    $tree2->collapse_tree (cutoff_relative => $rel_cutoff, verbose => 0);

    ok (
        $tree1->trees_are_same (
            comparison => $tree2,
        ),
        'Absolute and relative cutoffs give same result when scaled the same'
    );
    

}


sub test_shuffle_terminal_names {
    my $tree = get_site_data_as_tree();
    
    test_node_hash_keys_match_node_names ($tree);

    my $clone = $tree->clone;
    $clone->rename (new_name => 'shuffled_terminals');

    $clone->shuffle_terminal_names (seed => $default_prng_seed);

    test_node_hash_keys_match_node_names ($clone);
    
    ok (
        !$tree->trees_are_same (
            comparison => $clone,
        ),
        "Cloned tree with shuffled terminals differs from original"
    );

    #  Now check a shuffle of a sub-clade's terminals.
    #  Its terminals should change, but its sibling's termials should not.

    my $clone2 = $tree->clone;
    my $cloned_sibs = $clone2->get_children;
    my $orig_sibs   = $tree->get_children;

    #  we need more than one child
    if (scalar @$orig_sibs == 1) {
        $orig_sibs   = $orig_sibs->[0]->get_children;
        $cloned_sibs = $cloned_sibs->[0]->get_children;
    }

    $clone2->shuffle_terminal_names (
        seed => $default_prng_seed,
        target_node => $cloned_sibs->[0],
    );

    subtest "Cloned sub-tree with shuffled terminals differs from original"
     => sub {descendents_are_same ($cloned_sibs->[0], $orig_sibs->[0], 'get_name', 'terminals_only')};

    subtest "Cloned sub-tree without shuffled terminals same as original"
     => sub {descendents_are_same ($cloned_sibs->[1], $orig_sibs->[1])};

    test_node_hash_keys_match_node_names ($clone2);

    return;
}

sub test_node_hash_keys_match_node_names {
    my $tree = shift // get_site_data_as_tree();

    my $test = sub {
        my $node_hash = $tree->get_node_hash;
        while (my ($name, $node_ref) = each %$node_hash) {
            is ($name, $node_ref->get_name, "Name matches for $name");
        }
    };

    subtest 'Node hash keys match node names' => $test;

    return;
}

sub test_export_shapefile {
    my $tree = shift // get_site_data_as_tree();

    my $fname = get_temp_file_path('tree_export_' . int (1000 * rand()));

    my $success = eval {
        $tree->export_shapefile (
            file => $fname,
            plot_left_to_right    => 1,
            vertical_scale_factor => undef,
        );
    };
    my $e = $EVAL_ERROR;
    diag $e if $e;
    ok (!$e, 'exported to shapefile without error');

    my $subtest_success = subtest 'shapefile matches tree' => sub {
        use Geo::ShapeFile;
        my $shapefile = new Geo::ShapeFile($fname);

        for my $i (1 .. $shapefile->shapes()) {
            my $shape = $shapefile->get_shp_record($i);
    
            my %db = $shapefile->get_dbf_record($i);
    
            next if $db{LINE_TYPE} eq 'vertical connector';
    
            my $node_name = $db{NAME};
            my $node_ref = $tree->get_node_ref (node => $node_name);
            
            my $shp_len_val = sprintf '%.10f', $db{LENGTH};
            my $tree_len    = sprintf '%.10f', $node_ref->get_length;
    
            is ($shp_len_val, $tree_len, "DB length matches for $node_name");

            my ($start, $end) = $shape->points;
            my $shape_len     = sprintf '%.10f', $start->distance_from($end);
            is ($shape_len, $tree_len, "Shape length matches for $node_name");

            my $parent_node = $node_ref->get_parent;
            my $parent_name = $parent_node ? $parent_node->get_name : q{};
            is ($db{PARENT}, $parent_name, "Parent name matches for $node_name");
        }
    };

    if ($subtest_success) {
        unlink $fname . '.shp', $fname . '.shx', $fname . '.dbf';
    }

    return;
}


sub test_export_tabular_tree {
    my $tree = shift // get_site_data_as_tree();

    my $fname = get_temp_file_path('tree_export_' . int (1000 * rand()) . '.csv');

    #note "File name is $fname";
    my $success = eval {
        $tree->export_tabular_tree (
            file => $fname,
        );
    };
    my $e = $EVAL_ERROR;
    diag $e if $e;
    ok (!$e, 'exported to tabular without error');
    
    #  now reimport it
    my $column_map = {};
    my $nex = Biodiverse::ReadNexus->new();
    $nex->import_data (
        file => $fname,
        column_map => $column_map,
    );
    my @imported_trees = $nex->get_tree_array;
    my $imported_tree  = $imported_trees[0];

    #  check terminals
    ok (
        $tree->trees_are_same (
            comparison => $imported_tree,
        ),
        'Reimported tabular tree matches original',
    );

    my %nodes   = $tree->get_node_hash;
    my %nodes_i = $imported_tree->get_node_hash;

    subtest 'lengths and child counts match' => sub {
        foreach my $node_name (keys %nodes) {
            my $node   = $nodes{$node_name};
            my $node_i = $nodes_i{$node_name};
    
            is (
                $node->get_length,
                $node_i->get_length,
                'nodes are same length',
            );
            is (
                $node->get_child_count,
                $node_i->get_child_count,
                'nodes have same child count',
            );
            my (@child_names, @child_names_i);
            foreach my $child ($node->get_children) {
                push @child_names, $child->get_name;
            }
            foreach my $child ($node_i->get_children) {
                push @child_names_i, $child->get_name;
            }
            is_deeply (
                [sort @child_names_i],
                [sort @child_names],
                'child names are the same for node ' . $node->get_name,
            );
        };
    };


    return;
}

sub test_export_nexus {
    my $tree = shift // get_site_data_as_tree();
    
    _test_export_nexus (tree => $tree, no_translate_block => 0);
    _test_export_nexus (tree => $tree, no_translate_block => 1, use_internal_names => 1);
    _test_export_nexus (tree => $tree, no_translate_block => 0, check_bootstrap_values => 1);
    
}


sub _test_export_nexus {
    my %args = @_;
    my $tree = $args{tree};
    delete $args{tree};

    if($args{check_bootstrap_values}) {
        # add some bootstrap values to export
        # get all the nodes
        my @tree_nodes = $tree->get_node_refs();
        foreach my $node (@tree_nodes) {
            $node->set_bootstrap_value( key => "bootkey", value => "bootvalue" );
        }
    }
    
    my $test_suffix = ', args:';
    foreach my $key (sort keys %args) {
        my $val = $args{$key};
        $test_suffix .= " $key => $val,";
    }
    chop $test_suffix;
<<<<<<< HEAD
    
    my $tmp_folder = File::Temp->newdir (TEMPLATE => 'biodiverseXXXX', TMPDIR => 1);
    
    my $fname = $tmp_folder . '/tree_export_' . int (1000 * rand()) . '.nex';
=======

    my $fname = get_temp_file_path('tree_export_' . int (1000 * rand()) . '.nex');
>>>>>>> 960f5fa8
    note "File name is $fname";
    my $success = eval {
        $tree->export_nexus (
            file => $fname,
            %args,
        );
    };
    my $e = $EVAL_ERROR;
    diag $e if $e;
    ok (!$e, 'exported to nexus without error' . $test_suffix);

    #  now reimport it
    my $nex = Biodiverse::ReadNexus->new();
    $nex->import_data (
        file => $fname,
    );
    my @imported_trees = $nex->get_tree_array;
    my $imported_tree  = $imported_trees[0];

    #  check terminals
    ok (
        $tree->trees_are_same (
            comparison => $imported_tree,
        ),
        'Reimported nexus tree matches original' . $test_suffix,
    );

    
    my %nodes   = $tree->get_node_hash;
    my %nodes_i = $imported_tree->get_node_hash;

    subtest "lengths and child counts match$test_suffix" => sub {
        foreach my $node_name (keys %nodes) {
            my $node   = $nodes{$node_name};
            my $node_i = $nodes_i{$node_name};

            is (
                $node->get_length,
                $node_i->get_length,
                'nodes are same length',
            );
            is (
                $node->get_child_count,
                $node_i->get_child_count,
                'nodes have same child count',
            );
            my (@child_names, @child_names_i);
            foreach my $child ($node->get_children) {
                push @child_names, $child->get_name;
            }
            foreach my $child ($node_i->get_children) {
                push @child_names_i, $child->get_name;
            }
            is_deeply (
                [sort @child_names_i],
                [sort @child_names],
                'child names are the same for node ' . $node->get_name,
            );
        };
    };

    # make sure the bootstrap values got through
    if($args{check_bootstrap_values}) {
        subtest "bootstrap roundtrip" => sub {
            my @tree_nodes = $imported_tree->get_node_refs();
            foreach my $node (@tree_nodes) {
                is($node->get_bootstrap_value( key => "bootkey" ),
                   "bootvalue",
                   "Exported and then imported correct bootstrap value."
                    );
            }
        };
    }
    return;
}


sub test_roundtrip_names_with_quotes_in_newick {
    # need a basedata to get the quoting we need to test
    my $bd = Biodiverse::BaseData->new(name => 'blonk', CELL_SIZES => [1,1]);
    $bd->add_element (group => '1:1', label => q{'a b':});
    $bd->add_element (group => '1:1', label => q{'a c':});
    $bd->add_element (group => '1:1', label => q{a:b});

    my $tree1 = $bd->to_tree;
    
    foreach my $label ($bd->get_labels) {
        ok ($tree1->exists_node(name => $label), qq{terminal /$label/ is in tree});
    }

    my $nwk_str1 = $tree1->to_newick;

    my $read_nex = Biodiverse::ReadNexus->new;
    $read_nex->import_newick (data => $nwk_str1);
    my $tree_array = $read_nex->get_tree_array;

    my $tree2 = $tree_array->[0];
    
    #say $nwk_str1;
    #say $tree2->to_newick;
    

    ok ($tree1->trees_are_same(comparison => $tree2), 'trees are the same when roundtripped via newick and names have quotes');
}


sub test_equalise_branch_lengths {
    my $tree = shift // get_site_data_as_tree();

    my $eq_tree = $tree->clone_tree_with_equalised_branch_lengths;

    is ($tree->get_total_tree_length,
        $eq_tree->get_total_tree_length,
        'eq tree has same total length as orig',
    );

    is ($tree->get_node_count, $eq_tree->get_node_count, 'node counts match');
}


sub test_rescale_by_longest_path {
    my $tree = get_site_data_as_tree();

    my $longest_path = $tree->get_longest_path_length_to_terminals;
    my $total_length = $tree->get_total_length;

    my $target_name = '1950000:1350000';
    my $target_node = $tree->get_node_ref (node => $target_name);
    $target_node->set_length (length => 100);

    $tree->delete_cached_values;
    $tree->delete_cached_values_below;

    my $new_longest_path = $tree->get_longest_path_length_to_terminals;

    #  some sanity checks
    is (
        $new_longest_path,
        $longest_path + 100,
        'Longest path is 100 units longer',
    );
    is ($total_length + 100,
        $tree->get_total_length,
        'new tree is 100 units longer',
    );

    #  now we rescale things
    my $rescaled_tree
      = $tree->clone_tree_with_rescaled_branch_lengths (scale_factor => 0.01);
    is (
        $rescaled_tree->get_longest_path_length_to_terminals,
        $new_longest_path / 100,
        'New longest path is 0.01 of the original',
    );
    is (
        $rescaled_tree->get_total_length,
        $tree->get_total_length / 100,
        'New total tree length is 0.01 of the original',
    );

    #  now check we can go back
    $rescaled_tree
      = $rescaled_tree->clone_tree_with_rescaled_branch_lengths (scale_factor => 100);
    is (
        $rescaled_tree->get_longest_path_length_to_terminals,
        $new_longest_path,
        'New longest path is same as the original after rescaling by 100',
    );
    is (
        $rescaled_tree->get_total_length,
        $tree->get_total_length,
        'New total tree length is same as the original after rescaling by 100',
    );
    
    #  now check new_length
    $rescaled_tree
      = $rescaled_tree->clone_tree_with_rescaled_branch_lengths (new_length => 5);
    is (
        $rescaled_tree->get_longest_path_length_to_terminals,
        5,
        'New length is 5 when arg new_length=>5',
    );
    
    #  now check new_length
    $rescaled_tree
      = $rescaled_tree->clone_tree_with_rescaled_branch_lengths (new_length => 0.25);
    is (
        $rescaled_tree->get_longest_path_length_to_terminals,
        0.25,
        'New length is 0.25 when arg new_length=>0.25',
    );
    
}

sub test_remap_labels_from_hash {
    my $tree1 = shift || get_tree_object_from_sample_data();

    my %remap;
    my @expected_new_labels;
    foreach my $label (sort $tree1->get_labels()) {
        $remap{$label} = uc( $label );
        push( @expected_new_labels, uc $label );
    }

    $tree1->remap_labels_from_hash(remap => \%remap);
       
    my @actual_new_labels = sort $tree1->get_labels();

    is_deeply( \@actual_new_labels,
               \@expected_new_labels,
               "Got expected labels" );
}

sub test_remap_mismatched_labels {
    my $tree1 = shift || get_tree_object_from_sample_data();

    my %remap;
    my @expected_new_labels;
    foreach my $label (sort $tree1->get_labels()) {
        $remap{$label} = uc( $label );
        push( @expected_new_labels, uc $label );
    }

    # now also add in some junk remap values (might come up say when
    # applying a multiple tree remap to a single tree)
    foreach my $number (0..10) {
        $remap{"junkkey$number"} = "junkvalue$number";
    }

    eval { $tree1->remap_labels_from_hash(remap => \%remap); };
    my $e = $EVAL_ERROR;
    ok (!$e, "got no exception from mismatched remap");

    my @actual_new_labels = sort $tree1->get_labels();

    is_deeply( \@actual_new_labels,
               \@expected_new_labels,
               "Got expected labels" );
}


sub test_depth {
    my $tree = Biodiverse::Tree->new (NAME => 'test depth');
    
    #  bifurcating number scheme
    my @nums = qw /1 2 3 4 5 6 7 14 15/;
    my %nodes;
    for my $num (@nums) {
        my $node = $tree->add_node(name => $num);
        $nodes{$num} = $node;
    }
    $nodes{1}->add_children(children => [$nodes{2}, $nodes{3}]);
    $nodes{2}->add_children(children => [$nodes{4}, $nodes{5}]);
    $nodes{3}->add_children(children => [$nodes{6}, $nodes{7}]);
    $nodes{7}->add_children(children => [$nodes{14}, $nodes{15}]);
    
    my %expected;
    @expected{@nums} = qw /0 1 1 2 2 2 2 3 3/;
    subtest 'Expected node depths' => sub {
        for my $num (@nums) {
            my $exp_depth = $expected{$num};
            is ($nodes{$num}->get_depth, $exp_depth, "Expected depth for node $num ($exp_depth)");
        }
    };
}

######################################


sub descendents_are_same {
    my ($node1, $node2, $negation_method, $terminals_only) = @_;
    $negation_method //= 0;

    my @methods = qw /
        get_name
        get_length
        get_child_count
        get_child_count_below
        is_terminal_node
        is_internal_node
    /; # /
    
    my ($neg_count, $pos_count) = (0, 0);

    METHOD:
    foreach my $method (@methods) {
        my $message = "nodes match for $method";
        my $val1 = $node1->$method;
        my $val2 = $node2->$method;

        #  Only testing if names differ under negation for terminals
        #  Need to devise better rules as args as we develop more perturbations.
        #  BUT WE CAN HAVE RANDOMLY THE SAME (albeit rarely)
        #  ...better to just keep count and check if the matches don't sum - still not perfect, though
        if ($method eq $negation_method) {
            if (($terminals_only && $node1->is_terminal_node)) {
                if ($val1 ne $val2) {
                    $neg_count ++;
                }
                next METHOD;
            }
            $pos_count++;
        }
        is ($val1, $val2, $message);
    }

    my @children1 = $node1->get_children;
    my @children2 = $node2->get_children;

    for my $i (0 .. $#children1) {
        descendents_are_same ($children1[$i], $children2[$i], $negation_method, $terminals_only);
    }
    
    #  need to generalise this to work with any type of node, but cleanly
    if ($negation_method && !$node1->is_terminal_node) {
        my $result = isnt (scalar $node1->get_terminal_element_count, $pos_count, 'differing terminals for $negation_method');
        diag 'This test can intermittently fail due to randomness. '
             . 'If it fails consistently for different PRNG seeds '
             . 'then there is a problem'
          if !$result;
    }

    return;
}


sub get_cluster_mini_data_newick {
    return q{((('2.5:1.5':0,'3.5:1.5':0,'3.5:2.5':0)'3___':0.2,('1.5:1.5':0,'1.5:2.5':0,'2.5:2.5':0)'2___':0.2)'4___':0)'5___':0}
}

sub get_site_data_as_tree {
    my $comp_nwk = get_site_data_newick_tree(@_);

    my $read_nex = Biodiverse::ReadNexus->new();
    my $success = eval {$read_nex->import_data (data => $comp_nwk)};
    croak $@ if $@;

    my $tree_arr = $read_nex->get_tree_array;
    my $comparison_tree = $tree_arr->[0];

    return $comparison_tree;
}

sub get_site_data_newick_tree {
    my $label = shift // 'link_average';
    my $data = get_data_section('SITE_DATA_NEWICK_TREE');
    $data =~ s/\n+\z//m;  #  clear all trailing newlines
    my @data = split "\n", $data;
    while (my $line = shift @data) {
        next if not $line =~ /^$label/;
        my ($name, $newick) = split / /, $line;
        return $newick;
    }
    croak "should not get this far\n";
}





1;

__DATA__


@@ SITE_DATA_NEWICK_TREE
link_average ((((((('3250000:950000':0.333333333333333,'3350000:950000':0.333333333333333)'75___':0.083333333333334,'3350000:850000':0.416666666666667)'93___':0.203703703703703,'3250000:750000':0.62037037037037)'109___':0.168342013736751,(((((('3350000:1150000':0,'3450000:1350000':0,'3550000:1550000':0,'3350000:1050000':0,'3350000:1250000':0,'3450000:1550000':0,'3350000:1350000':0,'3450000:1450000':0)'38___':0.333333333333333,'3550000:1450000':0.333333333333333)'84___':0.018518518518519,('3450000:1250000':0,'3550000:1250000':0)'4___':0.351851851851852)'85___':0.101178451178451,('3650000:1650000':0.2,'3650000:1750000':0.2)'60___':0.253030303030303)'97___':0.090559440559441,'3550000:1950000':0.543589743589744)'105___':0.025367172510029,((('3650000:1450000':0,'3650000:1550000':0)'31___':0.2,'3450000:1050000':0.2)'61___':0.22989417989418,('3650000:1350000':0.2,'3750000:1450000':0.2)'58___':0.22989417989418)'95___':0.139062736205593)'107___':0.219755468007348)'118___':0.139519699240052,((((('3350000:2050000':0,'3450000:2150000':0,'3250000:2850000':0,'3550000:2150000':0)'23___':0.333333333333333,'3750000:1750000':0.333333333333333)'74___':0.116666666666667,(('3550000:2050000':0.142857142857143,'3550000:2250000':0.142857142857143)'50___':0.123809523809524,('3350000:2150000':0,'3450000:2050000':0)'35___':0.266666666666667)'67___':0.183333333333333)'96___':0.24389770723104,(((('3650000:1950000':0.111111111111111,'3650000:2050000':0.111111111111111)'43___':0.044444444444445,'3750000:2050000':0.155555555555556)'52___':0.222222222222222,'3750000:1950000':0.377777777777778)'88___':0.026984126984127,'3650000:1850000':0.404761904761905)'91___':0.289135802469135)'113___':0.056669186192996,(('3150000:2950000':0,'3250000:2150000':0)'11___':0.333333333333333,'3250000:2950000':0.333333333333333)'73___':0.417233560090703)'116___':0.177665189923137)'124___':0.0349067652113,(((((((((('3550000:950000':0.25,'3650000:1150000':0.25)'65___':0.179292929292929,(('3450000:950000':0.125,'3550000:1050000':0.125)'46___':0.075,'3550000:1150000':0.2)'56___':0.229292929292929)'94___':0.088638028638029,('3450000:1150000':0.25,'3450000:850000':0.25)'66___':0.267930957930958)'103___':0.11516095016095,('3750000:1350000':0.333333333333333,'3850000:1650000':0.333333333333333)'77___':0.299758574758575)'110___':0.026499734833068,'3750000:1550000':0.659591642924976)'112___':0.0511392899791321,((((('3350000:750000':0.333333333333333,'3450000:750000':0.333333333333333)'76___':0.067969816131581,((('2950000:650000':0.0909090909090909,'3050000:650000':0.0909090909090909)'42___':0.107808857808858,'3050000:750000':0.198717948717949)'54___':0.06996891996892,('3150000:650000':0,'2850000:750000':0,'2950000:750000':0)'41___':0.268686868686869)'69___':0.132616280778045)'90___':0.09259184443008,'2750000:750000':0.493894993894994)'101___':0.018452781786115,(((((('3050000:150000':0,'2850000:650000':0,'3150000:50000':0,'3050000:350000':0,'3250000:150000':0)'27___':0.142857142857143,'3150000:350000':0.142857142857143)'49___':0.079365079365079,('3050000:50000':0,'3250000:450000':0)'12___':0.222222222222222)'62___':0.01765873015873,(('3150000:150000':0,'3150000:250000':0)'16___':0.142857142857143,'3250000:250000':0.142857142857143)'47___':0.097023809523809)'63___':0.087391774891775,'3250000:350000':0.327272727272727)'72___':0.051034151034151,(('2750000:650000':0,'3050000:550000':0)'32___':0.2,'2650000:650000':0.2)'57___':0.178306878306878)'89___':0.134040897374231)'102___':0.066874027647837,((('3250000:650000':0.142857142857143,'3350000:650000':0.142857142857143)'51___':0.123809523809524,'3450000:650000':0.266666666666667)'68___':0.211111111111111,('2950000:50000':0,'3150000:550000':0,'2550000:1050000':0,'2950000:350000':0)'33___':0.477777777777778)'98___':0.101444025551168)'108___':0.131509129575162)'115___':0.041036540814585,('2550000:750000':0,'2650000:750000':0)'34___':0.751767473718693)'117___':0.11152147677956,((('3050000:850000':0.2,'3250000:850000':0.2)'59___':0.208333333333333,('3150000:750000':0.2,'3150000:850000':0.2)'55___':0.208333333333333)'92___':0.3,('2950000:250000':0,'3050000:250000':0)'14___':0.708333333333333)'114___':0.15495561716492)'121___':0.028471207333334,(((((((('2450000:1050000':0.142857142857143,'2550000:950000':0.142857142857143)'48___':0.053571428571428,'2450000:1150000':0.196428571428571)'53___':0.048280423280424,(('2350000:950000':0,'2450000:950000':0)'1___':0.111111111111111,'2250000:950000':0.111111111111111)'45___':0.133597883597884)'64___':0.082275132275132,('2550000:850000':0,'2650000:950000':0,'2450000:1250000':0,'2150000:1150000':0,'2650000:850000':0)'40___':0.326984126984127)'71___':0.03015873015873,'2750000:850000':0.357142857142857)'86___':0.129563492063492,(('2250000:1050000':0,'2350000:1250000':0,'2750000:950000':0)'37___':0.333333333333333,'2350000:1050000':0.333333333333333)'79___':0.153373015873016)'100___':0.149305555555556,(('2150000:1050000':0,'2350000:1150000':0)'36___':0.333333333333333,'2250000:1250000':0.333333333333333)'81___':0.302678571428572)'111___':0.161080827067669,(('1950000:1450000':0,'1950000:1350000':0,'2050000:1350000':0)'39___':0.333333333333333,('2050000:1250000':0,'2150000:1250000':0)'7___':0.333333333333333)'78___':0.463759398496241)'119___':0.0946674260020131)'122___':0.033730189503183,((((((('3750000:1850000':0,'3850000:1350000':0,'3950000:1750000':0)'13___':0.333333333333333,'3650000:1250000':0.333333333333333)'82___':0.041666666666667,'3750000:1250000':0.375)'87___':0.105,('3850000:1850000':0.333333333333333,'3850000:1950000':0.333333333333333)'80___':0.146666666666667)'99___':0.05265306122449,'3750000:1650000':0.53265306122449)'104___':0.034840325018896,(('3850000:1450000':0.111111111111111,'3850000:1750000':0.111111111111111)'44___':0.180555555555556,'3850000:1550000':0.291666666666667)'70___':0.275826719576719)'106___':0.235392616642617,(('3250000:3050000':0,'3650000:2350000':0)'2___':0.333333333333333,'3750000:2150000':0.333333333333333)'83___':0.46955266955267)'120___':0.122604344448767)'123___':0.037648501223703)'125___':0)'126___':0
link_recalculate ((((((('2250000:1050000':0,'2350000:1250000':0,'2750000:950000':0)'37___':0.333333333333333,'2350000:1050000':0.333333333333333)'89___':0.166666666666667,('3450000:1250000':0,'3550000:1250000':0)'4___':0.5)'108___':0.166666666666667,((('1950000:1450000':0,'1950000:1350000':0,'2050000:1350000':0)'39___':0.333333333333333,('2050000:1250000':0,'2150000:1250000':0)'7___':0.333333333333333)'81___':0.166666666666667,'2250000:1250000':0.5)'104___':0.166666666666667)'123___':0.047619047619047,(((((((('3250000:3050000':0,'3650000:2350000':0)'2___':0.333333333333333,'3550000:1450000':0.333333333333333)'82___':0.266666666666667,('3650000:1650000':0.2,'3650000:1750000':0.2)'59___':0.4)'115___':-0.1,((((('3350000:1150000':0,'3450000:1350000':0,'3550000:1550000':0,'3350000:1050000':0,'3350000:1250000':0,'3450000:1550000':0,'3350000:1350000':0,'3450000:1450000':0)'38___':0.333333333333333,('3550000:2050000':0.142857142857143,'3550000:2250000':0.142857142857143)'50___':0.19047619047619,('3350000:2050000':0,'3450000:2150000':0,'3250000:2850000':0,'3550000:2150000':0)'23___':0.333333333333333,'3750000:1750000':0.333333333333333,('3350000:2150000':0,'3450000:2050000':0)'35___':0.333333333333333,('3150000:2950000':0,'3250000:2150000':0)'11___':0.333333333333333)'92___':0.066666666666667,(('3650000:1950000':0.111111111111111,'3650000:2050000':0.111111111111111)'43___':0.088888888888889,'3750000:2050000':0.2)'58___':0.2)'95___':-0.066666666666667,'3750000:1950000':0.333333333333333)'96___':0.121212121212122,'3550000:1950000':0.454545454545455)'101___':0.045454545454545)'116___':0.136363636363636,'3650000:1850000':0.636363636363636)'118___':0.0303030303030309,((('3750000:1850000':0,'3850000:1350000':0,'3950000:1750000':0)'13___':0.333333333333333,'3750000:1250000':0.333333333333333)'86___':0.166666666666667,'3250000:2950000':0.5)'107___':0.166666666666667)'120___':-0.095238095238096,('3750000:1650000':0.6,'3850000:1950000':0.6)'117___':-0.028571428571429)'121___':0.095238095238096,((((('3250000:950000':0.333333333333333,'3350000:850000':0.333333333333333)'77___':0.166666666666667,'3350000:950000':0.5)'105___':-0.1,'3250000:750000':0.4)'106___':0.138461538461538,(((((('2950000:50000':0,'3150000:550000':0,'2550000:1050000':0,'2950000:350000':0)'33___':0.333333333333333,'3450000:650000':0.333333333333333)'83___':0.095238095238096,('3550000:950000':0.25,'3650000:1150000':0.25)'64___':0.178571428571429,'3750000:2150000':0.428571428571429)'98___':0.025974025974026,(('3750000:1350000':0.333333333333333,'3850000:1650000':0.333333333333333)'74___':-0.133333333333333,'3850000:1850000':0.2)'75___':0.254545454545455)'99___':-0.025974025974026,(('3850000:1450000':0.111111111111111,'3850000:1750000':0.111111111111111)'44___':0.222222222222222,'3650000:1250000':0.333333333333333,'3850000:1550000':0.333333333333333)'93___':0.095238095238096)'100___':0.032967032967033,(((('3150000:650000':0,'2850000:750000':0,'2950000:750000':0)'41___':0.333333333333333,'3450000:750000':0.333333333333333)'78___':-0.033333333333333,(((('3250000:650000':0.142857142857143,'3350000:650000':0.142857142857143)'51___':0.057142857142857,('2950000:650000':0.0909090909090909,'3050000:650000':0.0909090909090909)'42___':0.109090909090909,'3150000:350000':0.2)'60___':0.030769230769231,'3050000:750000':0.230769230769231)'62___':0.032388663967611,'3350000:750000':0.263157894736842)'67___':0.036842105263158)'79___':0.033333333333333,((('3450000:1150000':0.25,'3450000:850000':0.25)'63___':0.022727272727273,(('3650000:1450000':0,'3650000:1550000':0)'31___':0.2,'3450000:1050000':0.2)'56___':0.072727272727273)'68___':0.02139037433155,(('3450000:950000':0.125,'3550000:1050000':0.125)'46___':0.125,'3550000:1150000':0.25)'65___':0.044117647058823)'69___':0.03921568627451)'84___':0.128205128205129)'102___':0.076923076923076)'113___':0.00992555831265596,((((('2950000:250000':0,'3050000:250000':0)'14___':0.333333333333333,('3050000:50000':0,'3250000:450000':0)'12___':0.333333333333333)'85___':0.166666666666667,'3250000:350000':0.5)'110___':-0.166666666666667,(('2550000:750000':0,'2650000:750000':0)'34___':0.2,('2750000:650000':0,'3050000:550000':0)'32___':0.2,'2650000:650000':0.2)'61___':0.133333333333333)'111___':0.133333333333334,(((('2350000:950000':0,'2450000:950000':0)'1___':0.111111111111111,'2250000:950000':0.111111111111111)'45___':0.222222222222222,'2750000:850000':0.333333333333333)'70___':0.051282051282052,'2750000:750000':0.384615384615385)'94___':0.082051282051282,((('2450000:1050000':0.142857142857143,'2550000:950000':0.142857142857143)'49___':0.107142857142857,(('3050000:150000':0,'2850000:650000':0,'3150000:50000':0,'3050000:350000':0,'3250000:150000':0)'27___':0.142857142857143,('3150000:150000':0,'3150000:250000':0)'16___':0.142857142857143,'3250000:250000':0.142857142857143)'48___':0.107142857142857)'66___':0.083333333333333,'2450000:1150000':0.333333333333333,('2550000:850000':0,'2650000:950000':0,'2450000:1250000':0,'2150000:1150000':0,'2650000:850000':0)'40___':0.333333333333333,('2150000:1050000':0,'2350000:1150000':0)'36___':0.333333333333333)'91___':0.133333333333334)'112___':0.0817204301075269)'114___':0.118279569892473,(('3650000:1350000':0.2,'3750000:1450000':0.2)'57___':0.3,'3750000:1550000':0.5)'109___':0.166666666666667)'122___':0.047619047619047)'124___':0.109243697478992,(('3050000:850000':0.2,'3250000:850000':0.2)'55___':0.133333333333333,('3150000:750000':0.2,'3150000:850000':0.2)'54___':0.133333333333333)'88___':0.490196078431373)'125___':0)'126___':0
link_average_unweighted ((((((((((('3650000:1450000':0,'3650000:1550000':0)'31___':0.2,'3450000:1050000':0.2)'61___':0.254365079365079,('3650000:1350000':0.2,'3750000:1450000':0.2)'58___':0.254365079365079)'96___':0.128230103230104,'3250000:750000':0.582595182595183)'107___':0.114602238039738,(((('3350000:1150000':0,'3450000:1350000':0,'3550000:1550000':0,'3350000:1050000':0,'3350000:1250000':0,'3450000:1550000':0,'3350000:1350000':0,'3450000:1450000':0)'38___':0.333333333333333,('3450000:1250000':0,'3550000:1250000':0)'4___':0.333333333333333)'77___':0.083333333333334,'3550000:1450000':0.416666666666667)'91___':0.1,('3650000:1650000':0.2,'3650000:1750000':0.2)'60___':0.316666666666667)'101___':0.180530753968254)'113___':0.100027619949495,((((('3650000:1950000':0.111111111111111,'3650000:2050000':0.111111111111111)'43___':0.044444444444445,'3750000:2050000':0.155555555555556)'52___':0.227777777777777,'3750000:1950000':0.383333333333333)'86___':0.033333333333334,'3650000:1850000':0.416666666666667)'90___':0.16235119047619,'3550000:1950000':0.579017857142857)'106___':0.218207183441559)'119___':0.0753940070346319,(('3250000:950000':0.333333333333333,'3350000:950000':0.333333333333333)'71___':0.083333333333334,'3350000:850000':0.416666666666667)'92___':0.455952380952381)'121___':0.0604032089871931,(((('3350000:2050000':0,'3450000:2150000':0,'3250000:2850000':0,'3550000:2150000':0)'23___':0.333333333333333,'3750000:1750000':0.333333333333333)'81___':0.129166666666667,(('3550000:2050000':0.142857142857143,'3550000:2250000':0.142857142857143)'50___':0.123809523809524,('3350000:2150000':0,'3450000:2050000':0)'35___':0.266666666666667)'65___':0.195833333333333)'99___':0.289583333333333,(('3150000:2950000':0,'3250000:2150000':0)'11___':0.333333333333333,'3250000:2950000':0.333333333333333)'79___':0.41875)'117___':0.180938923272908)'123___':0.028241492161188,(((((((('2750000:650000':0,'3050000:550000':0)'32___':0.2,'2650000:650000':0.2)'57___':0.15,('2550000:750000':0,'2650000:750000':0)'34___':0.35)'85___':0.166666666666667,'2750000:750000':0.516666666666667)'102___':0.092593517593517,((('3350000:750000':0.333333333333333,'3450000:750000':0.333333333333333)'83___':0.086675020885548,(('3450000:950000':0.125,'3550000:1050000':0.125)'46___':0.075,'3550000:1150000':0.2)'56___':0.220008354218881)'93___':0.03827190718638,('3450000:1150000':0.25,'3450000:850000':0.25)'62___':0.208280261405261)'97___':0.150979922854923)'110___':0.134788048514496,((((('2950000:650000':0.0909090909090909,'3050000:650000':0.0909090909090909)'42___':0.107808857808858,'3050000:750000':0.198717948717949)'54___':0.086130536130536,('3150000:650000':0,'2850000:750000':0,'2950000:750000':0)'41___':0.284848484848485)'69___':0.114273313492063,(((('3050000:150000':0,'2850000:650000':0,'3150000:50000':0,'3050000:350000':0,'3250000:150000':0)'27___':0.142857142857143,'3150000:350000':0.142857142857143)'49___':0.123809523809524,('3050000:50000':0,'3250000:450000':0)'12___':0.266666666666667)'64___':0.011011904761904,(('3150000:150000':0,'3150000:250000':0)'16___':0.142857142857143,'3250000:250000':0.142857142857143)'47___':0.134821428571428)'68___':0.121443226911977)'87___':0.157475423881674,(('2950000:250000':0,'3050000:250000':0)'14___':0.333333333333333,'3250000:350000':0.333333333333333)'75___':0.223263888888889)'104___':0.187451010552458)'116___':0.10677371003945,(('3050000:850000':0.2,'3250000:850000':0.2)'59___':0.208333333333333,('3150000:750000':0.2,'3150000:850000':0.2)'55___':0.208333333333333)'88___':0.442488609480797)'120___':0.076286087095414,((((('3750000:1250000':0.333333333333333,'3850000:1850000':0.333333333333333)'80___':0.136904761904762,('3750000:1350000':0.333333333333333,'3850000:1650000':0.333333333333333)'72___':0.136904761904762)'100___':0.123214285714286,(('3250000:3050000':0,'3650000:2350000':0)'2___':0.333333333333333,'3750000:2150000':0.333333333333333)'74___':0.260119047619048)'109___':0.115277777777778,(((('3750000:1850000':0,'3850000:1350000':0,'3950000:1750000':0)'13___':0.333333333333333,'3650000:1250000':0.333333333333333)'84___':0.083333333333334,'3850000:1950000':0.416666666666667)'89___':0.166071428571428,(('3850000:1450000':0.111111111111111,'3850000:1750000':0.111111111111111)'44___':0.180555555555556,'3850000:1550000':0.291666666666667)'70___':0.291071428571428)'108___':0.125992063492064)'114___':0.0437019469246031,((((('3250000:650000':0.142857142857143,'3350000:650000':0.142857142857143)'51___':0.123809523809524,'3450000:650000':0.266666666666667)'66___':0.175,('2950000:50000':0,'3150000:550000':0,'2550000:1050000':0,'2950000:350000':0)'33___':0.441666666666667)'95___':0.130952380952381,'3750000:1650000':0.572619047619048)'105___':0.11281001984127,(('3550000:950000':0.25,'3650000:1150000':0.25)'63___':0.305555555555556,'3750000:1550000':0.555555555555556)'103___':0.129873511904762)'112___':0.0670030381944441)'118___':0.174675924254782)'122___':0.034155718857885)'124___':0.0206081758641999,(((((('2550000:850000':0,'2650000:950000':0,'2450000:1250000':0,'2150000:1150000':0,'2650000:850000':0)'40___':0.333333333333333,('2250000:1050000':0,'2350000:1250000':0,'2750000:950000':0)'37___':0.333333333333333)'78___':0.108333333333334,('2350000:1050000':0.333333333333333,'2750000:850000':0.333333333333333)'76___':0.108333333333334)'94___':0.020089285714285,((('2450000:1050000':0.142857142857143,'2550000:950000':0.142857142857143)'48___':0.053571428571428,'2450000:1150000':0.196428571428571)'53___':0.071428571428572,(('2350000:950000':0,'2450000:950000':0)'1___':0.111111111111111,'2250000:950000':0.111111111111111)'45___':0.156746031746032)'67___':0.193898809523809)'98___':0.220238095238096,(('2150000:1050000':0,'2350000:1150000':0)'36___':0.333333333333333,'2250000:1250000':0.333333333333333)'82___':0.348660714285715)'111___':0.049107142857143,(('1950000:1450000':0,'1950000:1350000':0,'2050000:1350000':0)'39___':0.333333333333333,('2050000:1250000':0,'2150000:1250000':0)'7___':0.333333333333333)'73___':0.397767857142858)'115___':0.250770734155438)'125___':0)'126___':0
link_minimum (((('3750000:1650000':0.428571428571429,(('3850000:1950000':0.333333333333333,('2950000:50000':0,'3150000:550000':0,'2550000:1050000':0,'2950000:350000':0)'33___':0.333333333333333,'3850000:1850000':0.333333333333333,'3650000:1850000':0.333333333333333,'3350000:950000':0.333333333333333,'3750000:1350000':0.333333333333333,'3850000:1650000':0.333333333333333,'3250000:950000':0.333333333333333,'3350000:850000':0.333333333333333,('3150000:750000':0.2,'3150000:850000':0.2,'3050000:850000':0.2,'3250000:850000':0.2)'65___':0.133333333333333,('2950000:250000':0,'3050000:250000':0)'14___':0.333333333333333,('3450000:1250000':0,'3550000:1250000':0)'4___':0.333333333333333,'3450000:750000':0.333333333333333,('2150000:1050000':0,'2350000:1150000':0)'36___':0.333333333333333,('3650000:2050000':0.111111111111111,'3650000:1950000':0.111111111111111,'3750000:2050000':0.111111111111111)'47___':0.222222222222222,'3750000:1950000':0.333333333333333,((((('3450000:950000':0.125,'3550000:1050000':0.125)'48___':0.075,'3550000:1150000':0.2)'71___':0.030769230769231,'3450000:850000':0.230769230769231)'75___':0.019230769230769,'3450000:1150000':0.25)'78___':0.022727272727273,(('3650000:1450000':0,'3650000:1550000':0)'31___':0.2,'3450000:1050000':0.2)'69___':0.072727272727273)'81___':0.06060606060606,('3650000:1350000':0.2,'3750000:1450000':0.2)'73___':0.133333333333333,('1950000:1450000':0,'1950000:1350000':0,'2050000:1350000':0)'39___':0.333333333333333,'2250000:1250000':0.333333333333333,('3250000:3050000':0,'3650000:2350000':0)'2___':0.333333333333333,'3550000:1450000':0.333333333333333,('2050000:1250000':0,'2150000:1250000':0)'7___':0.333333333333333,('3650000:1650000':0.2,'3650000:1750000':0.2)'68___':0.133333333333333,('3350000:1150000':0,'3450000:1350000':0,'3550000:1550000':0,'3350000:1050000':0,'3350000:1250000':0,'3450000:1550000':0,'3350000:1350000':0,'3450000:1450000':0)'38___':0.333333333333333,'3650000:1250000':0.333333333333333,(('3850000:1450000':0.111111111111111,'3850000:1750000':0.111111111111111)'46___':0.138888888888889,'3850000:1550000':0.25)'79___':0.083333333333333,((('3250000:350000':0.2,('3150000:650000':0,'2850000:750000':0,'2950000:750000':0)'41___':0.2,('3050000:50000':0,'3250000:450000':0)'12___':0.2,('2550000:750000':0,'2650000:750000':0)'34___':0.2,((('3150000:150000':0,'3150000:250000':0)'16___':0.142857142857143,'3250000:250000':0.142857142857143,(('2950000:650000':0.0909090909090909,'3050000:650000':0.0909090909090909)'42___':0.0202020202020201,'3150000:350000':0.111111111111111)'45___':0.031746031746032,('3050000:150000':0,'2850000:650000':0,'3150000:50000':0,'3050000:350000':0,'3250000:150000':0)'27___':0.142857142857143)'55___':0.023809523809524,'3050000:750000':0.166666666666667)'57___':0.033333333333333,('2750000:650000':0,'3050000:550000':0)'32___':0.2,'2650000:650000':0.2,('3250000:650000':0.142857142857143,'3350000:650000':0.142857142857143)'52___':0.057142857142857,'3450000:650000':0.2)'74___':0.05,(((('2350000:950000':0,'2450000:950000':0)'1___':0.111111111111111,'2250000:950000':0.111111111111111)'43___':0.031746031746032,'2450000:1050000':0.142857142857143,'2450000:1150000':0.142857142857143,'2550000:950000':0.142857142857143)'54___':0.057142857142857,('2550000:850000':0,'2650000:950000':0,'2450000:1250000':0,'2150000:1150000':0,'2650000:850000':0)'40___':0.2)'58___':0.05,'2750000:850000':0.25)'80___':0.044117647058823,'3350000:750000':0.294117647058823)'82___':0.03921568627451,(('3550000:2050000':0.142857142857143,'3550000:2250000':0.142857142857143)'56___':0.057142857142857,('3350000:2150000':0,'3450000:2050000':0)'35___':0.2)'60___':0.133333333333333,('3150000:2950000':0,'3250000:2150000':0)'11___':0.333333333333333,'3250000:2950000':0.333333333333333,('3750000:1850000':0,'3850000:1350000':0,'3950000:1750000':0)'13___':0.333333333333333,'3750000:1250000':0.333333333333333,('3550000:950000':0.25,'3650000:1150000':0.25)'77___':0.083333333333333,'3750000:2150000':0.333333333333333,('2250000:1050000':0,'2350000:1250000':0,'2750000:950000':0)'37___':0.333333333333333,'2350000:1050000':0.333333333333333,('3350000:2050000':0,'3450000:2150000':0,'3250000:2850000':0,'3550000:2150000':0)'23___':0.333333333333333,'3750000:1750000':0.333333333333333)'120___':0.066666666666667,'2750000:750000':0.4)'121___':0.028571428571429,'3550000:1950000':0.428571428571429)'123___':0.015873015873015,'3250000:750000':0.444444444444444)'124___':0.055555555555556,'3750000:1550000':0.5)'125___':0)'126___':0
link_maximum (((((('3350000:750000':0.333333333333333,'3450000:750000':0.333333333333333)'78___':0.140350877192983,(('3450000:950000':0.125,'3550000:1050000':0.125)'46___':0.075,'3550000:1150000':0.2)'53___':0.273684210526316)'86___':0.16267942583732,('3450000:1150000':0.25,'3450000:850000':0.25)'63___':0.386363636363636)'101___':0.163636363636364,(((('2950000:650000':0.0909090909090909,'3050000:650000':0.0909090909090909)'42___':0.13986013986014,'3050000:750000':0.230769230769231)'60___':0.307692307692307,'2750000:750000':0.538461538461538)'91___':0.017094017094018,((('2750000:650000':0,'3050000:550000':0)'32___':0.2,'2650000:650000':0.2)'55___':0.3,('2550000:750000':0,'2650000:750000':0)'34___':0.5)'89___':0.055555555555556)'94___':0.244444444444444)'111___':0.2,(((('3250000:3050000':0,'3650000:2350000':0)'2___':0.333333333333333,'3750000:2150000':0.333333333333333)'81___':0.333333333333334,('3750000:1250000':0.333333333333333,'3750000:1350000':0.333333333333333)'71___':0.333333333333334)'103___':0.083333333333333,(('3850000:1650000':0.333333333333333,'3850000:1850000':0.333333333333333)'73___':0.222222222222223,('3250000:650000':0.142857142857143,'3350000:650000':0.142857142857143)'51___':0.412698412698413)'95___':0.194444444444444)'110___':0.25,(('2350000:1050000':0.333333333333333,'2750000:850000':0.333333333333333)'64___':0.333333333333334,(((('2450000:1050000':0.142857142857143,'2550000:950000':0.142857142857143)'48___':0.107142857142857,'2450000:1150000':0.25)'62___':0.083333333333333,(('2350000:950000':0,'2450000:950000':0)'1___':0.111111111111111,'2250000:950000':0.111111111111111)'45___':0.222222222222222)'80___':0.095238095238096,('2550000:850000':0,'2650000:950000':0,'2450000:1250000':0,'2150000:1150000':0,'2650000:850000':0)'40___':0.428571428571429)'84___':0.238095238095238,(('2250000:1050000':0,'2350000:1250000':0,'2750000:950000':0)'37___':0.333333333333333,('2050000:1250000':0,'2150000:1250000':0)'7___':0.333333333333333)'68___':0.333333333333334)'106___':0.333333333333333,(('3250000:950000':0.333333333333333,'3350000:950000':0.333333333333333)'75___':0.166666666666667,'3350000:850000':0.5)'90___':0.5,(((('2950000:50000':0,'3150000:550000':0,'2550000:1050000':0,'2950000:350000':0)'33___':0.333333333333333,'3450000:650000':0.333333333333333)'67___':0.266666666666667,'3750000:1650000':0.6)'98___':0.15,(('3550000:950000':0.25,'3650000:1150000':0.25)'61___':0.305555555555556,'3750000:1550000':0.555555555555556)'93___':0.194444444444444)'109___':0.25,(('3150000:750000':0.2,'3150000:850000':0.2)'59___':0.4,('3050000:850000':0.2,'3250000:850000':0.2)'54___':0.4)'96___':0.4,(((('3050000:150000':0,'2850000:650000':0,'3150000:50000':0,'3050000:350000':0,'3250000:150000':0)'27___':0.142857142857143,'3150000:350000':0.142857142857143)'49___':0.19047619047619,'3250000:350000':0.333333333333333)'69___':0.266666666666667,(('2950000:250000':0,'3050000:250000':0)'14___':0.333333333333333,('3050000:50000':0,'3250000:450000':0)'12___':0.333333333333333)'66___':0.266666666666667)'100___':0.4,('1950000:1450000':0,'1950000:1350000':0,'2050000:1350000':0)'39___':1,((('3650000:1250000':0.333333333333333,'3850000:1550000':0.333333333333333)'76___':0.095238095238096,('3850000:1450000':0.111111111111111,'3850000:1750000':0.111111111111111)'44___':0.317460317460318)'83___':0.285714285714285,(('3750000:1850000':0,'3850000:1350000':0,'3950000:1750000':0)'13___':0.333333333333333,'3850000:1950000':0.333333333333333)'74___':0.380952380952381)'108___':0.285714285714286,((('2150000:1050000':0,'2350000:1150000':0)'36___':0.333333333333333,'2250000:1250000':0.333333333333333)'72___':0.380952380952381,((('3150000:150000':0,'3150000:250000':0)'16___':0.142857142857143,'3250000:250000':0.142857142857143)'47___':0.19047619047619,('3150000:650000':0,'2850000:750000':0,'2950000:750000':0)'41___':0.333333333333333)'65___':0.380952380952381)'107___':0.285714285714286,(((('3550000:1450000':0.5,(('3350000:1150000':0,'3450000:1350000':0,'3550000:1550000':0,'3350000:1050000':0,'3350000:1250000':0,'3450000:1550000':0,'3350000:1350000':0,'3450000:1450000':0)'38___':0.333333333333333,'3750000:1750000':0.333333333333333)'79___':0.166666666666667,('3450000:1250000':0,'3550000:1250000':0)'4___':0.5)'88___':0.1,'3550000:1950000':0.6)'99___':0.066666666666667,('3650000:1650000':0.2,'3650000:1750000':0.2)'57___':0.466666666666667)'104___':0.133333333333333,((('3650000:1350000':0.2,'3750000:1450000':0.2)'56___':0.355555555555556,(('3650000:1450000':0,'3650000:1550000':0)'31___':0.2,'3450000:1050000':0.2)'52___':0.355555555555556)'92___':0.08080808080808,'3250000:750000':0.636363636363636)'102___':0.163636363636364)'112___':0.2,(('3150000:2950000':0,'3250000:2150000':0)'11___':0.333333333333333,'3250000:2950000':0.333333333333333)'77___':0.666666666666667,((('3350000:2150000':0,'3450000:2050000':0)'35___':0.333333333333333,('3350000:2050000':0,'3450000:2150000':0,'3250000:2850000':0,'3550000:2150000':0)'23___':0.333333333333333)'70___':0.266666666666667,('3550000:2050000':0.142857142857143,'3550000:2250000':0.142857142857143)'50___':0.457142857142857)'97___':0.4,(((('3650000:1950000':0.111111111111111,'3650000:2050000':0.111111111111111)'43___':0.088888888888889,'3750000:2050000':0.2)'58___':0.2,'3750000:1950000':0.4)'82___':0.028571428571429,'3650000:1850000':0.428571428571429)'85___':0.571428571428571)'125___':0)'126___':0
<|MERGE_RESOLUTION|>--- conflicted
+++ resolved
@@ -1,902 +1,897 @@
-#!/usr/bin/perl -w
-
-use 5.010;
-use strict;
-use warnings;
-use Carp;
-
-use FindBin qw/$Bin/;
-use Test::Lib;
-use rlib;
-use List::Util qw /first sum/;
-
-use Test::More;
-
-use English qw / -no_match_vars /;
-local $| = 1;
-
-use Data::Section::Simple qw(get_data_section);
-
-use Test::More; # tests => 2;
-use Test::Exception;
-
-use Biodiverse::TestHelpers qw /:cluster :basedata :tree/;
-use Biodiverse::Cluster;
-use Biodiverse::BaseData;
-
-my $default_prng_seed = 2345;
-
-use Devel::Symdump;
-my $obj = Devel::Symdump->rnew(__PACKAGE__); 
-my @test_subs = grep {$_ =~ 'main::test_'} $obj->functions();
-
-
-exit main( @ARGV );
-
-sub main {
-    my @args  = @_;
-
-    if (@args) {
-        for my $name (@args) {
-            die "No test method test_$name\n"
-                if not my $func = (__PACKAGE__->can( 'test_' . $name ) || __PACKAGE__->can( $name ));
-            $func->();
-        }
-
-        done_testing;
-        return 0;
-    }
-
-    foreach my $sub (@test_subs) {
-        no strict 'refs';
-        $sub->();
-    }
-
-    done_testing;
-    return 0;
-}
-
-#  check for leaks - does not need to be part of the standard testing
-sub leakcheck_trim_tree {
-    #use Test::LeakTrace;
-    #if ($@) {
-    #    warn 'Test::LeakTrace required for this check';
-    #    return;
-    #}
-
-    #leaktrace {_chklk()} -verbose;
-}
-
-sub _chklk {
-    my $tree1 = get_site_data_as_tree();
-    my $node_count;
-    my $start_node_count = $tree1->get_node_count;
-    my @named_nodes    = sort keys %{$tree1->get_named_nodes};
-    my @delete_targets = @named_nodes[0..10];
-    my @remaining      = @named_nodes[11..$#named_nodes];
-    my @keep_targets   = @delete_targets;
-    
-    #  run some methods which cache
-    foreach my $node ($tree1->get_terminal_node_refs) {
-        my $path = $node->get_path_to_root_node;
-    }
-
-    my %n;
-
-    $tree1->trim (trim => \@delete_targets);
-
-}
-
-#  should all be equal for 
-sub test_max_path_length {
-    my $tree1 = shift || get_site_data_as_tree();
-    
-    my $root_node = $tree1->get_root_node;
-    my $max_path_length = $root_node->get_longest_path_length_to_terminals ();
-
-    my $exp = 0.963138848558473;
-    is ($max_path_length, $exp, 'max path length correct for ultrametric tree, root node');
-
-    subtest 'inner node max path lengths correct for ultrametric tree' => sub {
-        #  the length for the other nodes should be the difference
-        my $node_hash = $tree1->get_node_hash;
-        foreach my $node_name (sort keys %$node_hash) {
-            my $node_ref = $node_hash->{$node_name};
-            my $max_to_terminals = $node_ref->get_longest_path_length_to_terminals ();
-            my $path_lengths_to_root = $node_ref->get_path_lengths_to_root_node;
-            my $root_path_len    = sum (0, values %$path_lengths_to_root);
-            my $exp_inner = $exp - $root_path_len;
-            is ($max_path_length, $exp, 'node ' . $node_name);
-        }
-    };
-}
-
-sub test_get_multiple_trees_from_nexus {
-    my @array = get_tree_array_from_sample_data();
-    is (scalar @array, 2, 'Got two trees from the site data nexus file');
-}
-
-sub test_trim_tree {
-    my $tree1 = shift || get_site_data_as_tree();
-    my $tree2 = $tree1->clone;
-    my $tree3 = $tree1->clone;
-
-    my $node_count;
-    my $start_node_count = $tree1->get_node_count;
-    my @named_nodes    = sort keys %{$tree1->get_named_nodes};
-    my @delete_targets = @named_nodes[0..10];
-    my @remaining      = @named_nodes[11..$#named_nodes];
-    my @keep_targets   = @delete_targets;
-    
-    #  trigger some caching, as we were getting errors due to cached values getting in the way
-    foreach my $tree ($tree1, $tree2, $tree3) {
-        foreach my $node ($tree->get_node_refs) {
-            $node->get_all_descendants;
-        }
-    }
-
-    my %n;
-
-    #  a litle paranoia
-    is ($start_node_count, $tree2->get_node_count, 'cloned node count is the same as original');
-    is ($start_node_count, $tree3->get_node_count, 'cloned node count is the same as original');
-    
-    $tree1->trim (trim => \@delete_targets);
-    %n = $tree1->get_named_nodes;
-    is (scalar keys %n, scalar @remaining, 'trimmers: correct number of named nodes');
-    check_trimmings($tree1, \@delete_targets, \@remaining, 'trimmers');
-    $node_count = $tree1->get_node_count;
-    is ($node_count, $start_node_count - 14, 'trimmers: node count is as expected');
-
-    $tree2->trim (keep => \@keep_targets);
-    %n = $tree2->get_named_nodes;
-    is (scalar keys %n, scalar @keep_targets, 'keepers: correct number of named nodes');
-    check_trimmings($tree2, \@remaining, \@keep_targets, 'keepers');
-    $node_count = $tree2->get_node_count;
-    is ($node_count, $start_node_count - 204, 'keepers: node counts differ');
-
-    @keep_targets = @delete_targets[0..5];
-    $tree3->trim (trim => \@delete_targets, keep => \@keep_targets);
-    %n = $tree3->get_named_nodes;
-    my $exp_named_remaining = scalar @remaining + scalar @keep_targets;
-    is (scalar keys %n, $exp_named_remaining, 'trim/keep: correct number of named nodes');
-    my %tmp;
-    @tmp{@keep_targets} = (1) x @keep_targets;
-    my @exp_deleted = grep {!exists $tmp{$_}} @delete_targets;
-    check_trimmings($tree3, \@exp_deleted, \@keep_targets, 'trim/keep');
-    $node_count = $tree3->get_node_count;
-    is ($node_count, $start_node_count - 5, 'trim/keep: node count is as expected');
-
-}
-
-sub test_trim_tree_after_adding_extras {
-    my $tree1 = shift || get_tree_object_from_sample_data();
-    my $bd    = shift || get_basedata_object_from_site_data(CELL_SIZES => [200000, 200000]);
-
-    my $tree2 = $tree1->clone;
-    my $root = $tree2->get_root_node;
-    use Biodiverse::TreeNode;
-    my $node1 = Biodiverse::TreeNode-> new (
-        name   => '00EXTRA_NODE 1',
-        length => 1,
-    );
-    my $node2 = Biodiverse::TreeNode-> new (
-        name   => '00EXTRA_NODE 2',
-        length => 1,
-    );
-    $root->add_children (children => [$node1, $node2]);
-    #  add it to the Biodiverse::Tree object as well so the trimming works
-    $tree2->add_node (node_ref => $node1);
-    $tree2->add_node (node_ref => $node2);
-
-    $tree2->trim (keep => scalar $bd->get_labels);
-    my $name = $tree2->get_param('NAME') // 'noname';
-    $tree2->rename(new_name => $name . '_trimmed');
-
-    ok (
-        $tree1->trees_are_same (comparison => $tree2),
-        'trimmed and original tree same after trimming extra added nodes'
-    );
-
-}
-
-
-sub test_ladderise {
-    my $tree1 = shift || get_tree_object_from_sample_data();
-    my $tree2 = $tree1->clone();
-    $tree2->ladderise;
-    
-    ok (
-        $tree1->trees_are_same(comparison => $tree2),
-        'ladderised tree has same topology as original',
-    );
-
-    #  check node order is different and follows expected,
-    #  as we might change the default sort one day and then we'd have "issues"
-    my %nodes = $tree1->get_all_descendants_and_self;
-    subtest "Node orders as expected" => sub {
-      NODE_NAME:
-        foreach my $node_name (keys %nodes) {
-            my $node1 = $tree1->get_node_ref (node => $node_name);
-            my $node2 = $tree2->get_node_ref (node => $node_name);
-
-            my @children1 = $node1->get_children;
-            my @children2 = $node2->get_children;
-
-            is (scalar @children2, scalar @children1, "Child counts match for $node_name");
-
-            next NODE_NAME if scalar @children1 <= 1;
-
-            my @counts2 = map {$_->get_descendent_count} @children2;
-            my @counts1 = map {$_->get_descendent_count} @children1;
-            my $check1 = join ' ', @counts1;
-            my $check2 = join ' ', @counts2;
-
-            foreach my $i (1 .. $#children2) {
-                my $j = $i-1;
-                cmp_ok (
-                    $counts2[$i],
-                    '<=',
-                    $counts2[$j],
-                    "Child $i has fewer descendents than child $j, parent node "
-                    . $node2->get_name
-                    . "  in: $check1, out: $check2",
-                );
-            }
-        }
-    }
-}
-
-sub check_trimmings {
-    return;
-    my ($tree, $exp_deleted, $exp_remaining, $msg) = @_;
-    $msg //= '';
-
-    subtest 'trimmed correct nodes' => sub {
-        foreach my $node_name (sort @$exp_deleted) {
-            ok (
-                !$tree->exists_node (name => $node_name),
-                "$msg $node_name has been removed",
-            );
-        }
-        foreach my $node_name (sort @$exp_remaining) {
-            ok (
-                $tree->exists_node (name => $node_name),
-                "$msg $node_name has not been removed",
-            );
-        }
-    };
-}
-
-sub test_collapse_tree {
-    my $tree1 = get_site_data_as_tree();
-    my $tree2 = $tree1->clone;
-    
-    $tree1->rename (new_name => 'absolute');
-    $tree2->rename (new_name => 'relative');
-
-    $tree1->collapse_tree(cutoff_absolute => 0.5, verbose => 0);
-    #say Data::Dumper::Dumper [$tree1->describe];
-    
-    is ($tree1->get_total_tree_length, 29.8407270588888, 'trimmed sum of branch lengths is correct');
-    is (
-        $tree1->get_terminal_element_count,
-        $tree2->get_terminal_element_count,
-        'terminal node count is unchanged',
-    );
-
-    eval {$tree2->collapse_tree (cutoff_relative => -1)};
-    my $e = $EVAL_ERROR;
-    ok ($e, 'Got eval error when cutoff_relative is outside [0,1]');
-
-    my $rel_cutoff = 0.5 / $tree2->get_tree_length;
-
-    $tree2->collapse_tree (cutoff_relative => $rel_cutoff, verbose => 0);
-
-    ok (
-        $tree1->trees_are_same (
-            comparison => $tree2,
-        ),
-        'Absolute and relative cutoffs give same result when scaled the same'
-    );
-    
-
-}
-
-
-sub test_shuffle_terminal_names {
-    my $tree = get_site_data_as_tree();
-    
-    test_node_hash_keys_match_node_names ($tree);
-
-    my $clone = $tree->clone;
-    $clone->rename (new_name => 'shuffled_terminals');
-
-    $clone->shuffle_terminal_names (seed => $default_prng_seed);
-
-    test_node_hash_keys_match_node_names ($clone);
-    
-    ok (
-        !$tree->trees_are_same (
-            comparison => $clone,
-        ),
-        "Cloned tree with shuffled terminals differs from original"
-    );
-
-    #  Now check a shuffle of a sub-clade's terminals.
-    #  Its terminals should change, but its sibling's termials should not.
-
-    my $clone2 = $tree->clone;
-    my $cloned_sibs = $clone2->get_children;
-    my $orig_sibs   = $tree->get_children;
-
-    #  we need more than one child
-    if (scalar @$orig_sibs == 1) {
-        $orig_sibs   = $orig_sibs->[0]->get_children;
-        $cloned_sibs = $cloned_sibs->[0]->get_children;
-    }
-
-    $clone2->shuffle_terminal_names (
-        seed => $default_prng_seed,
-        target_node => $cloned_sibs->[0],
-    );
-
-    subtest "Cloned sub-tree with shuffled terminals differs from original"
-     => sub {descendents_are_same ($cloned_sibs->[0], $orig_sibs->[0], 'get_name', 'terminals_only')};
-
-    subtest "Cloned sub-tree without shuffled terminals same as original"
-     => sub {descendents_are_same ($cloned_sibs->[1], $orig_sibs->[1])};
-
-    test_node_hash_keys_match_node_names ($clone2);
-
-    return;
-}
-
-sub test_node_hash_keys_match_node_names {
-    my $tree = shift // get_site_data_as_tree();
-
-    my $test = sub {
-        my $node_hash = $tree->get_node_hash;
-        while (my ($name, $node_ref) = each %$node_hash) {
-            is ($name, $node_ref->get_name, "Name matches for $name");
-        }
-    };
-
-    subtest 'Node hash keys match node names' => $test;
-
-    return;
-}
-
-sub test_export_shapefile {
-    my $tree = shift // get_site_data_as_tree();
-
-    my $fname = get_temp_file_path('tree_export_' . int (1000 * rand()));
-
-    my $success = eval {
-        $tree->export_shapefile (
-            file => $fname,
-            plot_left_to_right    => 1,
-            vertical_scale_factor => undef,
-        );
-    };
-    my $e = $EVAL_ERROR;
-    diag $e if $e;
-    ok (!$e, 'exported to shapefile without error');
-
-    my $subtest_success = subtest 'shapefile matches tree' => sub {
-        use Geo::ShapeFile;
-        my $shapefile = new Geo::ShapeFile($fname);
-
-        for my $i (1 .. $shapefile->shapes()) {
-            my $shape = $shapefile->get_shp_record($i);
-    
-            my %db = $shapefile->get_dbf_record($i);
-    
-            next if $db{LINE_TYPE} eq 'vertical connector';
-    
-            my $node_name = $db{NAME};
-            my $node_ref = $tree->get_node_ref (node => $node_name);
-            
-            my $shp_len_val = sprintf '%.10f', $db{LENGTH};
-            my $tree_len    = sprintf '%.10f', $node_ref->get_length;
-    
-            is ($shp_len_val, $tree_len, "DB length matches for $node_name");
-
-            my ($start, $end) = $shape->points;
-            my $shape_len     = sprintf '%.10f', $start->distance_from($end);
-            is ($shape_len, $tree_len, "Shape length matches for $node_name");
-
-            my $parent_node = $node_ref->get_parent;
-            my $parent_name = $parent_node ? $parent_node->get_name : q{};
-            is ($db{PARENT}, $parent_name, "Parent name matches for $node_name");
-        }
-    };
-
-    if ($subtest_success) {
-        unlink $fname . '.shp', $fname . '.shx', $fname . '.dbf';
-    }
-
-    return;
-}
-
-
-sub test_export_tabular_tree {
-    my $tree = shift // get_site_data_as_tree();
-
-    my $fname = get_temp_file_path('tree_export_' . int (1000 * rand()) . '.csv');
-
-    #note "File name is $fname";
-    my $success = eval {
-        $tree->export_tabular_tree (
-            file => $fname,
-        );
-    };
-    my $e = $EVAL_ERROR;
-    diag $e if $e;
-    ok (!$e, 'exported to tabular without error');
-    
-    #  now reimport it
-    my $column_map = {};
-    my $nex = Biodiverse::ReadNexus->new();
-    $nex->import_data (
-        file => $fname,
-        column_map => $column_map,
-    );
-    my @imported_trees = $nex->get_tree_array;
-    my $imported_tree  = $imported_trees[0];
-
-    #  check terminals
-    ok (
-        $tree->trees_are_same (
-            comparison => $imported_tree,
-        ),
-        'Reimported tabular tree matches original',
-    );
-
-    my %nodes   = $tree->get_node_hash;
-    my %nodes_i = $imported_tree->get_node_hash;
-
-    subtest 'lengths and child counts match' => sub {
-        foreach my $node_name (keys %nodes) {
-            my $node   = $nodes{$node_name};
-            my $node_i = $nodes_i{$node_name};
-    
-            is (
-                $node->get_length,
-                $node_i->get_length,
-                'nodes are same length',
-            );
-            is (
-                $node->get_child_count,
-                $node_i->get_child_count,
-                'nodes have same child count',
-            );
-            my (@child_names, @child_names_i);
-            foreach my $child ($node->get_children) {
-                push @child_names, $child->get_name;
-            }
-            foreach my $child ($node_i->get_children) {
-                push @child_names_i, $child->get_name;
-            }
-            is_deeply (
-                [sort @child_names_i],
-                [sort @child_names],
-                'child names are the same for node ' . $node->get_name,
-            );
-        };
-    };
-
-
-    return;
-}
-
-sub test_export_nexus {
-    my $tree = shift // get_site_data_as_tree();
-    
-    _test_export_nexus (tree => $tree, no_translate_block => 0);
-    _test_export_nexus (tree => $tree, no_translate_block => 1, use_internal_names => 1);
-    _test_export_nexus (tree => $tree, no_translate_block => 0, check_bootstrap_values => 1);
-    
-}
-
-
-sub _test_export_nexus {
-    my %args = @_;
-    my $tree = $args{tree};
-    delete $args{tree};
-
-    if($args{check_bootstrap_values}) {
-        # add some bootstrap values to export
-        # get all the nodes
-        my @tree_nodes = $tree->get_node_refs();
-        foreach my $node (@tree_nodes) {
-            $node->set_bootstrap_value( key => "bootkey", value => "bootvalue" );
-        }
-    }
-    
-    my $test_suffix = ', args:';
-    foreach my $key (sort keys %args) {
-        my $val = $args{$key};
-        $test_suffix .= " $key => $val,";
-    }
-    chop $test_suffix;
-<<<<<<< HEAD
-    
-    my $tmp_folder = File::Temp->newdir (TEMPLATE => 'biodiverseXXXX', TMPDIR => 1);
-    
-    my $fname = $tmp_folder . '/tree_export_' . int (1000 * rand()) . '.nex';
-=======
-
-    my $fname = get_temp_file_path('tree_export_' . int (1000 * rand()) . '.nex');
->>>>>>> 960f5fa8
-    note "File name is $fname";
-    my $success = eval {
-        $tree->export_nexus (
-            file => $fname,
-            %args,
-        );
-    };
-    my $e = $EVAL_ERROR;
-    diag $e if $e;
-    ok (!$e, 'exported to nexus without error' . $test_suffix);
-
-    #  now reimport it
-    my $nex = Biodiverse::ReadNexus->new();
-    $nex->import_data (
-        file => $fname,
-    );
-    my @imported_trees = $nex->get_tree_array;
-    my $imported_tree  = $imported_trees[0];
-
-    #  check terminals
-    ok (
-        $tree->trees_are_same (
-            comparison => $imported_tree,
-        ),
-        'Reimported nexus tree matches original' . $test_suffix,
-    );
-
-    
-    my %nodes   = $tree->get_node_hash;
-    my %nodes_i = $imported_tree->get_node_hash;
-
-    subtest "lengths and child counts match$test_suffix" => sub {
-        foreach my $node_name (keys %nodes) {
-            my $node   = $nodes{$node_name};
-            my $node_i = $nodes_i{$node_name};
-
-            is (
-                $node->get_length,
-                $node_i->get_length,
-                'nodes are same length',
-            );
-            is (
-                $node->get_child_count,
-                $node_i->get_child_count,
-                'nodes have same child count',
-            );
-            my (@child_names, @child_names_i);
-            foreach my $child ($node->get_children) {
-                push @child_names, $child->get_name;
-            }
-            foreach my $child ($node_i->get_children) {
-                push @child_names_i, $child->get_name;
-            }
-            is_deeply (
-                [sort @child_names_i],
-                [sort @child_names],
-                'child names are the same for node ' . $node->get_name,
-            );
-        };
-    };
-
-    # make sure the bootstrap values got through
-    if($args{check_bootstrap_values}) {
-        subtest "bootstrap roundtrip" => sub {
-            my @tree_nodes = $imported_tree->get_node_refs();
-            foreach my $node (@tree_nodes) {
-                is($node->get_bootstrap_value( key => "bootkey" ),
-                   "bootvalue",
-                   "Exported and then imported correct bootstrap value."
-                    );
-            }
-        };
-    }
-    return;
-}
-
-
-sub test_roundtrip_names_with_quotes_in_newick {
-    # need a basedata to get the quoting we need to test
-    my $bd = Biodiverse::BaseData->new(name => 'blonk', CELL_SIZES => [1,1]);
-    $bd->add_element (group => '1:1', label => q{'a b':});
-    $bd->add_element (group => '1:1', label => q{'a c':});
-    $bd->add_element (group => '1:1', label => q{a:b});
-
-    my $tree1 = $bd->to_tree;
-    
-    foreach my $label ($bd->get_labels) {
-        ok ($tree1->exists_node(name => $label), qq{terminal /$label/ is in tree});
-    }
-
-    my $nwk_str1 = $tree1->to_newick;
-
-    my $read_nex = Biodiverse::ReadNexus->new;
-    $read_nex->import_newick (data => $nwk_str1);
-    my $tree_array = $read_nex->get_tree_array;
-
-    my $tree2 = $tree_array->[0];
-    
-    #say $nwk_str1;
-    #say $tree2->to_newick;
-    
-
-    ok ($tree1->trees_are_same(comparison => $tree2), 'trees are the same when roundtripped via newick and names have quotes');
-}
-
-
-sub test_equalise_branch_lengths {
-    my $tree = shift // get_site_data_as_tree();
-
-    my $eq_tree = $tree->clone_tree_with_equalised_branch_lengths;
-
-    is ($tree->get_total_tree_length,
-        $eq_tree->get_total_tree_length,
-        'eq tree has same total length as orig',
-    );
-
-    is ($tree->get_node_count, $eq_tree->get_node_count, 'node counts match');
-}
-
-
-sub test_rescale_by_longest_path {
-    my $tree = get_site_data_as_tree();
-
-    my $longest_path = $tree->get_longest_path_length_to_terminals;
-    my $total_length = $tree->get_total_length;
-
-    my $target_name = '1950000:1350000';
-    my $target_node = $tree->get_node_ref (node => $target_name);
-    $target_node->set_length (length => 100);
-
-    $tree->delete_cached_values;
-    $tree->delete_cached_values_below;
-
-    my $new_longest_path = $tree->get_longest_path_length_to_terminals;
-
-    #  some sanity checks
-    is (
-        $new_longest_path,
-        $longest_path + 100,
-        'Longest path is 100 units longer',
-    );
-    is ($total_length + 100,
-        $tree->get_total_length,
-        'new tree is 100 units longer',
-    );
-
-    #  now we rescale things
-    my $rescaled_tree
-      = $tree->clone_tree_with_rescaled_branch_lengths (scale_factor => 0.01);
-    is (
-        $rescaled_tree->get_longest_path_length_to_terminals,
-        $new_longest_path / 100,
-        'New longest path is 0.01 of the original',
-    );
-    is (
-        $rescaled_tree->get_total_length,
-        $tree->get_total_length / 100,
-        'New total tree length is 0.01 of the original',
-    );
-
-    #  now check we can go back
-    $rescaled_tree
-      = $rescaled_tree->clone_tree_with_rescaled_branch_lengths (scale_factor => 100);
-    is (
-        $rescaled_tree->get_longest_path_length_to_terminals,
-        $new_longest_path,
-        'New longest path is same as the original after rescaling by 100',
-    );
-    is (
-        $rescaled_tree->get_total_length,
-        $tree->get_total_length,
-        'New total tree length is same as the original after rescaling by 100',
-    );
-    
-    #  now check new_length
-    $rescaled_tree
-      = $rescaled_tree->clone_tree_with_rescaled_branch_lengths (new_length => 5);
-    is (
-        $rescaled_tree->get_longest_path_length_to_terminals,
-        5,
-        'New length is 5 when arg new_length=>5',
-    );
-    
-    #  now check new_length
-    $rescaled_tree
-      = $rescaled_tree->clone_tree_with_rescaled_branch_lengths (new_length => 0.25);
-    is (
-        $rescaled_tree->get_longest_path_length_to_terminals,
-        0.25,
-        'New length is 0.25 when arg new_length=>0.25',
-    );
-    
-}
-
-sub test_remap_labels_from_hash {
-    my $tree1 = shift || get_tree_object_from_sample_data();
-
-    my %remap;
-    my @expected_new_labels;
-    foreach my $label (sort $tree1->get_labels()) {
-        $remap{$label} = uc( $label );
-        push( @expected_new_labels, uc $label );
-    }
-
-    $tree1->remap_labels_from_hash(remap => \%remap);
-       
-    my @actual_new_labels = sort $tree1->get_labels();
-
-    is_deeply( \@actual_new_labels,
-               \@expected_new_labels,
-               "Got expected labels" );
-}
-
-sub test_remap_mismatched_labels {
-    my $tree1 = shift || get_tree_object_from_sample_data();
-
-    my %remap;
-    my @expected_new_labels;
-    foreach my $label (sort $tree1->get_labels()) {
-        $remap{$label} = uc( $label );
-        push( @expected_new_labels, uc $label );
-    }
-
-    # now also add in some junk remap values (might come up say when
-    # applying a multiple tree remap to a single tree)
-    foreach my $number (0..10) {
-        $remap{"junkkey$number"} = "junkvalue$number";
-    }
-
-    eval { $tree1->remap_labels_from_hash(remap => \%remap); };
-    my $e = $EVAL_ERROR;
-    ok (!$e, "got no exception from mismatched remap");
-
-    my @actual_new_labels = sort $tree1->get_labels();
-
-    is_deeply( \@actual_new_labels,
-               \@expected_new_labels,
-               "Got expected labels" );
-}
-
-
-sub test_depth {
-    my $tree = Biodiverse::Tree->new (NAME => 'test depth');
-    
-    #  bifurcating number scheme
-    my @nums = qw /1 2 3 4 5 6 7 14 15/;
-    my %nodes;
-    for my $num (@nums) {
-        my $node = $tree->add_node(name => $num);
-        $nodes{$num} = $node;
-    }
-    $nodes{1}->add_children(children => [$nodes{2}, $nodes{3}]);
-    $nodes{2}->add_children(children => [$nodes{4}, $nodes{5}]);
-    $nodes{3}->add_children(children => [$nodes{6}, $nodes{7}]);
-    $nodes{7}->add_children(children => [$nodes{14}, $nodes{15}]);
-    
-    my %expected;
-    @expected{@nums} = qw /0 1 1 2 2 2 2 3 3/;
-    subtest 'Expected node depths' => sub {
-        for my $num (@nums) {
-            my $exp_depth = $expected{$num};
-            is ($nodes{$num}->get_depth, $exp_depth, "Expected depth for node $num ($exp_depth)");
-        }
-    };
-}
-
-######################################
-
-
-sub descendents_are_same {
-    my ($node1, $node2, $negation_method, $terminals_only) = @_;
-    $negation_method //= 0;
-
-    my @methods = qw /
-        get_name
-        get_length
-        get_child_count
-        get_child_count_below
-        is_terminal_node
-        is_internal_node
-    /; # /
-    
-    my ($neg_count, $pos_count) = (0, 0);
-
-    METHOD:
-    foreach my $method (@methods) {
-        my $message = "nodes match for $method";
-        my $val1 = $node1->$method;
-        my $val2 = $node2->$method;
-
-        #  Only testing if names differ under negation for terminals
-        #  Need to devise better rules as args as we develop more perturbations.
-        #  BUT WE CAN HAVE RANDOMLY THE SAME (albeit rarely)
-        #  ...better to just keep count and check if the matches don't sum - still not perfect, though
-        if ($method eq $negation_method) {
-            if (($terminals_only && $node1->is_terminal_node)) {
-                if ($val1 ne $val2) {
-                    $neg_count ++;
-                }
-                next METHOD;
-            }
-            $pos_count++;
-        }
-        is ($val1, $val2, $message);
-    }
-
-    my @children1 = $node1->get_children;
-    my @children2 = $node2->get_children;
-
-    for my $i (0 .. $#children1) {
-        descendents_are_same ($children1[$i], $children2[$i], $negation_method, $terminals_only);
-    }
-    
-    #  need to generalise this to work with any type of node, but cleanly
-    if ($negation_method && !$node1->is_terminal_node) {
-        my $result = isnt (scalar $node1->get_terminal_element_count, $pos_count, 'differing terminals for $negation_method');
-        diag 'This test can intermittently fail due to randomness. '
-             . 'If it fails consistently for different PRNG seeds '
-             . 'then there is a problem'
-          if !$result;
-    }
-
-    return;
-}
-
-
-sub get_cluster_mini_data_newick {
-    return q{((('2.5:1.5':0,'3.5:1.5':0,'3.5:2.5':0)'3___':0.2,('1.5:1.5':0,'1.5:2.5':0,'2.5:2.5':0)'2___':0.2)'4___':0)'5___':0}
-}
-
-sub get_site_data_as_tree {
-    my $comp_nwk = get_site_data_newick_tree(@_);
-
-    my $read_nex = Biodiverse::ReadNexus->new();
-    my $success = eval {$read_nex->import_data (data => $comp_nwk)};
-    croak $@ if $@;
-
-    my $tree_arr = $read_nex->get_tree_array;
-    my $comparison_tree = $tree_arr->[0];
-
-    return $comparison_tree;
-}
-
-sub get_site_data_newick_tree {
-    my $label = shift // 'link_average';
-    my $data = get_data_section('SITE_DATA_NEWICK_TREE');
-    $data =~ s/\n+\z//m;  #  clear all trailing newlines
-    my @data = split "\n", $data;
-    while (my $line = shift @data) {
-        next if not $line =~ /^$label/;
-        my ($name, $newick) = split / /, $line;
-        return $newick;
-    }
-    croak "should not get this far\n";
-}
-
-
-
-
-
-1;
-
-__DATA__
-
-
-@@ SITE_DATA_NEWICK_TREE
-link_average ((((((('3250000:950000':0.333333333333333,'3350000:950000':0.333333333333333)'75___':0.083333333333334,'3350000:850000':0.416666666666667)'93___':0.203703703703703,'3250000:750000':0.62037037037037)'109___':0.168342013736751,(((((('3350000:1150000':0,'3450000:1350000':0,'3550000:1550000':0,'3350000:1050000':0,'3350000:1250000':0,'3450000:1550000':0,'3350000:1350000':0,'3450000:1450000':0)'38___':0.333333333333333,'3550000:1450000':0.333333333333333)'84___':0.018518518518519,('3450000:1250000':0,'3550000:1250000':0)'4___':0.351851851851852)'85___':0.101178451178451,('3650000:1650000':0.2,'3650000:1750000':0.2)'60___':0.253030303030303)'97___':0.090559440559441,'3550000:1950000':0.543589743589744)'105___':0.025367172510029,((('3650000:1450000':0,'3650000:1550000':0)'31___':0.2,'3450000:1050000':0.2)'61___':0.22989417989418,('3650000:1350000':0.2,'3750000:1450000':0.2)'58___':0.22989417989418)'95___':0.139062736205593)'107___':0.219755468007348)'118___':0.139519699240052,((((('3350000:2050000':0,'3450000:2150000':0,'3250000:2850000':0,'3550000:2150000':0)'23___':0.333333333333333,'3750000:1750000':0.333333333333333)'74___':0.116666666666667,(('3550000:2050000':0.142857142857143,'3550000:2250000':0.142857142857143)'50___':0.123809523809524,('3350000:2150000':0,'3450000:2050000':0)'35___':0.266666666666667)'67___':0.183333333333333)'96___':0.24389770723104,(((('3650000:1950000':0.111111111111111,'3650000:2050000':0.111111111111111)'43___':0.044444444444445,'3750000:2050000':0.155555555555556)'52___':0.222222222222222,'3750000:1950000':0.377777777777778)'88___':0.026984126984127,'3650000:1850000':0.404761904761905)'91___':0.289135802469135)'113___':0.056669186192996,(('3150000:2950000':0,'3250000:2150000':0)'11___':0.333333333333333,'3250000:2950000':0.333333333333333)'73___':0.417233560090703)'116___':0.177665189923137)'124___':0.0349067652113,(((((((((('3550000:950000':0.25,'3650000:1150000':0.25)'65___':0.179292929292929,(('3450000:950000':0.125,'3550000:1050000':0.125)'46___':0.075,'3550000:1150000':0.2)'56___':0.229292929292929)'94___':0.088638028638029,('3450000:1150000':0.25,'3450000:850000':0.25)'66___':0.267930957930958)'103___':0.11516095016095,('3750000:1350000':0.333333333333333,'3850000:1650000':0.333333333333333)'77___':0.299758574758575)'110___':0.026499734833068,'3750000:1550000':0.659591642924976)'112___':0.0511392899791321,((((('3350000:750000':0.333333333333333,'3450000:750000':0.333333333333333)'76___':0.067969816131581,((('2950000:650000':0.0909090909090909,'3050000:650000':0.0909090909090909)'42___':0.107808857808858,'3050000:750000':0.198717948717949)'54___':0.06996891996892,('3150000:650000':0,'2850000:750000':0,'2950000:750000':0)'41___':0.268686868686869)'69___':0.132616280778045)'90___':0.09259184443008,'2750000:750000':0.493894993894994)'101___':0.018452781786115,(((((('3050000:150000':0,'2850000:650000':0,'3150000:50000':0,'3050000:350000':0,'3250000:150000':0)'27___':0.142857142857143,'3150000:350000':0.142857142857143)'49___':0.079365079365079,('3050000:50000':0,'3250000:450000':0)'12___':0.222222222222222)'62___':0.01765873015873,(('3150000:150000':0,'3150000:250000':0)'16___':0.142857142857143,'3250000:250000':0.142857142857143)'47___':0.097023809523809)'63___':0.087391774891775,'3250000:350000':0.327272727272727)'72___':0.051034151034151,(('2750000:650000':0,'3050000:550000':0)'32___':0.2,'2650000:650000':0.2)'57___':0.178306878306878)'89___':0.134040897374231)'102___':0.066874027647837,((('3250000:650000':0.142857142857143,'3350000:650000':0.142857142857143)'51___':0.123809523809524,'3450000:650000':0.266666666666667)'68___':0.211111111111111,('2950000:50000':0,'3150000:550000':0,'2550000:1050000':0,'2950000:350000':0)'33___':0.477777777777778)'98___':0.101444025551168)'108___':0.131509129575162)'115___':0.041036540814585,('2550000:750000':0,'2650000:750000':0)'34___':0.751767473718693)'117___':0.11152147677956,((('3050000:850000':0.2,'3250000:850000':0.2)'59___':0.208333333333333,('3150000:750000':0.2,'3150000:850000':0.2)'55___':0.208333333333333)'92___':0.3,('2950000:250000':0,'3050000:250000':0)'14___':0.708333333333333)'114___':0.15495561716492)'121___':0.028471207333334,(((((((('2450000:1050000':0.142857142857143,'2550000:950000':0.142857142857143)'48___':0.053571428571428,'2450000:1150000':0.196428571428571)'53___':0.048280423280424,(('2350000:950000':0,'2450000:950000':0)'1___':0.111111111111111,'2250000:950000':0.111111111111111)'45___':0.133597883597884)'64___':0.082275132275132,('2550000:850000':0,'2650000:950000':0,'2450000:1250000':0,'2150000:1150000':0,'2650000:850000':0)'40___':0.326984126984127)'71___':0.03015873015873,'2750000:850000':0.357142857142857)'86___':0.129563492063492,(('2250000:1050000':0,'2350000:1250000':0,'2750000:950000':0)'37___':0.333333333333333,'2350000:1050000':0.333333333333333)'79___':0.153373015873016)'100___':0.149305555555556,(('2150000:1050000':0,'2350000:1150000':0)'36___':0.333333333333333,'2250000:1250000':0.333333333333333)'81___':0.302678571428572)'111___':0.161080827067669,(('1950000:1450000':0,'1950000:1350000':0,'2050000:1350000':0)'39___':0.333333333333333,('2050000:1250000':0,'2150000:1250000':0)'7___':0.333333333333333)'78___':0.463759398496241)'119___':0.0946674260020131)'122___':0.033730189503183,((((((('3750000:1850000':0,'3850000:1350000':0,'3950000:1750000':0)'13___':0.333333333333333,'3650000:1250000':0.333333333333333)'82___':0.041666666666667,'3750000:1250000':0.375)'87___':0.105,('3850000:1850000':0.333333333333333,'3850000:1950000':0.333333333333333)'80___':0.146666666666667)'99___':0.05265306122449,'3750000:1650000':0.53265306122449)'104___':0.034840325018896,(('3850000:1450000':0.111111111111111,'3850000:1750000':0.111111111111111)'44___':0.180555555555556,'3850000:1550000':0.291666666666667)'70___':0.275826719576719)'106___':0.235392616642617,(('3250000:3050000':0,'3650000:2350000':0)'2___':0.333333333333333,'3750000:2150000':0.333333333333333)'83___':0.46955266955267)'120___':0.122604344448767)'123___':0.037648501223703)'125___':0)'126___':0
-link_recalculate ((((((('2250000:1050000':0,'2350000:1250000':0,'2750000:950000':0)'37___':0.333333333333333,'2350000:1050000':0.333333333333333)'89___':0.166666666666667,('3450000:1250000':0,'3550000:1250000':0)'4___':0.5)'108___':0.166666666666667,((('1950000:1450000':0,'1950000:1350000':0,'2050000:1350000':0)'39___':0.333333333333333,('2050000:1250000':0,'2150000:1250000':0)'7___':0.333333333333333)'81___':0.166666666666667,'2250000:1250000':0.5)'104___':0.166666666666667)'123___':0.047619047619047,(((((((('3250000:3050000':0,'3650000:2350000':0)'2___':0.333333333333333,'3550000:1450000':0.333333333333333)'82___':0.266666666666667,('3650000:1650000':0.2,'3650000:1750000':0.2)'59___':0.4)'115___':-0.1,((((('3350000:1150000':0,'3450000:1350000':0,'3550000:1550000':0,'3350000:1050000':0,'3350000:1250000':0,'3450000:1550000':0,'3350000:1350000':0,'3450000:1450000':0)'38___':0.333333333333333,('3550000:2050000':0.142857142857143,'3550000:2250000':0.142857142857143)'50___':0.19047619047619,('3350000:2050000':0,'3450000:2150000':0,'3250000:2850000':0,'3550000:2150000':0)'23___':0.333333333333333,'3750000:1750000':0.333333333333333,('3350000:2150000':0,'3450000:2050000':0)'35___':0.333333333333333,('3150000:2950000':0,'3250000:2150000':0)'11___':0.333333333333333)'92___':0.066666666666667,(('3650000:1950000':0.111111111111111,'3650000:2050000':0.111111111111111)'43___':0.088888888888889,'3750000:2050000':0.2)'58___':0.2)'95___':-0.066666666666667,'3750000:1950000':0.333333333333333)'96___':0.121212121212122,'3550000:1950000':0.454545454545455)'101___':0.045454545454545)'116___':0.136363636363636,'3650000:1850000':0.636363636363636)'118___':0.0303030303030309,((('3750000:1850000':0,'3850000:1350000':0,'3950000:1750000':0)'13___':0.333333333333333,'3750000:1250000':0.333333333333333)'86___':0.166666666666667,'3250000:2950000':0.5)'107___':0.166666666666667)'120___':-0.095238095238096,('3750000:1650000':0.6,'3850000:1950000':0.6)'117___':-0.028571428571429)'121___':0.095238095238096,((((('3250000:950000':0.333333333333333,'3350000:850000':0.333333333333333)'77___':0.166666666666667,'3350000:950000':0.5)'105___':-0.1,'3250000:750000':0.4)'106___':0.138461538461538,(((((('2950000:50000':0,'3150000:550000':0,'2550000:1050000':0,'2950000:350000':0)'33___':0.333333333333333,'3450000:650000':0.333333333333333)'83___':0.095238095238096,('3550000:950000':0.25,'3650000:1150000':0.25)'64___':0.178571428571429,'3750000:2150000':0.428571428571429)'98___':0.025974025974026,(('3750000:1350000':0.333333333333333,'3850000:1650000':0.333333333333333)'74___':-0.133333333333333,'3850000:1850000':0.2)'75___':0.254545454545455)'99___':-0.025974025974026,(('3850000:1450000':0.111111111111111,'3850000:1750000':0.111111111111111)'44___':0.222222222222222,'3650000:1250000':0.333333333333333,'3850000:1550000':0.333333333333333)'93___':0.095238095238096)'100___':0.032967032967033,(((('3150000:650000':0,'2850000:750000':0,'2950000:750000':0)'41___':0.333333333333333,'3450000:750000':0.333333333333333)'78___':-0.033333333333333,(((('3250000:650000':0.142857142857143,'3350000:650000':0.142857142857143)'51___':0.057142857142857,('2950000:650000':0.0909090909090909,'3050000:650000':0.0909090909090909)'42___':0.109090909090909,'3150000:350000':0.2)'60___':0.030769230769231,'3050000:750000':0.230769230769231)'62___':0.032388663967611,'3350000:750000':0.263157894736842)'67___':0.036842105263158)'79___':0.033333333333333,((('3450000:1150000':0.25,'3450000:850000':0.25)'63___':0.022727272727273,(('3650000:1450000':0,'3650000:1550000':0)'31___':0.2,'3450000:1050000':0.2)'56___':0.072727272727273)'68___':0.02139037433155,(('3450000:950000':0.125,'3550000:1050000':0.125)'46___':0.125,'3550000:1150000':0.25)'65___':0.044117647058823)'69___':0.03921568627451)'84___':0.128205128205129)'102___':0.076923076923076)'113___':0.00992555831265596,((((('2950000:250000':0,'3050000:250000':0)'14___':0.333333333333333,('3050000:50000':0,'3250000:450000':0)'12___':0.333333333333333)'85___':0.166666666666667,'3250000:350000':0.5)'110___':-0.166666666666667,(('2550000:750000':0,'2650000:750000':0)'34___':0.2,('2750000:650000':0,'3050000:550000':0)'32___':0.2,'2650000:650000':0.2)'61___':0.133333333333333)'111___':0.133333333333334,(((('2350000:950000':0,'2450000:950000':0)'1___':0.111111111111111,'2250000:950000':0.111111111111111)'45___':0.222222222222222,'2750000:850000':0.333333333333333)'70___':0.051282051282052,'2750000:750000':0.384615384615385)'94___':0.082051282051282,((('2450000:1050000':0.142857142857143,'2550000:950000':0.142857142857143)'49___':0.107142857142857,(('3050000:150000':0,'2850000:650000':0,'3150000:50000':0,'3050000:350000':0,'3250000:150000':0)'27___':0.142857142857143,('3150000:150000':0,'3150000:250000':0)'16___':0.142857142857143,'3250000:250000':0.142857142857143)'48___':0.107142857142857)'66___':0.083333333333333,'2450000:1150000':0.333333333333333,('2550000:850000':0,'2650000:950000':0,'2450000:1250000':0,'2150000:1150000':0,'2650000:850000':0)'40___':0.333333333333333,('2150000:1050000':0,'2350000:1150000':0)'36___':0.333333333333333)'91___':0.133333333333334)'112___':0.0817204301075269)'114___':0.118279569892473,(('3650000:1350000':0.2,'3750000:1450000':0.2)'57___':0.3,'3750000:1550000':0.5)'109___':0.166666666666667)'122___':0.047619047619047)'124___':0.109243697478992,(('3050000:850000':0.2,'3250000:850000':0.2)'55___':0.133333333333333,('3150000:750000':0.2,'3150000:850000':0.2)'54___':0.133333333333333)'88___':0.490196078431373)'125___':0)'126___':0
-link_average_unweighted ((((((((((('3650000:1450000':0,'3650000:1550000':0)'31___':0.2,'3450000:1050000':0.2)'61___':0.254365079365079,('3650000:1350000':0.2,'3750000:1450000':0.2)'58___':0.254365079365079)'96___':0.128230103230104,'3250000:750000':0.582595182595183)'107___':0.114602238039738,(((('3350000:1150000':0,'3450000:1350000':0,'3550000:1550000':0,'3350000:1050000':0,'3350000:1250000':0,'3450000:1550000':0,'3350000:1350000':0,'3450000:1450000':0)'38___':0.333333333333333,('3450000:1250000':0,'3550000:1250000':0)'4___':0.333333333333333)'77___':0.083333333333334,'3550000:1450000':0.416666666666667)'91___':0.1,('3650000:1650000':0.2,'3650000:1750000':0.2)'60___':0.316666666666667)'101___':0.180530753968254)'113___':0.100027619949495,((((('3650000:1950000':0.111111111111111,'3650000:2050000':0.111111111111111)'43___':0.044444444444445,'3750000:2050000':0.155555555555556)'52___':0.227777777777777,'3750000:1950000':0.383333333333333)'86___':0.033333333333334,'3650000:1850000':0.416666666666667)'90___':0.16235119047619,'3550000:1950000':0.579017857142857)'106___':0.218207183441559)'119___':0.0753940070346319,(('3250000:950000':0.333333333333333,'3350000:950000':0.333333333333333)'71___':0.083333333333334,'3350000:850000':0.416666666666667)'92___':0.455952380952381)'121___':0.0604032089871931,(((('3350000:2050000':0,'3450000:2150000':0,'3250000:2850000':0,'3550000:2150000':0)'23___':0.333333333333333,'3750000:1750000':0.333333333333333)'81___':0.129166666666667,(('3550000:2050000':0.142857142857143,'3550000:2250000':0.142857142857143)'50___':0.123809523809524,('3350000:2150000':0,'3450000:2050000':0)'35___':0.266666666666667)'65___':0.195833333333333)'99___':0.289583333333333,(('3150000:2950000':0,'3250000:2150000':0)'11___':0.333333333333333,'3250000:2950000':0.333333333333333)'79___':0.41875)'117___':0.180938923272908)'123___':0.028241492161188,(((((((('2750000:650000':0,'3050000:550000':0)'32___':0.2,'2650000:650000':0.2)'57___':0.15,('2550000:750000':0,'2650000:750000':0)'34___':0.35)'85___':0.166666666666667,'2750000:750000':0.516666666666667)'102___':0.092593517593517,((('3350000:750000':0.333333333333333,'3450000:750000':0.333333333333333)'83___':0.086675020885548,(('3450000:950000':0.125,'3550000:1050000':0.125)'46___':0.075,'3550000:1150000':0.2)'56___':0.220008354218881)'93___':0.03827190718638,('3450000:1150000':0.25,'3450000:850000':0.25)'62___':0.208280261405261)'97___':0.150979922854923)'110___':0.134788048514496,((((('2950000:650000':0.0909090909090909,'3050000:650000':0.0909090909090909)'42___':0.107808857808858,'3050000:750000':0.198717948717949)'54___':0.086130536130536,('3150000:650000':0,'2850000:750000':0,'2950000:750000':0)'41___':0.284848484848485)'69___':0.114273313492063,(((('3050000:150000':0,'2850000:650000':0,'3150000:50000':0,'3050000:350000':0,'3250000:150000':0)'27___':0.142857142857143,'3150000:350000':0.142857142857143)'49___':0.123809523809524,('3050000:50000':0,'3250000:450000':0)'12___':0.266666666666667)'64___':0.011011904761904,(('3150000:150000':0,'3150000:250000':0)'16___':0.142857142857143,'3250000:250000':0.142857142857143)'47___':0.134821428571428)'68___':0.121443226911977)'87___':0.157475423881674,(('2950000:250000':0,'3050000:250000':0)'14___':0.333333333333333,'3250000:350000':0.333333333333333)'75___':0.223263888888889)'104___':0.187451010552458)'116___':0.10677371003945,(('3050000:850000':0.2,'3250000:850000':0.2)'59___':0.208333333333333,('3150000:750000':0.2,'3150000:850000':0.2)'55___':0.208333333333333)'88___':0.442488609480797)'120___':0.076286087095414,((((('3750000:1250000':0.333333333333333,'3850000:1850000':0.333333333333333)'80___':0.136904761904762,('3750000:1350000':0.333333333333333,'3850000:1650000':0.333333333333333)'72___':0.136904761904762)'100___':0.123214285714286,(('3250000:3050000':0,'3650000:2350000':0)'2___':0.333333333333333,'3750000:2150000':0.333333333333333)'74___':0.260119047619048)'109___':0.115277777777778,(((('3750000:1850000':0,'3850000:1350000':0,'3950000:1750000':0)'13___':0.333333333333333,'3650000:1250000':0.333333333333333)'84___':0.083333333333334,'3850000:1950000':0.416666666666667)'89___':0.166071428571428,(('3850000:1450000':0.111111111111111,'3850000:1750000':0.111111111111111)'44___':0.180555555555556,'3850000:1550000':0.291666666666667)'70___':0.291071428571428)'108___':0.125992063492064)'114___':0.0437019469246031,((((('3250000:650000':0.142857142857143,'3350000:650000':0.142857142857143)'51___':0.123809523809524,'3450000:650000':0.266666666666667)'66___':0.175,('2950000:50000':0,'3150000:550000':0,'2550000:1050000':0,'2950000:350000':0)'33___':0.441666666666667)'95___':0.130952380952381,'3750000:1650000':0.572619047619048)'105___':0.11281001984127,(('3550000:950000':0.25,'3650000:1150000':0.25)'63___':0.305555555555556,'3750000:1550000':0.555555555555556)'103___':0.129873511904762)'112___':0.0670030381944441)'118___':0.174675924254782)'122___':0.034155718857885)'124___':0.0206081758641999,(((((('2550000:850000':0,'2650000:950000':0,'2450000:1250000':0,'2150000:1150000':0,'2650000:850000':0)'40___':0.333333333333333,('2250000:1050000':0,'2350000:1250000':0,'2750000:950000':0)'37___':0.333333333333333)'78___':0.108333333333334,('2350000:1050000':0.333333333333333,'2750000:850000':0.333333333333333)'76___':0.108333333333334)'94___':0.020089285714285,((('2450000:1050000':0.142857142857143,'2550000:950000':0.142857142857143)'48___':0.053571428571428,'2450000:1150000':0.196428571428571)'53___':0.071428571428572,(('2350000:950000':0,'2450000:950000':0)'1___':0.111111111111111,'2250000:950000':0.111111111111111)'45___':0.156746031746032)'67___':0.193898809523809)'98___':0.220238095238096,(('2150000:1050000':0,'2350000:1150000':0)'36___':0.333333333333333,'2250000:1250000':0.333333333333333)'82___':0.348660714285715)'111___':0.049107142857143,(('1950000:1450000':0,'1950000:1350000':0,'2050000:1350000':0)'39___':0.333333333333333,('2050000:1250000':0,'2150000:1250000':0)'7___':0.333333333333333)'73___':0.397767857142858)'115___':0.250770734155438)'125___':0)'126___':0
-link_minimum (((('3750000:1650000':0.428571428571429,(('3850000:1950000':0.333333333333333,('2950000:50000':0,'3150000:550000':0,'2550000:1050000':0,'2950000:350000':0)'33___':0.333333333333333,'3850000:1850000':0.333333333333333,'3650000:1850000':0.333333333333333,'3350000:950000':0.333333333333333,'3750000:1350000':0.333333333333333,'3850000:1650000':0.333333333333333,'3250000:950000':0.333333333333333,'3350000:850000':0.333333333333333,('3150000:750000':0.2,'3150000:850000':0.2,'3050000:850000':0.2,'3250000:850000':0.2)'65___':0.133333333333333,('2950000:250000':0,'3050000:250000':0)'14___':0.333333333333333,('3450000:1250000':0,'3550000:1250000':0)'4___':0.333333333333333,'3450000:750000':0.333333333333333,('2150000:1050000':0,'2350000:1150000':0)'36___':0.333333333333333,('3650000:2050000':0.111111111111111,'3650000:1950000':0.111111111111111,'3750000:2050000':0.111111111111111)'47___':0.222222222222222,'3750000:1950000':0.333333333333333,((((('3450000:950000':0.125,'3550000:1050000':0.125)'48___':0.075,'3550000:1150000':0.2)'71___':0.030769230769231,'3450000:850000':0.230769230769231)'75___':0.019230769230769,'3450000:1150000':0.25)'78___':0.022727272727273,(('3650000:1450000':0,'3650000:1550000':0)'31___':0.2,'3450000:1050000':0.2)'69___':0.072727272727273)'81___':0.06060606060606,('3650000:1350000':0.2,'3750000:1450000':0.2)'73___':0.133333333333333,('1950000:1450000':0,'1950000:1350000':0,'2050000:1350000':0)'39___':0.333333333333333,'2250000:1250000':0.333333333333333,('3250000:3050000':0,'3650000:2350000':0)'2___':0.333333333333333,'3550000:1450000':0.333333333333333,('2050000:1250000':0,'2150000:1250000':0)'7___':0.333333333333333,('3650000:1650000':0.2,'3650000:1750000':0.2)'68___':0.133333333333333,('3350000:1150000':0,'3450000:1350000':0,'3550000:1550000':0,'3350000:1050000':0,'3350000:1250000':0,'3450000:1550000':0,'3350000:1350000':0,'3450000:1450000':0)'38___':0.333333333333333,'3650000:1250000':0.333333333333333,(('3850000:1450000':0.111111111111111,'3850000:1750000':0.111111111111111)'46___':0.138888888888889,'3850000:1550000':0.25)'79___':0.083333333333333,((('3250000:350000':0.2,('3150000:650000':0,'2850000:750000':0,'2950000:750000':0)'41___':0.2,('3050000:50000':0,'3250000:450000':0)'12___':0.2,('2550000:750000':0,'2650000:750000':0)'34___':0.2,((('3150000:150000':0,'3150000:250000':0)'16___':0.142857142857143,'3250000:250000':0.142857142857143,(('2950000:650000':0.0909090909090909,'3050000:650000':0.0909090909090909)'42___':0.0202020202020201,'3150000:350000':0.111111111111111)'45___':0.031746031746032,('3050000:150000':0,'2850000:650000':0,'3150000:50000':0,'3050000:350000':0,'3250000:150000':0)'27___':0.142857142857143)'55___':0.023809523809524,'3050000:750000':0.166666666666667)'57___':0.033333333333333,('2750000:650000':0,'3050000:550000':0)'32___':0.2,'2650000:650000':0.2,('3250000:650000':0.142857142857143,'3350000:650000':0.142857142857143)'52___':0.057142857142857,'3450000:650000':0.2)'74___':0.05,(((('2350000:950000':0,'2450000:950000':0)'1___':0.111111111111111,'2250000:950000':0.111111111111111)'43___':0.031746031746032,'2450000:1050000':0.142857142857143,'2450000:1150000':0.142857142857143,'2550000:950000':0.142857142857143)'54___':0.057142857142857,('2550000:850000':0,'2650000:950000':0,'2450000:1250000':0,'2150000:1150000':0,'2650000:850000':0)'40___':0.2)'58___':0.05,'2750000:850000':0.25)'80___':0.044117647058823,'3350000:750000':0.294117647058823)'82___':0.03921568627451,(('3550000:2050000':0.142857142857143,'3550000:2250000':0.142857142857143)'56___':0.057142857142857,('3350000:2150000':0,'3450000:2050000':0)'35___':0.2)'60___':0.133333333333333,('3150000:2950000':0,'3250000:2150000':0)'11___':0.333333333333333,'3250000:2950000':0.333333333333333,('3750000:1850000':0,'3850000:1350000':0,'3950000:1750000':0)'13___':0.333333333333333,'3750000:1250000':0.333333333333333,('3550000:950000':0.25,'3650000:1150000':0.25)'77___':0.083333333333333,'3750000:2150000':0.333333333333333,('2250000:1050000':0,'2350000:1250000':0,'2750000:950000':0)'37___':0.333333333333333,'2350000:1050000':0.333333333333333,('3350000:2050000':0,'3450000:2150000':0,'3250000:2850000':0,'3550000:2150000':0)'23___':0.333333333333333,'3750000:1750000':0.333333333333333)'120___':0.066666666666667,'2750000:750000':0.4)'121___':0.028571428571429,'3550000:1950000':0.428571428571429)'123___':0.015873015873015,'3250000:750000':0.444444444444444)'124___':0.055555555555556,'3750000:1550000':0.5)'125___':0)'126___':0
-link_maximum (((((('3350000:750000':0.333333333333333,'3450000:750000':0.333333333333333)'78___':0.140350877192983,(('3450000:950000':0.125,'3550000:1050000':0.125)'46___':0.075,'3550000:1150000':0.2)'53___':0.273684210526316)'86___':0.16267942583732,('3450000:1150000':0.25,'3450000:850000':0.25)'63___':0.386363636363636)'101___':0.163636363636364,(((('2950000:650000':0.0909090909090909,'3050000:650000':0.0909090909090909)'42___':0.13986013986014,'3050000:750000':0.230769230769231)'60___':0.307692307692307,'2750000:750000':0.538461538461538)'91___':0.017094017094018,((('2750000:650000':0,'3050000:550000':0)'32___':0.2,'2650000:650000':0.2)'55___':0.3,('2550000:750000':0,'2650000:750000':0)'34___':0.5)'89___':0.055555555555556)'94___':0.244444444444444)'111___':0.2,(((('3250000:3050000':0,'3650000:2350000':0)'2___':0.333333333333333,'3750000:2150000':0.333333333333333)'81___':0.333333333333334,('3750000:1250000':0.333333333333333,'3750000:1350000':0.333333333333333)'71___':0.333333333333334)'103___':0.083333333333333,(('3850000:1650000':0.333333333333333,'3850000:1850000':0.333333333333333)'73___':0.222222222222223,('3250000:650000':0.142857142857143,'3350000:650000':0.142857142857143)'51___':0.412698412698413)'95___':0.194444444444444)'110___':0.25,(('2350000:1050000':0.333333333333333,'2750000:850000':0.333333333333333)'64___':0.333333333333334,(((('2450000:1050000':0.142857142857143,'2550000:950000':0.142857142857143)'48___':0.107142857142857,'2450000:1150000':0.25)'62___':0.083333333333333,(('2350000:950000':0,'2450000:950000':0)'1___':0.111111111111111,'2250000:950000':0.111111111111111)'45___':0.222222222222222)'80___':0.095238095238096,('2550000:850000':0,'2650000:950000':0,'2450000:1250000':0,'2150000:1150000':0,'2650000:850000':0)'40___':0.428571428571429)'84___':0.238095238095238,(('2250000:1050000':0,'2350000:1250000':0,'2750000:950000':0)'37___':0.333333333333333,('2050000:1250000':0,'2150000:1250000':0)'7___':0.333333333333333)'68___':0.333333333333334)'106___':0.333333333333333,(('3250000:950000':0.333333333333333,'3350000:950000':0.333333333333333)'75___':0.166666666666667,'3350000:850000':0.5)'90___':0.5,(((('2950000:50000':0,'3150000:550000':0,'2550000:1050000':0,'2950000:350000':0)'33___':0.333333333333333,'3450000:650000':0.333333333333333)'67___':0.266666666666667,'3750000:1650000':0.6)'98___':0.15,(('3550000:950000':0.25,'3650000:1150000':0.25)'61___':0.305555555555556,'3750000:1550000':0.555555555555556)'93___':0.194444444444444)'109___':0.25,(('3150000:750000':0.2,'3150000:850000':0.2)'59___':0.4,('3050000:850000':0.2,'3250000:850000':0.2)'54___':0.4)'96___':0.4,(((('3050000:150000':0,'2850000:650000':0,'3150000:50000':0,'3050000:350000':0,'3250000:150000':0)'27___':0.142857142857143,'3150000:350000':0.142857142857143)'49___':0.19047619047619,'3250000:350000':0.333333333333333)'69___':0.266666666666667,(('2950000:250000':0,'3050000:250000':0)'14___':0.333333333333333,('3050000:50000':0,'3250000:450000':0)'12___':0.333333333333333)'66___':0.266666666666667)'100___':0.4,('1950000:1450000':0,'1950000:1350000':0,'2050000:1350000':0)'39___':1,((('3650000:1250000':0.333333333333333,'3850000:1550000':0.333333333333333)'76___':0.095238095238096,('3850000:1450000':0.111111111111111,'3850000:1750000':0.111111111111111)'44___':0.317460317460318)'83___':0.285714285714285,(('3750000:1850000':0,'3850000:1350000':0,'3950000:1750000':0)'13___':0.333333333333333,'3850000:1950000':0.333333333333333)'74___':0.380952380952381)'108___':0.285714285714286,((('2150000:1050000':0,'2350000:1150000':0)'36___':0.333333333333333,'2250000:1250000':0.333333333333333)'72___':0.380952380952381,((('3150000:150000':0,'3150000:250000':0)'16___':0.142857142857143,'3250000:250000':0.142857142857143)'47___':0.19047619047619,('3150000:650000':0,'2850000:750000':0,'2950000:750000':0)'41___':0.333333333333333)'65___':0.380952380952381)'107___':0.285714285714286,(((('3550000:1450000':0.5,(('3350000:1150000':0,'3450000:1350000':0,'3550000:1550000':0,'3350000:1050000':0,'3350000:1250000':0,'3450000:1550000':0,'3350000:1350000':0,'3450000:1450000':0)'38___':0.333333333333333,'3750000:1750000':0.333333333333333)'79___':0.166666666666667,('3450000:1250000':0,'3550000:1250000':0)'4___':0.5)'88___':0.1,'3550000:1950000':0.6)'99___':0.066666666666667,('3650000:1650000':0.2,'3650000:1750000':0.2)'57___':0.466666666666667)'104___':0.133333333333333,((('3650000:1350000':0.2,'3750000:1450000':0.2)'56___':0.355555555555556,(('3650000:1450000':0,'3650000:1550000':0)'31___':0.2,'3450000:1050000':0.2)'52___':0.355555555555556)'92___':0.08080808080808,'3250000:750000':0.636363636363636)'102___':0.163636363636364)'112___':0.2,(('3150000:2950000':0,'3250000:2150000':0)'11___':0.333333333333333,'3250000:2950000':0.333333333333333)'77___':0.666666666666667,((('3350000:2150000':0,'3450000:2050000':0)'35___':0.333333333333333,('3350000:2050000':0,'3450000:2150000':0,'3250000:2850000':0,'3550000:2150000':0)'23___':0.333333333333333)'70___':0.266666666666667,('3550000:2050000':0.142857142857143,'3550000:2250000':0.142857142857143)'50___':0.457142857142857)'97___':0.4,(((('3650000:1950000':0.111111111111111,'3650000:2050000':0.111111111111111)'43___':0.088888888888889,'3750000:2050000':0.2)'58___':0.2,'3750000:1950000':0.4)'82___':0.028571428571429,'3650000:1850000':0.428571428571429)'85___':0.571428571428571)'125___':0)'126___':0
+#!/usr/bin/perl -w
+
+use 5.010;
+use strict;
+use warnings;
+use Carp;
+
+use FindBin qw/$Bin/;
+use Test::Lib;
+use rlib;
+use List::Util qw /first sum/;
+
+use Test::More;
+
+use English qw / -no_match_vars /;
+local $| = 1;
+
+use Data::Section::Simple qw(get_data_section);
+
+use Test::More; # tests => 2;
+use Test::Exception;
+
+use Biodiverse::TestHelpers qw /:cluster :basedata :tree/;
+use Biodiverse::Cluster;
+use Biodiverse::BaseData;
+
+my $default_prng_seed = 2345;
+
+use Devel::Symdump;
+my $obj = Devel::Symdump->rnew(__PACKAGE__); 
+my @test_subs = grep {$_ =~ 'main::test_'} $obj->functions();
+
+
+exit main( @ARGV );
+
+sub main {
+    my @args  = @_;
+
+    if (@args) {
+        for my $name (@args) {
+            die "No test method test_$name\n"
+                if not my $func = (__PACKAGE__->can( 'test_' . $name ) || __PACKAGE__->can( $name ));
+            $func->();
+        }
+
+        done_testing;
+        return 0;
+    }
+
+    foreach my $sub (@test_subs) {
+        no strict 'refs';
+        $sub->();
+    }
+
+    done_testing;
+    return 0;
+}
+
+#  check for leaks - does not need to be part of the standard testing
+sub leakcheck_trim_tree {
+    #use Test::LeakTrace;
+    #if ($@) {
+    #    warn 'Test::LeakTrace required for this check';
+    #    return;
+    #}
+
+    #leaktrace {_chklk()} -verbose;
+}
+
+sub _chklk {
+    my $tree1 = get_site_data_as_tree();
+    my $node_count;
+    my $start_node_count = $tree1->get_node_count;
+    my @named_nodes    = sort keys %{$tree1->get_named_nodes};
+    my @delete_targets = @named_nodes[0..10];
+    my @remaining      = @named_nodes[11..$#named_nodes];
+    my @keep_targets   = @delete_targets;
+    
+    #  run some methods which cache
+    foreach my $node ($tree1->get_terminal_node_refs) {
+        my $path = $node->get_path_to_root_node;
+    }
+
+    my %n;
+
+    $tree1->trim (trim => \@delete_targets);
+
+}
+
+#  should all be equal for 
+sub test_max_path_length {
+    my $tree1 = shift || get_site_data_as_tree();
+    
+    my $root_node = $tree1->get_root_node;
+    my $max_path_length = $root_node->get_longest_path_length_to_terminals ();
+
+    my $exp = 0.963138848558473;
+    is ($max_path_length, $exp, 'max path length correct for ultrametric tree, root node');
+
+    subtest 'inner node max path lengths correct for ultrametric tree' => sub {
+        #  the length for the other nodes should be the difference
+        my $node_hash = $tree1->get_node_hash;
+        foreach my $node_name (sort keys %$node_hash) {
+            my $node_ref = $node_hash->{$node_name};
+            my $max_to_terminals = $node_ref->get_longest_path_length_to_terminals ();
+            my $path_lengths_to_root = $node_ref->get_path_lengths_to_root_node;
+            my $root_path_len    = sum (0, values %$path_lengths_to_root);
+            my $exp_inner = $exp - $root_path_len;
+            is ($max_path_length, $exp, 'node ' . $node_name);
+        }
+    };
+}
+
+sub test_get_multiple_trees_from_nexus {
+    my @array = get_tree_array_from_sample_data();
+    is (scalar @array, 2, 'Got two trees from the site data nexus file');
+}
+
+sub test_trim_tree {
+    my $tree1 = shift || get_site_data_as_tree();
+    my $tree2 = $tree1->clone;
+    my $tree3 = $tree1->clone;
+
+    my $node_count;
+    my $start_node_count = $tree1->get_node_count;
+    my @named_nodes    = sort keys %{$tree1->get_named_nodes};
+    my @delete_targets = @named_nodes[0..10];
+    my @remaining      = @named_nodes[11..$#named_nodes];
+    my @keep_targets   = @delete_targets;
+    
+    #  trigger some caching, as we were getting errors due to cached values getting in the way
+    foreach my $tree ($tree1, $tree2, $tree3) {
+        foreach my $node ($tree->get_node_refs) {
+            $node->get_all_descendants;
+        }
+    }
+
+    my %n;
+
+    #  a litle paranoia
+    is ($start_node_count, $tree2->get_node_count, 'cloned node count is the same as original');
+    is ($start_node_count, $tree3->get_node_count, 'cloned node count is the same as original');
+    
+    $tree1->trim (trim => \@delete_targets);
+    %n = $tree1->get_named_nodes;
+    is (scalar keys %n, scalar @remaining, 'trimmers: correct number of named nodes');
+    check_trimmings($tree1, \@delete_targets, \@remaining, 'trimmers');
+    $node_count = $tree1->get_node_count;
+    is ($node_count, $start_node_count - 14, 'trimmers: node count is as expected');
+
+    $tree2->trim (keep => \@keep_targets);
+    %n = $tree2->get_named_nodes;
+    is (scalar keys %n, scalar @keep_targets, 'keepers: correct number of named nodes');
+    check_trimmings($tree2, \@remaining, \@keep_targets, 'keepers');
+    $node_count = $tree2->get_node_count;
+    is ($node_count, $start_node_count - 204, 'keepers: node counts differ');
+
+    @keep_targets = @delete_targets[0..5];
+    $tree3->trim (trim => \@delete_targets, keep => \@keep_targets);
+    %n = $tree3->get_named_nodes;
+    my $exp_named_remaining = scalar @remaining + scalar @keep_targets;
+    is (scalar keys %n, $exp_named_remaining, 'trim/keep: correct number of named nodes');
+    my %tmp;
+    @tmp{@keep_targets} = (1) x @keep_targets;
+    my @exp_deleted = grep {!exists $tmp{$_}} @delete_targets;
+    check_trimmings($tree3, \@exp_deleted, \@keep_targets, 'trim/keep');
+    $node_count = $tree3->get_node_count;
+    is ($node_count, $start_node_count - 5, 'trim/keep: node count is as expected');
+
+}
+
+sub test_trim_tree_after_adding_extras {
+    my $tree1 = shift || get_tree_object_from_sample_data();
+    my $bd    = shift || get_basedata_object_from_site_data(CELL_SIZES => [200000, 200000]);
+
+    my $tree2 = $tree1->clone;
+    my $root = $tree2->get_root_node;
+    use Biodiverse::TreeNode;
+    my $node1 = Biodiverse::TreeNode-> new (
+        name   => '00EXTRA_NODE 1',
+        length => 1,
+    );
+    my $node2 = Biodiverse::TreeNode-> new (
+        name   => '00EXTRA_NODE 2',
+        length => 1,
+    );
+    $root->add_children (children => [$node1, $node2]);
+    #  add it to the Biodiverse::Tree object as well so the trimming works
+    $tree2->add_node (node_ref => $node1);
+    $tree2->add_node (node_ref => $node2);
+
+    $tree2->trim (keep => scalar $bd->get_labels);
+    my $name = $tree2->get_param('NAME') // 'noname';
+    $tree2->rename(new_name => $name . '_trimmed');
+
+    ok (
+        $tree1->trees_are_same (comparison => $tree2),
+        'trimmed and original tree same after trimming extra added nodes'
+    );
+
+}
+
+
+sub test_ladderise {
+    my $tree1 = shift || get_tree_object_from_sample_data();
+    my $tree2 = $tree1->clone();
+    $tree2->ladderise;
+    
+    ok (
+        $tree1->trees_are_same(comparison => $tree2),
+        'ladderised tree has same topology as original',
+    );
+
+    #  check node order is different and follows expected,
+    #  as we might change the default sort one day and then we'd have "issues"
+    my %nodes = $tree1->get_all_descendants_and_self;
+    subtest "Node orders as expected" => sub {
+      NODE_NAME:
+        foreach my $node_name (keys %nodes) {
+            my $node1 = $tree1->get_node_ref (node => $node_name);
+            my $node2 = $tree2->get_node_ref (node => $node_name);
+
+            my @children1 = $node1->get_children;
+            my @children2 = $node2->get_children;
+
+            is (scalar @children2, scalar @children1, "Child counts match for $node_name");
+
+            next NODE_NAME if scalar @children1 <= 1;
+
+            my @counts2 = map {$_->get_descendent_count} @children2;
+            my @counts1 = map {$_->get_descendent_count} @children1;
+            my $check1 = join ' ', @counts1;
+            my $check2 = join ' ', @counts2;
+
+            foreach my $i (1 .. $#children2) {
+                my $j = $i-1;
+                cmp_ok (
+                    $counts2[$i],
+                    '<=',
+                    $counts2[$j],
+                    "Child $i has fewer descendents than child $j, parent node "
+                    . $node2->get_name
+                    . "  in: $check1, out: $check2",
+                );
+            }
+        }
+    }
+}
+
+sub check_trimmings {
+    return;
+    my ($tree, $exp_deleted, $exp_remaining, $msg) = @_;
+    $msg //= '';
+
+    subtest 'trimmed correct nodes' => sub {
+        foreach my $node_name (sort @$exp_deleted) {
+            ok (
+                !$tree->exists_node (name => $node_name),
+                "$msg $node_name has been removed",
+            );
+        }
+        foreach my $node_name (sort @$exp_remaining) {
+            ok (
+                $tree->exists_node (name => $node_name),
+                "$msg $node_name has not been removed",
+            );
+        }
+    };
+}
+
+sub test_collapse_tree {
+    my $tree1 = get_site_data_as_tree();
+    my $tree2 = $tree1->clone;
+    
+    $tree1->rename (new_name => 'absolute');
+    $tree2->rename (new_name => 'relative');
+
+    $tree1->collapse_tree(cutoff_absolute => 0.5, verbose => 0);
+    #say Data::Dumper::Dumper [$tree1->describe];
+    
+    is ($tree1->get_total_tree_length, 29.8407270588888, 'trimmed sum of branch lengths is correct');
+    is (
+        $tree1->get_terminal_element_count,
+        $tree2->get_terminal_element_count,
+        'terminal node count is unchanged',
+    );
+
+    eval {$tree2->collapse_tree (cutoff_relative => -1)};
+    my $e = $EVAL_ERROR;
+    ok ($e, 'Got eval error when cutoff_relative is outside [0,1]');
+
+    my $rel_cutoff = 0.5 / $tree2->get_tree_length;
+
+    $tree2->collapse_tree (cutoff_relative => $rel_cutoff, verbose => 0);
+
+    ok (
+        $tree1->trees_are_same (
+            comparison => $tree2,
+        ),
+        'Absolute and relative cutoffs give same result when scaled the same'
+    );
+    
+
+}
+
+
+sub test_shuffle_terminal_names {
+    my $tree = get_site_data_as_tree();
+    
+    test_node_hash_keys_match_node_names ($tree);
+
+    my $clone = $tree->clone;
+    $clone->rename (new_name => 'shuffled_terminals');
+
+    $clone->shuffle_terminal_names (seed => $default_prng_seed);
+
+    test_node_hash_keys_match_node_names ($clone);
+    
+    ok (
+        !$tree->trees_are_same (
+            comparison => $clone,
+        ),
+        "Cloned tree with shuffled terminals differs from original"
+    );
+
+    #  Now check a shuffle of a sub-clade's terminals.
+    #  Its terminals should change, but its sibling's termials should not.
+
+    my $clone2 = $tree->clone;
+    my $cloned_sibs = $clone2->get_children;
+    my $orig_sibs   = $tree->get_children;
+
+    #  we need more than one child
+    if (scalar @$orig_sibs == 1) {
+        $orig_sibs   = $orig_sibs->[0]->get_children;
+        $cloned_sibs = $cloned_sibs->[0]->get_children;
+    }
+
+    $clone2->shuffle_terminal_names (
+        seed => $default_prng_seed,
+        target_node => $cloned_sibs->[0],
+    );
+
+    subtest "Cloned sub-tree with shuffled terminals differs from original"
+     => sub {descendents_are_same ($cloned_sibs->[0], $orig_sibs->[0], 'get_name', 'terminals_only')};
+
+    subtest "Cloned sub-tree without shuffled terminals same as original"
+     => sub {descendents_are_same ($cloned_sibs->[1], $orig_sibs->[1])};
+
+    test_node_hash_keys_match_node_names ($clone2);
+
+    return;
+}
+
+sub test_node_hash_keys_match_node_names {
+    my $tree = shift // get_site_data_as_tree();
+
+    my $test = sub {
+        my $node_hash = $tree->get_node_hash;
+        while (my ($name, $node_ref) = each %$node_hash) {
+            is ($name, $node_ref->get_name, "Name matches for $name");
+        }
+    };
+
+    subtest 'Node hash keys match node names' => $test;
+
+    return;
+}
+
+sub test_export_shapefile {
+    my $tree = shift // get_site_data_as_tree();
+
+    my $fname = get_temp_file_path('tree_export_' . int (1000 * rand()));
+
+    my $success = eval {
+        $tree->export_shapefile (
+            file => $fname,
+            plot_left_to_right    => 1,
+            vertical_scale_factor => undef,
+        );
+    };
+    my $e = $EVAL_ERROR;
+    diag $e if $e;
+    ok (!$e, 'exported to shapefile without error');
+
+    my $subtest_success = subtest 'shapefile matches tree' => sub {
+        use Geo::ShapeFile;
+        my $shapefile = new Geo::ShapeFile($fname);
+
+        for my $i (1 .. $shapefile->shapes()) {
+            my $shape = $shapefile->get_shp_record($i);
+    
+            my %db = $shapefile->get_dbf_record($i);
+    
+            next if $db{LINE_TYPE} eq 'vertical connector';
+    
+            my $node_name = $db{NAME};
+            my $node_ref = $tree->get_node_ref (node => $node_name);
+            
+            my $shp_len_val = sprintf '%.10f', $db{LENGTH};
+            my $tree_len    = sprintf '%.10f', $node_ref->get_length;
+    
+            is ($shp_len_val, $tree_len, "DB length matches for $node_name");
+
+            my ($start, $end) = $shape->points;
+            my $shape_len     = sprintf '%.10f', $start->distance_from($end);
+            is ($shape_len, $tree_len, "Shape length matches for $node_name");
+
+            my $parent_node = $node_ref->get_parent;
+            my $parent_name = $parent_node ? $parent_node->get_name : q{};
+            is ($db{PARENT}, $parent_name, "Parent name matches for $node_name");
+        }
+    };
+
+    if ($subtest_success) {
+        unlink $fname . '.shp', $fname . '.shx', $fname . '.dbf';
+    }
+
+    return;
+}
+
+
+sub test_export_tabular_tree {
+    my $tree = shift // get_site_data_as_tree();
+
+    my $fname = get_temp_file_path('tree_export_' . int (1000 * rand()) . '.csv');
+
+    #note "File name is $fname";
+    my $success = eval {
+        $tree->export_tabular_tree (
+            file => $fname,
+        );
+    };
+    my $e = $EVAL_ERROR;
+    diag $e if $e;
+    ok (!$e, 'exported to tabular without error');
+    
+    #  now reimport it
+    my $column_map = {};
+    my $nex = Biodiverse::ReadNexus->new();
+    $nex->import_data (
+        file => $fname,
+        column_map => $column_map,
+    );
+    my @imported_trees = $nex->get_tree_array;
+    my $imported_tree  = $imported_trees[0];
+
+    #  check terminals
+    ok (
+        $tree->trees_are_same (
+            comparison => $imported_tree,
+        ),
+        'Reimported tabular tree matches original',
+    );
+
+    my %nodes   = $tree->get_node_hash;
+    my %nodes_i = $imported_tree->get_node_hash;
+
+    subtest 'lengths and child counts match' => sub {
+        foreach my $node_name (keys %nodes) {
+            my $node   = $nodes{$node_name};
+            my $node_i = $nodes_i{$node_name};
+    
+            is (
+                $node->get_length,
+                $node_i->get_length,
+                'nodes are same length',
+            );
+            is (
+                $node->get_child_count,
+                $node_i->get_child_count,
+                'nodes have same child count',
+            );
+            my (@child_names, @child_names_i);
+            foreach my $child ($node->get_children) {
+                push @child_names, $child->get_name;
+            }
+            foreach my $child ($node_i->get_children) {
+                push @child_names_i, $child->get_name;
+            }
+            is_deeply (
+                [sort @child_names_i],
+                [sort @child_names],
+                'child names are the same for node ' . $node->get_name,
+            );
+        };
+    };
+
+
+    return;
+}
+
+sub test_export_nexus {
+    my $tree = shift // get_site_data_as_tree();
+    
+    _test_export_nexus (tree => $tree, no_translate_block => 0);
+    _test_export_nexus (tree => $tree, no_translate_block => 1, use_internal_names => 1);
+    _test_export_nexus (tree => $tree, no_translate_block => 0, check_bootstrap_values => 1);
+    
+}
+
+
+sub _test_export_nexus {
+    my %args = @_;
+    my $tree = $args{tree};
+    delete $args{tree};
+
+    if($args{check_bootstrap_values}) {
+        # add some bootstrap values to export
+        # get all the nodes
+        my @tree_nodes = $tree->get_node_refs();
+        foreach my $node (@tree_nodes) {
+            $node->set_bootstrap_value( key => "bootkey", value => "bootvalue" );
+        }
+    }
+    
+    my $test_suffix = ', args:';
+    foreach my $key (sort keys %args) {
+        my $val = $args{$key};
+        $test_suffix .= " $key => $val,";
+    }
+    chop $test_suffix;
+    
+    my $tmp_folder = File::Temp->newdir (TEMPLATE => 'biodiverseXXXX', TMPDIR => 1);
+    
+    my $fname = $tmp_folder . '/tree_export_' . int (1000 * rand()) . '.nex';
+    note "File name is $fname";
+    my $success = eval {
+        $tree->export_nexus (
+            file => $fname,
+            %args,
+        );
+    };
+    my $e = $EVAL_ERROR;
+    diag $e if $e;
+    ok (!$e, 'exported to nexus without error' . $test_suffix);
+
+    #  now reimport it
+    my $nex = Biodiverse::ReadNexus->new();
+    $nex->import_data (
+        file => $fname,
+    );
+    my @imported_trees = $nex->get_tree_array;
+    my $imported_tree  = $imported_trees[0];
+
+    #  check terminals
+    ok (
+        $tree->trees_are_same (
+            comparison => $imported_tree,
+        ),
+        'Reimported nexus tree matches original' . $test_suffix,
+    );
+
+    
+    my %nodes   = $tree->get_node_hash;
+    my %nodes_i = $imported_tree->get_node_hash;
+
+    subtest "lengths and child counts match$test_suffix" => sub {
+        foreach my $node_name (keys %nodes) {
+            my $node   = $nodes{$node_name};
+            my $node_i = $nodes_i{$node_name};
+
+            is (
+                $node->get_length,
+                $node_i->get_length,
+                'nodes are same length',
+            );
+            is (
+                $node->get_child_count,
+                $node_i->get_child_count,
+                'nodes have same child count',
+            );
+            my (@child_names, @child_names_i);
+            foreach my $child ($node->get_children) {
+                push @child_names, $child->get_name;
+            }
+            foreach my $child ($node_i->get_children) {
+                push @child_names_i, $child->get_name;
+            }
+            is_deeply (
+                [sort @child_names_i],
+                [sort @child_names],
+                'child names are the same for node ' . $node->get_name,
+            );
+        };
+    };
+
+    # make sure the bootstrap values got through
+    if($args{check_bootstrap_values}) {
+        subtest "bootstrap roundtrip" => sub {
+            my @tree_nodes = $imported_tree->get_node_refs();
+            foreach my $node (@tree_nodes) {
+                is($node->get_bootstrap_value( key => "bootkey" ),
+                   "bootvalue",
+                   "Exported and then imported correct bootstrap value."
+                    );
+            }
+        };
+    }
+    return;
+}
+
+
+sub test_roundtrip_names_with_quotes_in_newick {
+    # need a basedata to get the quoting we need to test
+    my $bd = Biodiverse::BaseData->new(name => 'blonk', CELL_SIZES => [1,1]);
+    $bd->add_element (group => '1:1', label => q{'a b':});
+    $bd->add_element (group => '1:1', label => q{'a c':});
+    $bd->add_element (group => '1:1', label => q{a:b});
+
+    my $tree1 = $bd->to_tree;
+    
+    foreach my $label ($bd->get_labels) {
+        ok ($tree1->exists_node(name => $label), qq{terminal /$label/ is in tree});
+    }
+
+    my $nwk_str1 = $tree1->to_newick;
+
+    my $read_nex = Biodiverse::ReadNexus->new;
+    $read_nex->import_newick (data => $nwk_str1);
+    my $tree_array = $read_nex->get_tree_array;
+
+    my $tree2 = $tree_array->[0];
+    
+    #say $nwk_str1;
+    #say $tree2->to_newick;
+    
+
+    ok ($tree1->trees_are_same(comparison => $tree2), 'trees are the same when roundtripped via newick and names have quotes');
+}
+
+
+sub test_equalise_branch_lengths {
+    my $tree = shift // get_site_data_as_tree();
+
+    my $eq_tree = $tree->clone_tree_with_equalised_branch_lengths;
+
+    is ($tree->get_total_tree_length,
+        $eq_tree->get_total_tree_length,
+        'eq tree has same total length as orig',
+    );
+
+    is ($tree->get_node_count, $eq_tree->get_node_count, 'node counts match');
+}
+
+
+sub test_rescale_by_longest_path {
+    my $tree = get_site_data_as_tree();
+
+    my $longest_path = $tree->get_longest_path_length_to_terminals;
+    my $total_length = $tree->get_total_length;
+
+    my $target_name = '1950000:1350000';
+    my $target_node = $tree->get_node_ref (node => $target_name);
+    $target_node->set_length (length => 100);
+
+    $tree->delete_cached_values;
+    $tree->delete_cached_values_below;
+
+    my $new_longest_path = $tree->get_longest_path_length_to_terminals;
+
+    #  some sanity checks
+    is (
+        $new_longest_path,
+        $longest_path + 100,
+        'Longest path is 100 units longer',
+    );
+    is ($total_length + 100,
+        $tree->get_total_length,
+        'new tree is 100 units longer',
+    );
+
+    #  now we rescale things
+    my $rescaled_tree
+      = $tree->clone_tree_with_rescaled_branch_lengths (scale_factor => 0.01);
+    is (
+        $rescaled_tree->get_longest_path_length_to_terminals,
+        $new_longest_path / 100,
+        'New longest path is 0.01 of the original',
+    );
+    is (
+        $rescaled_tree->get_total_length,
+        $tree->get_total_length / 100,
+        'New total tree length is 0.01 of the original',
+    );
+
+    #  now check we can go back
+    $rescaled_tree
+      = $rescaled_tree->clone_tree_with_rescaled_branch_lengths (scale_factor => 100);
+    is (
+        $rescaled_tree->get_longest_path_length_to_terminals,
+        $new_longest_path,
+        'New longest path is same as the original after rescaling by 100',
+    );
+    is (
+        $rescaled_tree->get_total_length,
+        $tree->get_total_length,
+        'New total tree length is same as the original after rescaling by 100',
+    );
+    
+    #  now check new_length
+    $rescaled_tree
+      = $rescaled_tree->clone_tree_with_rescaled_branch_lengths (new_length => 5);
+    is (
+        $rescaled_tree->get_longest_path_length_to_terminals,
+        5,
+        'New length is 5 when arg new_length=>5',
+    );
+    
+    #  now check new_length
+    $rescaled_tree
+      = $rescaled_tree->clone_tree_with_rescaled_branch_lengths (new_length => 0.25);
+    is (
+        $rescaled_tree->get_longest_path_length_to_terminals,
+        0.25,
+        'New length is 0.25 when arg new_length=>0.25',
+    );
+    
+}
+
+sub test_remap_labels_from_hash {
+    my $tree1 = shift || get_tree_object_from_sample_data();
+
+    my %remap;
+    my @expected_new_labels;
+    foreach my $label (sort $tree1->get_labels()) {
+        $remap{$label} = uc( $label );
+        push( @expected_new_labels, uc $label );
+    }
+
+    $tree1->remap_labels_from_hash(remap => \%remap);
+       
+    my @actual_new_labels = sort $tree1->get_labels();
+
+    is_deeply( \@actual_new_labels,
+               \@expected_new_labels,
+               "Got expected labels" );
+}
+
+sub test_remap_mismatched_labels {
+    my $tree1 = shift || get_tree_object_from_sample_data();
+
+    my %remap;
+    my @expected_new_labels;
+    foreach my $label (sort $tree1->get_labels()) {
+        $remap{$label} = uc( $label );
+        push( @expected_new_labels, uc $label );
+    }
+
+    # now also add in some junk remap values (might come up say when
+    # applying a multiple tree remap to a single tree)
+    foreach my $number (0..10) {
+        $remap{"junkkey$number"} = "junkvalue$number";
+    }
+
+    eval { $tree1->remap_labels_from_hash(remap => \%remap); };
+    my $e = $EVAL_ERROR;
+    ok (!$e, "got no exception from mismatched remap");
+
+    my @actual_new_labels = sort $tree1->get_labels();
+
+    is_deeply( \@actual_new_labels,
+               \@expected_new_labels,
+               "Got expected labels" );
+}
+
+
+sub test_depth {
+    my $tree = Biodiverse::Tree->new (NAME => 'test depth');
+    
+    #  bifurcating number scheme
+    my @nums = qw /1 2 3 4 5 6 7 14 15/;
+    my %nodes;
+    for my $num (@nums) {
+        my $node = $tree->add_node(name => $num);
+        $nodes{$num} = $node;
+    }
+    $nodes{1}->add_children(children => [$nodes{2}, $nodes{3}]);
+    $nodes{2}->add_children(children => [$nodes{4}, $nodes{5}]);
+    $nodes{3}->add_children(children => [$nodes{6}, $nodes{7}]);
+    $nodes{7}->add_children(children => [$nodes{14}, $nodes{15}]);
+    
+    my %expected;
+    @expected{@nums} = qw /0 1 1 2 2 2 2 3 3/;
+    subtest 'Expected node depths' => sub {
+        for my $num (@nums) {
+            my $exp_depth = $expected{$num};
+            is ($nodes{$num}->get_depth, $exp_depth, "Expected depth for node $num ($exp_depth)");
+        }
+    };
+}
+
+######################################
+
+
+sub descendents_are_same {
+    my ($node1, $node2, $negation_method, $terminals_only) = @_;
+    $negation_method //= 0;
+
+    my @methods = qw /
+        get_name
+        get_length
+        get_child_count
+        get_child_count_below
+        is_terminal_node
+        is_internal_node
+    /; # /
+    
+    my ($neg_count, $pos_count) = (0, 0);
+
+    METHOD:
+    foreach my $method (@methods) {
+        my $message = "nodes match for $method";
+        my $val1 = $node1->$method;
+        my $val2 = $node2->$method;
+
+        #  Only testing if names differ under negation for terminals
+        #  Need to devise better rules as args as we develop more perturbations.
+        #  BUT WE CAN HAVE RANDOMLY THE SAME (albeit rarely)
+        #  ...better to just keep count and check if the matches don't sum - still not perfect, though
+        if ($method eq $negation_method) {
+            if (($terminals_only && $node1->is_terminal_node)) {
+                if ($val1 ne $val2) {
+                    $neg_count ++;
+                }
+                next METHOD;
+            }
+            $pos_count++;
+        }
+        is ($val1, $val2, $message);
+    }
+
+    my @children1 = $node1->get_children;
+    my @children2 = $node2->get_children;
+
+    for my $i (0 .. $#children1) {
+        descendents_are_same ($children1[$i], $children2[$i], $negation_method, $terminals_only);
+    }
+    
+    #  need to generalise this to work with any type of node, but cleanly
+    if ($negation_method && !$node1->is_terminal_node) {
+        my $result = isnt (scalar $node1->get_terminal_element_count, $pos_count, 'differing terminals for $negation_method');
+        diag 'This test can intermittently fail due to randomness. '
+             . 'If it fails consistently for different PRNG seeds '
+             . 'then there is a problem'
+          if !$result;
+    }
+
+    return;
+}
+
+
+sub get_cluster_mini_data_newick {
+    return q{((('2.5:1.5':0,'3.5:1.5':0,'3.5:2.5':0)'3___':0.2,('1.5:1.5':0,'1.5:2.5':0,'2.5:2.5':0)'2___':0.2)'4___':0)'5___':0}
+}
+
+sub get_site_data_as_tree {
+    my $comp_nwk = get_site_data_newick_tree(@_);
+
+    my $read_nex = Biodiverse::ReadNexus->new();
+    my $success = eval {$read_nex->import_data (data => $comp_nwk)};
+    croak $@ if $@;
+
+    my $tree_arr = $read_nex->get_tree_array;
+    my $comparison_tree = $tree_arr->[0];
+
+    return $comparison_tree;
+}
+
+sub get_site_data_newick_tree {
+    my $label = shift // 'link_average';
+    my $data = get_data_section('SITE_DATA_NEWICK_TREE');
+    $data =~ s/\n+\z//m;  #  clear all trailing newlines
+    my @data = split "\n", $data;
+    while (my $line = shift @data) {
+        next if not $line =~ /^$label/;
+        my ($name, $newick) = split / /, $line;
+        return $newick;
+    }
+    croak "should not get this far\n";
+}
+
+
+
+
+
+1;
+
+__DATA__
+
+
+@@ SITE_DATA_NEWICK_TREE
+link_average ((((((('3250000:950000':0.333333333333333,'3350000:950000':0.333333333333333)'75___':0.083333333333334,'3350000:850000':0.416666666666667)'93___':0.203703703703703,'3250000:750000':0.62037037037037)'109___':0.168342013736751,(((((('3350000:1150000':0,'3450000:1350000':0,'3550000:1550000':0,'3350000:1050000':0,'3350000:1250000':0,'3450000:1550000':0,'3350000:1350000':0,'3450000:1450000':0)'38___':0.333333333333333,'3550000:1450000':0.333333333333333)'84___':0.018518518518519,('3450000:1250000':0,'3550000:1250000':0)'4___':0.351851851851852)'85___':0.101178451178451,('3650000:1650000':0.2,'3650000:1750000':0.2)'60___':0.253030303030303)'97___':0.090559440559441,'3550000:1950000':0.543589743589744)'105___':0.025367172510029,((('3650000:1450000':0,'3650000:1550000':0)'31___':0.2,'3450000:1050000':0.2)'61___':0.22989417989418,('3650000:1350000':0.2,'3750000:1450000':0.2)'58___':0.22989417989418)'95___':0.139062736205593)'107___':0.219755468007348)'118___':0.139519699240052,((((('3350000:2050000':0,'3450000:2150000':0,'3250000:2850000':0,'3550000:2150000':0)'23___':0.333333333333333,'3750000:1750000':0.333333333333333)'74___':0.116666666666667,(('3550000:2050000':0.142857142857143,'3550000:2250000':0.142857142857143)'50___':0.123809523809524,('3350000:2150000':0,'3450000:2050000':0)'35___':0.266666666666667)'67___':0.183333333333333)'96___':0.24389770723104,(((('3650000:1950000':0.111111111111111,'3650000:2050000':0.111111111111111)'43___':0.044444444444445,'3750000:2050000':0.155555555555556)'52___':0.222222222222222,'3750000:1950000':0.377777777777778)'88___':0.026984126984127,'3650000:1850000':0.404761904761905)'91___':0.289135802469135)'113___':0.056669186192996,(('3150000:2950000':0,'3250000:2150000':0)'11___':0.333333333333333,'3250000:2950000':0.333333333333333)'73___':0.417233560090703)'116___':0.177665189923137)'124___':0.0349067652113,(((((((((('3550000:950000':0.25,'3650000:1150000':0.25)'65___':0.179292929292929,(('3450000:950000':0.125,'3550000:1050000':0.125)'46___':0.075,'3550000:1150000':0.2)'56___':0.229292929292929)'94___':0.088638028638029,('3450000:1150000':0.25,'3450000:850000':0.25)'66___':0.267930957930958)'103___':0.11516095016095,('3750000:1350000':0.333333333333333,'3850000:1650000':0.333333333333333)'77___':0.299758574758575)'110___':0.026499734833068,'3750000:1550000':0.659591642924976)'112___':0.0511392899791321,((((('3350000:750000':0.333333333333333,'3450000:750000':0.333333333333333)'76___':0.067969816131581,((('2950000:650000':0.0909090909090909,'3050000:650000':0.0909090909090909)'42___':0.107808857808858,'3050000:750000':0.198717948717949)'54___':0.06996891996892,('3150000:650000':0,'2850000:750000':0,'2950000:750000':0)'41___':0.268686868686869)'69___':0.132616280778045)'90___':0.09259184443008,'2750000:750000':0.493894993894994)'101___':0.018452781786115,(((((('3050000:150000':0,'2850000:650000':0,'3150000:50000':0,'3050000:350000':0,'3250000:150000':0)'27___':0.142857142857143,'3150000:350000':0.142857142857143)'49___':0.079365079365079,('3050000:50000':0,'3250000:450000':0)'12___':0.222222222222222)'62___':0.01765873015873,(('3150000:150000':0,'3150000:250000':0)'16___':0.142857142857143,'3250000:250000':0.142857142857143)'47___':0.097023809523809)'63___':0.087391774891775,'3250000:350000':0.327272727272727)'72___':0.051034151034151,(('2750000:650000':0,'3050000:550000':0)'32___':0.2,'2650000:650000':0.2)'57___':0.178306878306878)'89___':0.134040897374231)'102___':0.066874027647837,((('3250000:650000':0.142857142857143,'3350000:650000':0.142857142857143)'51___':0.123809523809524,'3450000:650000':0.266666666666667)'68___':0.211111111111111,('2950000:50000':0,'3150000:550000':0,'2550000:1050000':0,'2950000:350000':0)'33___':0.477777777777778)'98___':0.101444025551168)'108___':0.131509129575162)'115___':0.041036540814585,('2550000:750000':0,'2650000:750000':0)'34___':0.751767473718693)'117___':0.11152147677956,((('3050000:850000':0.2,'3250000:850000':0.2)'59___':0.208333333333333,('3150000:750000':0.2,'3150000:850000':0.2)'55___':0.208333333333333)'92___':0.3,('2950000:250000':0,'3050000:250000':0)'14___':0.708333333333333)'114___':0.15495561716492)'121___':0.028471207333334,(((((((('2450000:1050000':0.142857142857143,'2550000:950000':0.142857142857143)'48___':0.053571428571428,'2450000:1150000':0.196428571428571)'53___':0.048280423280424,(('2350000:950000':0,'2450000:950000':0)'1___':0.111111111111111,'2250000:950000':0.111111111111111)'45___':0.133597883597884)'64___':0.082275132275132,('2550000:850000':0,'2650000:950000':0,'2450000:1250000':0,'2150000:1150000':0,'2650000:850000':0)'40___':0.326984126984127)'71___':0.03015873015873,'2750000:850000':0.357142857142857)'86___':0.129563492063492,(('2250000:1050000':0,'2350000:1250000':0,'2750000:950000':0)'37___':0.333333333333333,'2350000:1050000':0.333333333333333)'79___':0.153373015873016)'100___':0.149305555555556,(('2150000:1050000':0,'2350000:1150000':0)'36___':0.333333333333333,'2250000:1250000':0.333333333333333)'81___':0.302678571428572)'111___':0.161080827067669,(('1950000:1450000':0,'1950000:1350000':0,'2050000:1350000':0)'39___':0.333333333333333,('2050000:1250000':0,'2150000:1250000':0)'7___':0.333333333333333)'78___':0.463759398496241)'119___':0.0946674260020131)'122___':0.033730189503183,((((((('3750000:1850000':0,'3850000:1350000':0,'3950000:1750000':0)'13___':0.333333333333333,'3650000:1250000':0.333333333333333)'82___':0.041666666666667,'3750000:1250000':0.375)'87___':0.105,('3850000:1850000':0.333333333333333,'3850000:1950000':0.333333333333333)'80___':0.146666666666667)'99___':0.05265306122449,'3750000:1650000':0.53265306122449)'104___':0.034840325018896,(('3850000:1450000':0.111111111111111,'3850000:1750000':0.111111111111111)'44___':0.180555555555556,'3850000:1550000':0.291666666666667)'70___':0.275826719576719)'106___':0.235392616642617,(('3250000:3050000':0,'3650000:2350000':0)'2___':0.333333333333333,'3750000:2150000':0.333333333333333)'83___':0.46955266955267)'120___':0.122604344448767)'123___':0.037648501223703)'125___':0)'126___':0
+link_recalculate ((((((('2250000:1050000':0,'2350000:1250000':0,'2750000:950000':0)'37___':0.333333333333333,'2350000:1050000':0.333333333333333)'89___':0.166666666666667,('3450000:1250000':0,'3550000:1250000':0)'4___':0.5)'108___':0.166666666666667,((('1950000:1450000':0,'1950000:1350000':0,'2050000:1350000':0)'39___':0.333333333333333,('2050000:1250000':0,'2150000:1250000':0)'7___':0.333333333333333)'81___':0.166666666666667,'2250000:1250000':0.5)'104___':0.166666666666667)'123___':0.047619047619047,(((((((('3250000:3050000':0,'3650000:2350000':0)'2___':0.333333333333333,'3550000:1450000':0.333333333333333)'82___':0.266666666666667,('3650000:1650000':0.2,'3650000:1750000':0.2)'59___':0.4)'115___':-0.1,((((('3350000:1150000':0,'3450000:1350000':0,'3550000:1550000':0,'3350000:1050000':0,'3350000:1250000':0,'3450000:1550000':0,'3350000:1350000':0,'3450000:1450000':0)'38___':0.333333333333333,('3550000:2050000':0.142857142857143,'3550000:2250000':0.142857142857143)'50___':0.19047619047619,('3350000:2050000':0,'3450000:2150000':0,'3250000:2850000':0,'3550000:2150000':0)'23___':0.333333333333333,'3750000:1750000':0.333333333333333,('3350000:2150000':0,'3450000:2050000':0)'35___':0.333333333333333,('3150000:2950000':0,'3250000:2150000':0)'11___':0.333333333333333)'92___':0.066666666666667,(('3650000:1950000':0.111111111111111,'3650000:2050000':0.111111111111111)'43___':0.088888888888889,'3750000:2050000':0.2)'58___':0.2)'95___':-0.066666666666667,'3750000:1950000':0.333333333333333)'96___':0.121212121212122,'3550000:1950000':0.454545454545455)'101___':0.045454545454545)'116___':0.136363636363636,'3650000:1850000':0.636363636363636)'118___':0.0303030303030309,((('3750000:1850000':0,'3850000:1350000':0,'3950000:1750000':0)'13___':0.333333333333333,'3750000:1250000':0.333333333333333)'86___':0.166666666666667,'3250000:2950000':0.5)'107___':0.166666666666667)'120___':-0.095238095238096,('3750000:1650000':0.6,'3850000:1950000':0.6)'117___':-0.028571428571429)'121___':0.095238095238096,((((('3250000:950000':0.333333333333333,'3350000:850000':0.333333333333333)'77___':0.166666666666667,'3350000:950000':0.5)'105___':-0.1,'3250000:750000':0.4)'106___':0.138461538461538,(((((('2950000:50000':0,'3150000:550000':0,'2550000:1050000':0,'2950000:350000':0)'33___':0.333333333333333,'3450000:650000':0.333333333333333)'83___':0.095238095238096,('3550000:950000':0.25,'3650000:1150000':0.25)'64___':0.178571428571429,'3750000:2150000':0.428571428571429)'98___':0.025974025974026,(('3750000:1350000':0.333333333333333,'3850000:1650000':0.333333333333333)'74___':-0.133333333333333,'3850000:1850000':0.2)'75___':0.254545454545455)'99___':-0.025974025974026,(('3850000:1450000':0.111111111111111,'3850000:1750000':0.111111111111111)'44___':0.222222222222222,'3650000:1250000':0.333333333333333,'3850000:1550000':0.333333333333333)'93___':0.095238095238096)'100___':0.032967032967033,(((('3150000:650000':0,'2850000:750000':0,'2950000:750000':0)'41___':0.333333333333333,'3450000:750000':0.333333333333333)'78___':-0.033333333333333,(((('3250000:650000':0.142857142857143,'3350000:650000':0.142857142857143)'51___':0.057142857142857,('2950000:650000':0.0909090909090909,'3050000:650000':0.0909090909090909)'42___':0.109090909090909,'3150000:350000':0.2)'60___':0.030769230769231,'3050000:750000':0.230769230769231)'62___':0.032388663967611,'3350000:750000':0.263157894736842)'67___':0.036842105263158)'79___':0.033333333333333,((('3450000:1150000':0.25,'3450000:850000':0.25)'63___':0.022727272727273,(('3650000:1450000':0,'3650000:1550000':0)'31___':0.2,'3450000:1050000':0.2)'56___':0.072727272727273)'68___':0.02139037433155,(('3450000:950000':0.125,'3550000:1050000':0.125)'46___':0.125,'3550000:1150000':0.25)'65___':0.044117647058823)'69___':0.03921568627451)'84___':0.128205128205129)'102___':0.076923076923076)'113___':0.00992555831265596,((((('2950000:250000':0,'3050000:250000':0)'14___':0.333333333333333,('3050000:50000':0,'3250000:450000':0)'12___':0.333333333333333)'85___':0.166666666666667,'3250000:350000':0.5)'110___':-0.166666666666667,(('2550000:750000':0,'2650000:750000':0)'34___':0.2,('2750000:650000':0,'3050000:550000':0)'32___':0.2,'2650000:650000':0.2)'61___':0.133333333333333)'111___':0.133333333333334,(((('2350000:950000':0,'2450000:950000':0)'1___':0.111111111111111,'2250000:950000':0.111111111111111)'45___':0.222222222222222,'2750000:850000':0.333333333333333)'70___':0.051282051282052,'2750000:750000':0.384615384615385)'94___':0.082051282051282,((('2450000:1050000':0.142857142857143,'2550000:950000':0.142857142857143)'49___':0.107142857142857,(('3050000:150000':0,'2850000:650000':0,'3150000:50000':0,'3050000:350000':0,'3250000:150000':0)'27___':0.142857142857143,('3150000:150000':0,'3150000:250000':0)'16___':0.142857142857143,'3250000:250000':0.142857142857143)'48___':0.107142857142857)'66___':0.083333333333333,'2450000:1150000':0.333333333333333,('2550000:850000':0,'2650000:950000':0,'2450000:1250000':0,'2150000:1150000':0,'2650000:850000':0)'40___':0.333333333333333,('2150000:1050000':0,'2350000:1150000':0)'36___':0.333333333333333)'91___':0.133333333333334)'112___':0.0817204301075269)'114___':0.118279569892473,(('3650000:1350000':0.2,'3750000:1450000':0.2)'57___':0.3,'3750000:1550000':0.5)'109___':0.166666666666667)'122___':0.047619047619047)'124___':0.109243697478992,(('3050000:850000':0.2,'3250000:850000':0.2)'55___':0.133333333333333,('3150000:750000':0.2,'3150000:850000':0.2)'54___':0.133333333333333)'88___':0.490196078431373)'125___':0)'126___':0
+link_average_unweighted ((((((((((('3650000:1450000':0,'3650000:1550000':0)'31___':0.2,'3450000:1050000':0.2)'61___':0.254365079365079,('3650000:1350000':0.2,'3750000:1450000':0.2)'58___':0.254365079365079)'96___':0.128230103230104,'3250000:750000':0.582595182595183)'107___':0.114602238039738,(((('3350000:1150000':0,'3450000:1350000':0,'3550000:1550000':0,'3350000:1050000':0,'3350000:1250000':0,'3450000:1550000':0,'3350000:1350000':0,'3450000:1450000':0)'38___':0.333333333333333,('3450000:1250000':0,'3550000:1250000':0)'4___':0.333333333333333)'77___':0.083333333333334,'3550000:1450000':0.416666666666667)'91___':0.1,('3650000:1650000':0.2,'3650000:1750000':0.2)'60___':0.316666666666667)'101___':0.180530753968254)'113___':0.100027619949495,((((('3650000:1950000':0.111111111111111,'3650000:2050000':0.111111111111111)'43___':0.044444444444445,'3750000:2050000':0.155555555555556)'52___':0.227777777777777,'3750000:1950000':0.383333333333333)'86___':0.033333333333334,'3650000:1850000':0.416666666666667)'90___':0.16235119047619,'3550000:1950000':0.579017857142857)'106___':0.218207183441559)'119___':0.0753940070346319,(('3250000:950000':0.333333333333333,'3350000:950000':0.333333333333333)'71___':0.083333333333334,'3350000:850000':0.416666666666667)'92___':0.455952380952381)'121___':0.0604032089871931,(((('3350000:2050000':0,'3450000:2150000':0,'3250000:2850000':0,'3550000:2150000':0)'23___':0.333333333333333,'3750000:1750000':0.333333333333333)'81___':0.129166666666667,(('3550000:2050000':0.142857142857143,'3550000:2250000':0.142857142857143)'50___':0.123809523809524,('3350000:2150000':0,'3450000:2050000':0)'35___':0.266666666666667)'65___':0.195833333333333)'99___':0.289583333333333,(('3150000:2950000':0,'3250000:2150000':0)'11___':0.333333333333333,'3250000:2950000':0.333333333333333)'79___':0.41875)'117___':0.180938923272908)'123___':0.028241492161188,(((((((('2750000:650000':0,'3050000:550000':0)'32___':0.2,'2650000:650000':0.2)'57___':0.15,('2550000:750000':0,'2650000:750000':0)'34___':0.35)'85___':0.166666666666667,'2750000:750000':0.516666666666667)'102___':0.092593517593517,((('3350000:750000':0.333333333333333,'3450000:750000':0.333333333333333)'83___':0.086675020885548,(('3450000:950000':0.125,'3550000:1050000':0.125)'46___':0.075,'3550000:1150000':0.2)'56___':0.220008354218881)'93___':0.03827190718638,('3450000:1150000':0.25,'3450000:850000':0.25)'62___':0.208280261405261)'97___':0.150979922854923)'110___':0.134788048514496,((((('2950000:650000':0.0909090909090909,'3050000:650000':0.0909090909090909)'42___':0.107808857808858,'3050000:750000':0.198717948717949)'54___':0.086130536130536,('3150000:650000':0,'2850000:750000':0,'2950000:750000':0)'41___':0.284848484848485)'69___':0.114273313492063,(((('3050000:150000':0,'2850000:650000':0,'3150000:50000':0,'3050000:350000':0,'3250000:150000':0)'27___':0.142857142857143,'3150000:350000':0.142857142857143)'49___':0.123809523809524,('3050000:50000':0,'3250000:450000':0)'12___':0.266666666666667)'64___':0.011011904761904,(('3150000:150000':0,'3150000:250000':0)'16___':0.142857142857143,'3250000:250000':0.142857142857143)'47___':0.134821428571428)'68___':0.121443226911977)'87___':0.157475423881674,(('2950000:250000':0,'3050000:250000':0)'14___':0.333333333333333,'3250000:350000':0.333333333333333)'75___':0.223263888888889)'104___':0.187451010552458)'116___':0.10677371003945,(('3050000:850000':0.2,'3250000:850000':0.2)'59___':0.208333333333333,('3150000:750000':0.2,'3150000:850000':0.2)'55___':0.208333333333333)'88___':0.442488609480797)'120___':0.076286087095414,((((('3750000:1250000':0.333333333333333,'3850000:1850000':0.333333333333333)'80___':0.136904761904762,('3750000:1350000':0.333333333333333,'3850000:1650000':0.333333333333333)'72___':0.136904761904762)'100___':0.123214285714286,(('3250000:3050000':0,'3650000:2350000':0)'2___':0.333333333333333,'3750000:2150000':0.333333333333333)'74___':0.260119047619048)'109___':0.115277777777778,(((('3750000:1850000':0,'3850000:1350000':0,'3950000:1750000':0)'13___':0.333333333333333,'3650000:1250000':0.333333333333333)'84___':0.083333333333334,'3850000:1950000':0.416666666666667)'89___':0.166071428571428,(('3850000:1450000':0.111111111111111,'3850000:1750000':0.111111111111111)'44___':0.180555555555556,'3850000:1550000':0.291666666666667)'70___':0.291071428571428)'108___':0.125992063492064)'114___':0.0437019469246031,((((('3250000:650000':0.142857142857143,'3350000:650000':0.142857142857143)'51___':0.123809523809524,'3450000:650000':0.266666666666667)'66___':0.175,('2950000:50000':0,'3150000:550000':0,'2550000:1050000':0,'2950000:350000':0)'33___':0.441666666666667)'95___':0.130952380952381,'3750000:1650000':0.572619047619048)'105___':0.11281001984127,(('3550000:950000':0.25,'3650000:1150000':0.25)'63___':0.305555555555556,'3750000:1550000':0.555555555555556)'103___':0.129873511904762)'112___':0.0670030381944441)'118___':0.174675924254782)'122___':0.034155718857885)'124___':0.0206081758641999,(((((('2550000:850000':0,'2650000:950000':0,'2450000:1250000':0,'2150000:1150000':0,'2650000:850000':0)'40___':0.333333333333333,('2250000:1050000':0,'2350000:1250000':0,'2750000:950000':0)'37___':0.333333333333333)'78___':0.108333333333334,('2350000:1050000':0.333333333333333,'2750000:850000':0.333333333333333)'76___':0.108333333333334)'94___':0.020089285714285,((('2450000:1050000':0.142857142857143,'2550000:950000':0.142857142857143)'48___':0.053571428571428,'2450000:1150000':0.196428571428571)'53___':0.071428571428572,(('2350000:950000':0,'2450000:950000':0)'1___':0.111111111111111,'2250000:950000':0.111111111111111)'45___':0.156746031746032)'67___':0.193898809523809)'98___':0.220238095238096,(('2150000:1050000':0,'2350000:1150000':0)'36___':0.333333333333333,'2250000:1250000':0.333333333333333)'82___':0.348660714285715)'111___':0.049107142857143,(('1950000:1450000':0,'1950000:1350000':0,'2050000:1350000':0)'39___':0.333333333333333,('2050000:1250000':0,'2150000:1250000':0)'7___':0.333333333333333)'73___':0.397767857142858)'115___':0.250770734155438)'125___':0)'126___':0
+link_minimum (((('3750000:1650000':0.428571428571429,(('3850000:1950000':0.333333333333333,('2950000:50000':0,'3150000:550000':0,'2550000:1050000':0,'2950000:350000':0)'33___':0.333333333333333,'3850000:1850000':0.333333333333333,'3650000:1850000':0.333333333333333,'3350000:950000':0.333333333333333,'3750000:1350000':0.333333333333333,'3850000:1650000':0.333333333333333,'3250000:950000':0.333333333333333,'3350000:850000':0.333333333333333,('3150000:750000':0.2,'3150000:850000':0.2,'3050000:850000':0.2,'3250000:850000':0.2)'65___':0.133333333333333,('2950000:250000':0,'3050000:250000':0)'14___':0.333333333333333,('3450000:1250000':0,'3550000:1250000':0)'4___':0.333333333333333,'3450000:750000':0.333333333333333,('2150000:1050000':0,'2350000:1150000':0)'36___':0.333333333333333,('3650000:2050000':0.111111111111111,'3650000:1950000':0.111111111111111,'3750000:2050000':0.111111111111111)'47___':0.222222222222222,'3750000:1950000':0.333333333333333,((((('3450000:950000':0.125,'3550000:1050000':0.125)'48___':0.075,'3550000:1150000':0.2)'71___':0.030769230769231,'3450000:850000':0.230769230769231)'75___':0.019230769230769,'3450000:1150000':0.25)'78___':0.022727272727273,(('3650000:1450000':0,'3650000:1550000':0)'31___':0.2,'3450000:1050000':0.2)'69___':0.072727272727273)'81___':0.06060606060606,('3650000:1350000':0.2,'3750000:1450000':0.2)'73___':0.133333333333333,('1950000:1450000':0,'1950000:1350000':0,'2050000:1350000':0)'39___':0.333333333333333,'2250000:1250000':0.333333333333333,('3250000:3050000':0,'3650000:2350000':0)'2___':0.333333333333333,'3550000:1450000':0.333333333333333,('2050000:1250000':0,'2150000:1250000':0)'7___':0.333333333333333,('3650000:1650000':0.2,'3650000:1750000':0.2)'68___':0.133333333333333,('3350000:1150000':0,'3450000:1350000':0,'3550000:1550000':0,'3350000:1050000':0,'3350000:1250000':0,'3450000:1550000':0,'3350000:1350000':0,'3450000:1450000':0)'38___':0.333333333333333,'3650000:1250000':0.333333333333333,(('3850000:1450000':0.111111111111111,'3850000:1750000':0.111111111111111)'46___':0.138888888888889,'3850000:1550000':0.25)'79___':0.083333333333333,((('3250000:350000':0.2,('3150000:650000':0,'2850000:750000':0,'2950000:750000':0)'41___':0.2,('3050000:50000':0,'3250000:450000':0)'12___':0.2,('2550000:750000':0,'2650000:750000':0)'34___':0.2,((('3150000:150000':0,'3150000:250000':0)'16___':0.142857142857143,'3250000:250000':0.142857142857143,(('2950000:650000':0.0909090909090909,'3050000:650000':0.0909090909090909)'42___':0.0202020202020201,'3150000:350000':0.111111111111111)'45___':0.031746031746032,('3050000:150000':0,'2850000:650000':0,'3150000:50000':0,'3050000:350000':0,'3250000:150000':0)'27___':0.142857142857143)'55___':0.023809523809524,'3050000:750000':0.166666666666667)'57___':0.033333333333333,('2750000:650000':0,'3050000:550000':0)'32___':0.2,'2650000:650000':0.2,('3250000:650000':0.142857142857143,'3350000:650000':0.142857142857143)'52___':0.057142857142857,'3450000:650000':0.2)'74___':0.05,(((('2350000:950000':0,'2450000:950000':0)'1___':0.111111111111111,'2250000:950000':0.111111111111111)'43___':0.031746031746032,'2450000:1050000':0.142857142857143,'2450000:1150000':0.142857142857143,'2550000:950000':0.142857142857143)'54___':0.057142857142857,('2550000:850000':0,'2650000:950000':0,'2450000:1250000':0,'2150000:1150000':0,'2650000:850000':0)'40___':0.2)'58___':0.05,'2750000:850000':0.25)'80___':0.044117647058823,'3350000:750000':0.294117647058823)'82___':0.03921568627451,(('3550000:2050000':0.142857142857143,'3550000:2250000':0.142857142857143)'56___':0.057142857142857,('3350000:2150000':0,'3450000:2050000':0)'35___':0.2)'60___':0.133333333333333,('3150000:2950000':0,'3250000:2150000':0)'11___':0.333333333333333,'3250000:2950000':0.333333333333333,('3750000:1850000':0,'3850000:1350000':0,'3950000:1750000':0)'13___':0.333333333333333,'3750000:1250000':0.333333333333333,('3550000:950000':0.25,'3650000:1150000':0.25)'77___':0.083333333333333,'3750000:2150000':0.333333333333333,('2250000:1050000':0,'2350000:1250000':0,'2750000:950000':0)'37___':0.333333333333333,'2350000:1050000':0.333333333333333,('3350000:2050000':0,'3450000:2150000':0,'3250000:2850000':0,'3550000:2150000':0)'23___':0.333333333333333,'3750000:1750000':0.333333333333333)'120___':0.066666666666667,'2750000:750000':0.4)'121___':0.028571428571429,'3550000:1950000':0.428571428571429)'123___':0.015873015873015,'3250000:750000':0.444444444444444)'124___':0.055555555555556,'3750000:1550000':0.5)'125___':0)'126___':0
+link_maximum (((((('3350000:750000':0.333333333333333,'3450000:750000':0.333333333333333)'78___':0.140350877192983,(('3450000:950000':0.125,'3550000:1050000':0.125)'46___':0.075,'3550000:1150000':0.2)'53___':0.273684210526316)'86___':0.16267942583732,('3450000:1150000':0.25,'3450000:850000':0.25)'63___':0.386363636363636)'101___':0.163636363636364,(((('2950000:650000':0.0909090909090909,'3050000:650000':0.0909090909090909)'42___':0.13986013986014,'3050000:750000':0.230769230769231)'60___':0.307692307692307,'2750000:750000':0.538461538461538)'91___':0.017094017094018,((('2750000:650000':0,'3050000:550000':0)'32___':0.2,'2650000:650000':0.2)'55___':0.3,('2550000:750000':0,'2650000:750000':0)'34___':0.5)'89___':0.055555555555556)'94___':0.244444444444444)'111___':0.2,(((('3250000:3050000':0,'3650000:2350000':0)'2___':0.333333333333333,'3750000:2150000':0.333333333333333)'81___':0.333333333333334,('3750000:1250000':0.333333333333333,'3750000:1350000':0.333333333333333)'71___':0.333333333333334)'103___':0.083333333333333,(('3850000:1650000':0.333333333333333,'3850000:1850000':0.333333333333333)'73___':0.222222222222223,('3250000:650000':0.142857142857143,'3350000:650000':0.142857142857143)'51___':0.412698412698413)'95___':0.194444444444444)'110___':0.25,(('2350000:1050000':0.333333333333333,'2750000:850000':0.333333333333333)'64___':0.333333333333334,(((('2450000:1050000':0.142857142857143,'2550000:950000':0.142857142857143)'48___':0.107142857142857,'2450000:1150000':0.25)'62___':0.083333333333333,(('2350000:950000':0,'2450000:950000':0)'1___':0.111111111111111,'2250000:950000':0.111111111111111)'45___':0.222222222222222)'80___':0.095238095238096,('2550000:850000':0,'2650000:950000':0,'2450000:1250000':0,'2150000:1150000':0,'2650000:850000':0)'40___':0.428571428571429)'84___':0.238095238095238,(('2250000:1050000':0,'2350000:1250000':0,'2750000:950000':0)'37___':0.333333333333333,('2050000:1250000':0,'2150000:1250000':0)'7___':0.333333333333333)'68___':0.333333333333334)'106___':0.333333333333333,(('3250000:950000':0.333333333333333,'3350000:950000':0.333333333333333)'75___':0.166666666666667,'3350000:850000':0.5)'90___':0.5,(((('2950000:50000':0,'3150000:550000':0,'2550000:1050000':0,'2950000:350000':0)'33___':0.333333333333333,'3450000:650000':0.333333333333333)'67___':0.266666666666667,'3750000:1650000':0.6)'98___':0.15,(('3550000:950000':0.25,'3650000:1150000':0.25)'61___':0.305555555555556,'3750000:1550000':0.555555555555556)'93___':0.194444444444444)'109___':0.25,(('3150000:750000':0.2,'3150000:850000':0.2)'59___':0.4,('3050000:850000':0.2,'3250000:850000':0.2)'54___':0.4)'96___':0.4,(((('3050000:150000':0,'2850000:650000':0,'3150000:50000':0,'3050000:350000':0,'3250000:150000':0)'27___':0.142857142857143,'3150000:350000':0.142857142857143)'49___':0.19047619047619,'3250000:350000':0.333333333333333)'69___':0.266666666666667,(('2950000:250000':0,'3050000:250000':0)'14___':0.333333333333333,('3050000:50000':0,'3250000:450000':0)'12___':0.333333333333333)'66___':0.266666666666667)'100___':0.4,('1950000:1450000':0,'1950000:1350000':0,'2050000:1350000':0)'39___':1,((('3650000:1250000':0.333333333333333,'3850000:1550000':0.333333333333333)'76___':0.095238095238096,('3850000:1450000':0.111111111111111,'3850000:1750000':0.111111111111111)'44___':0.317460317460318)'83___':0.285714285714285,(('3750000:1850000':0,'3850000:1350000':0,'3950000:1750000':0)'13___':0.333333333333333,'3850000:1950000':0.333333333333333)'74___':0.380952380952381)'108___':0.285714285714286,((('2150000:1050000':0,'2350000:1150000':0)'36___':0.333333333333333,'2250000:1250000':0.333333333333333)'72___':0.380952380952381,((('3150000:150000':0,'3150000:250000':0)'16___':0.142857142857143,'3250000:250000':0.142857142857143)'47___':0.19047619047619,('3150000:650000':0,'2850000:750000':0,'2950000:750000':0)'41___':0.333333333333333)'65___':0.380952380952381)'107___':0.285714285714286,(((('3550000:1450000':0.5,(('3350000:1150000':0,'3450000:1350000':0,'3550000:1550000':0,'3350000:1050000':0,'3350000:1250000':0,'3450000:1550000':0,'3350000:1350000':0,'3450000:1450000':0)'38___':0.333333333333333,'3750000:1750000':0.333333333333333)'79___':0.166666666666667,('3450000:1250000':0,'3550000:1250000':0)'4___':0.5)'88___':0.1,'3550000:1950000':0.6)'99___':0.066666666666667,('3650000:1650000':0.2,'3650000:1750000':0.2)'57___':0.466666666666667)'104___':0.133333333333333,((('3650000:1350000':0.2,'3750000:1450000':0.2)'56___':0.355555555555556,(('3650000:1450000':0,'3650000:1550000':0)'31___':0.2,'3450000:1050000':0.2)'52___':0.355555555555556)'92___':0.08080808080808,'3250000:750000':0.636363636363636)'102___':0.163636363636364)'112___':0.2,(('3150000:2950000':0,'3250000:2150000':0)'11___':0.333333333333333,'3250000:2950000':0.333333333333333)'77___':0.666666666666667,((('3350000:2150000':0,'3450000:2050000':0)'35___':0.333333333333333,('3350000:2050000':0,'3450000:2150000':0,'3250000:2850000':0,'3550000:2150000':0)'23___':0.333333333333333)'70___':0.266666666666667,('3550000:2050000':0.142857142857143,'3550000:2250000':0.142857142857143)'50___':0.457142857142857)'97___':0.4,(((('3650000:1950000':0.111111111111111,'3650000:2050000':0.111111111111111)'43___':0.088888888888889,'3750000:2050000':0.2)'58___':0.2,'3750000:1950000':0.4)'82___':0.028571428571429,'3650000:1850000':0.428571428571429)'85___':0.571428571428571)'125___':0)'126___':0