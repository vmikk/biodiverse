#! /usr/bin/perl
#!perl

use strict;
use warnings;
use Carp;

use 5.010;

BEGIN {
    #  make sure menubars are visible when running under Ubuntu Unity
    $ENV{UBUNTU_MENUPROXY} = undef;  
}

#no warnings 'redefine';
no warnings 'once';
use English qw { -no_match_vars };
our $VERSION = '0.99_008';

local $OUTPUT_AUTOFLUSH = 1;

#use File::Basename;
use Cwd;
use FindBin qw ( $Bin );
use Path::Class ();

#  are we running as a PerlApp executable?
my $perl_app_tool = $PerlApp::TOOL;

#  add the lib folder if needed
use rlib;

say '@INC: ', join q{ }, @INC;

#  load up the user defined libs and settings
use Biodiverse::Config;
use Biodiverse::GUI::GUIManager;

#  load Gtk
use Gtk2 qw/-init/;

use Gtk2::GladeXML;
use Biodiverse::GUI::Callbacks;

# Load filename specified in the arguments
my $numargs = scalar @ARGV;
my $filename;
my $caller_dir = cwd;    #  could cause drive problems

if ( $numargs == 1 ) {
    $filename = $ARGV[0];
    if ( $filename eq '--help' || $filename eq '-h' || $filename eq '/?' ) {
        usage();
        exit;
    }
    elsif ( not( -e $filename and -r $filename ) ) {
        warn "  Error: Cannot read $filename\n";
        $filename = undef;
    }
}
elsif ( $numargs > 1 ) {
    usage();
}

use POSIX qw(locale_h);
# query the locale
my $locale = setlocale(LC_ALL);
print "\nCurrent perl numeric locale is: " . $locale . "\n\n";

#my $eval_result;

my $icon = get_iconfile();
my $eval_result = eval {
    Gtk2::Window->set_default_icon_from_file($icon)
};
#croak $EVAL_ERROR if $EVAL_ERROR;


###########################
# Create the UI


my $gladefile = get_gladefile();
my $gladexml = eval {
    Gtk2::GladeXML->new( $gladefile, 'wndMain' );
};
croak $EVAL_ERROR if $EVAL_ERROR;
$gladexml->signal_autoconnect_from_package('Biodiverse::GUI::Callbacks');

# Initialise the GUI Manager object
my $gui = Biodiverse::GUI::GUIManager->instance;
$gui->set_glade_xml($gladexml);
$gui->set_glade_file($gladefile);
$gui->init();

if ( defined $filename ) {
    $filename = Path::Class::file($filename)->absolute->stringify;
    $gui->open($filename);
}


# Go!
Gtk2->main;


#  go back home (unless it has been deleted while we were away)
$eval_result = eval { chdir($caller_dir) };
croak $EVAL_ERROR if $EVAL_ERROR;

exit;

################################################################################

sub usage {
    print STDERR << "END_OF_USAGE";
Biodiverse - A spatial analysis tool for species (and other) diversity.

usage: $0 <filename>

  filename: name of Biodiverse Project, BaseData, Tree or Matrix file to open\n
            (bps, bds, bts or bms extension)
END_OF_USAGE

    exit();
}

sub get_gladefile {
    my $gladefile;

    #  get the one we're compiled with (if we're a perlapp exe file)
    if ( defined $perl_app_tool && $perl_app_tool eq 'PerlApp' ) {
        my $eval_result = eval {
            $gladefile = PerlApp::extract_bound_file('biodiverse.glade')
        };
        croak $EVAL_ERROR if $EVAL_ERROR;
        say 'Using perlapp glade file';
        return $gladefile;
    }
    elsif ($ENV{PAR_0}) {  #  we are running under PAR
        $gladefile = Path::Class::file ($ENV{PAR_TEMP}, 'inc', 'glade', 'biodiverse.glade');
        my $gladefile_str = $gladefile->stringify;
        if (-e $gladefile_str) {
            say "Using PAR glade file $gladefile";
            return $gladefile_str;
        }
        else {
            #  manually unpack the glade folder contents
            require Archive::Zip;

            my $glade_folder = $gladefile->dir;
            my $zip = Archive::Zip->new($ENV{PAR_PROGNAME}) or die "Unable to open $ENV{PAR_PROGNAME}";
            my $glade_zipped = $zip->extractTree( 'glade', $glade_folder );

            if (-e $gladefile && -s $gladefile_str) {
                say "Using PAR glade file $gladefile";
                return $gladefile_str;
            }
            else {
                say '=============';
                say "Cannot locate $gladefile";
                say 'This can happen if your temp directory is cleaned while '
                    . 'you are running Biodiverse.  Deleting the par temp directory '
                    . 'should fix this issue. (e.g. Temp\par-123456789abcdef in the path above).';
                say '=============';
            }
        }
    }

    #  get the glade file from ./glade or ./bin/glade
    $gladefile = Path::Class::file( $Bin, 'glade', 'biodiverse.glade' )->stringify;
    if (! -e $gladefile) {
        $gladefile = Path::Class::file( $Bin, 'bin', 'glade', 'biodiverse.glade' )->stringify;
    }
    if (! -e $gladefile) {  #  desperation
        $gladefile = Path::Class::file( $Bin, 'biodiverse.glade' )->stringify;
    }

    die 'Cannot find glade file biodiverse.glade' if ! -e $gladefile;

    say "Using $gladefile";

    return $gladefile;
}

sub get_iconfile {

    my $icon;

    if ( defined $perl_app_tool && $perl_app_tool eq 'PerlApp') {
        my $eval_result = eval {
            $icon = PerlApp::extract_bound_file('Biodiverse_icon.ico')
        };
        croak $EVAL_ERROR if $EVAL_ERROR;

        say "Using perlapp icon file";

        return $icon;
    }
    elsif ($ENV{PAR_0}) {  #  we are running under PAR
        $icon = Path::Class::file ($ENV{PAR_TEMP}, 'inc', 'Biodiverse_icon.ico');
        my $icon_str = $icon->stringify;
        if (-e $icon_str) {
            say "Using PAR icon file $icon";
            return $icon_str;
        }
        else {
            #  manually unpack the icon file
            require Archive::Zip;

            my $folder = $icon->dir;
            my $fname  = $icon->basename;
            my $zip = Archive::Zip->new($ENV{PAR_PROGNAME})
              or die "Unable to open $ENV{PAR_PROGNAME}";

<<<<<<< HEAD
            my $glade_zipped = $zip->extractMember ( $fname, $icon_str );
=======
            my $success = $zip->extractMember ( $fname, $icon_str );
>>>>>>> ef7f1385

            if (-e $icon) {
                say "Using PAR icon file $icon";
                return $icon_str;
            }
            else {
                say "Cannot locate $icon in the PAR archive";
            }
        }
    }

    $icon = Path::Class::file( $Bin, 'Biodiverse_icon.ico' )->stringify;
    if (! -e $icon) {
        $icon = Path::Class::file( $Bin, 'bin', 'Biodiverse_icon.ico' )->stringify;
    }
    if ( ! -e $icon) {
        $icon = undef;
    }

    return $icon;
}


#  keep the console open if we have a failure
END {
    if ($?) {
        say "\n\n=====  Program terminated abnormally.  ====\n\n";
        say 'Press any key to continue.';
        <STDIN>;
    }
    #else {
        #$gui->destroy;  #  need to close the gui if we stay open always
    #}
}


__END__

=head1 NAME

BiodiverseGUI.pl

=head1 DESCRIPTION

A spatial analysis tool for researchers working on issues of species (and other) diversity

This is the main script to run the GUI.

See http://www.purl.org/biodiverse for more details.

=head1 SYNOPSIS

    perl BiodiverseGUI.pl projectfile.bps

    perl BiodiverseGUI.pl basedatafile.bds

    perl BiodiverseGUI.pl treefile.bts

    perl BiodiverseGUI.pl matrixfile.bms


=head1 AUTHOR

Shawn Laffan, Eugene Lubarsky and Dan Rosauer

=head1 LICENSE

    LGPL

=cut<|MERGE_RESOLUTION|>--- conflicted
+++ resolved
@@ -212,11 +212,7 @@
             my $zip = Archive::Zip->new($ENV{PAR_PROGNAME})
               or die "Unable to open $ENV{PAR_PROGNAME}";
 
-<<<<<<< HEAD
-            my $glade_zipped = $zip->extractMember ( $fname, $icon_str );
-=======
             my $success = $zip->extractMember ( $fname, $icon_str );
->>>>>>> ef7f1385
 
             if (-e $icon) {
                 say "Using PAR icon file $icon";
