language: perl
perl:
  - '5.24'
  - '5.22'
distro: trusty
sudo: required
cache:
  directories:
    - perl_modules
before_install:
  #  Disable Gtk stuff for speed reasons
  #  Reinstate when we add the GUI variant
  #- sudo apt-get install libgnomecanvas2-dev
  #
  ## Here as well as cpanfile because of dependency problems if not installed before Gnome2::Canvas
  #- cpanm --notest ExtUtils::Depends ExtUtils::PkgConfig Glib Gtk2

  # Here as well as cpanfile because -v stops travis from timing out and killing the build
  # (and -v for the whole install produces a ridiculously large log)
  #  Could adapt approach used in https://github.com/shawnlaffan/bd_travis_experiment
  #  or install libgdal-dev via apt-get (if it can be located)
  - cpanm -v Geo::GDAL
  - cpanm local::lib
  - eval "$(perl -Mlocal::lib=${PWD}/perl_modules)"
env:
  - BD_NO_TEST_GUI=1
script: prove -l -j4
# blocklist
branches:
  except:
  - ppm
<<<<<<< HEAD
  
=======
  #  list GUI only branches here since we lack GUI tests
  - issue_630_export_user_tree_colours
  - issue_633_remove_pixbuf
>>>>>>> e2bc94c0
<|MERGE_RESOLUTION|>--- conflicted
+++ resolved
@@ -29,10 +29,6 @@
 branches:
   except:
   - ppm
-<<<<<<< HEAD
-  
-=======
   #  list GUI only branches here since we lack GUI tests
   - issue_630_export_user_tree_colours
-  - issue_633_remove_pixbuf
->>>>>>> e2bc94c0
+  - issue_633_remove_pixbuf