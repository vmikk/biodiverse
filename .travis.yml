language: perl
perl:
  - '5.24'
  - '5.22'
distro: trusty
sudo: required
cache:
  directories:
    - perl_modules
    - gdal_builds
before_install:

  #  local::lib target should be cached
  - cpanm --notest local::lib
  - eval "$(perl -Mlocal::lib=${PWD}/perl_modules)"

  #  now we build a gdal if it has not been cached
  
  #  should be able to specify these under env
  - export gdal_version=2.1.3
  - export geo_gdal_tar=Geo-GDAL-2.010301.tar.gz
  - export geo_gdal_dir=Geo-GDAL-2.010301
  - export gdal_home=$TRAVIS_BUILD_DIR/gdal_builds/${gdal_version}
  - echo $gdal_home

  - startdir=`pwd`
  - mkdir -p ${gdal_home}
  - cd ${gdal_home}
  - pwd
  - find $gdal_home -name 'gdal-config' -print
  - gdalconfig=`find $gdal_home -name 'gdal-config' -print | grep apps | head -1`
  - echo $gdalconfig
  - if [ -n "$gdalconfig" ]; then build_gdal=false; else build_gdal=true; fi;
  - echo $build_gdal
  - if [ "$build_gdal" = true ]; then wget http://download.osgeo.org/gdal/${gdal_version}/gdal-${gdal_version}.tar.gz; fi
  #  should use -C and --strip-components to simplify the dir structure
  - if [ "$build_gdal" = true ]; then tar -xzf gdal-${gdal_version}.tar.gz; fi
  - if [ "$build_gdal" = true ]; then cd gdal-${gdal_version} && ./configure --prefix=${gdal_home} && make -j4 && make install; fi
  - cd ${startdir}
  - if [ "$build_gdal" = true ]; then gdalconfig=`find $gdal_home -name 'gdal-config' -print | grep apps | head -1`; fi
  - find $gdal_home -name 'gdal-config' -print
  #  using env vars avoids cpanm parsing the --gdal-config type arguments in cpanm Geo::GDAL
  - export PERL_GDAL_NO_DOWNLOADS=1
  - export PERL_GDAL_SOURCE_TREE=${gdal_home}/gdal-${gdal_version}
  - echo $PERL_GDAL_SOURCE_TREE

  # Here as well as cpanfile because -v stops travis from timing out and killing the build
  # (and -v for the whole install produces a ridiculously large log)
  #  -v should not be needed now we build our own
  - cpanm -v Geo::GDAL

  #  Disable Gtk stuff for speed reasons
  #  Reinstate when we add the GUI variant
  #  NO - leave in until issue #581 is finalised
  #  as it has GUI deps
  - sudo apt-get install libgnomecanvas2-dev

  # Here as well as cpanfile because of dependency problems if not installed before Gnome2::Canvas
  - cpanm --notest ExtUtils::Depends ExtUtils::PkgConfig Glib Gtk2

  - if [ "$BD_NO_TEST_GUI" = 0 ]; then cpanm --quiet --installdeps --notest --with-all-features .; fi;

env:
  - BD_NO_TEST_GUI=1
  - BD_NO_TEST_GUI=0
script: prove -l -j4
# blocklist
branches:
  except:
  - ppm
<<<<<<< HEAD
=======
  #  list GUI only branches here since we lack GUI tests
  - issue_630_export_user_tree_colours
>>>>>>> 960f5fa8
  - issue_633_remove_pixbuf<|MERGE_RESOLUTION|>--- conflicted
+++ resolved
@@ -68,9 +68,6 @@
 branches:
   except:
   - ppm
-<<<<<<< HEAD
-=======
   #  list GUI only branches here since we lack GUI tests
   - issue_630_export_user_tree_colours
->>>>>>> 960f5fa8
   - issue_633_remove_pixbuf